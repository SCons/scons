--- conflicted
+++ resolved
@@ -1,9 +1,5 @@
 dist: trusty
 language: python
-<<<<<<< HEAD
-install:
-  - sudo apt-get -y install clang gdc docbook-xml xsltproc libxml2-dev libxslt-dev python-pip python-dev fop docbook-xsl-doc-pdf texlive-full biber texmaker build-essential libpcre3-dev autoconf automake libtool bison subversion git
-=======
 
 install:
 # dependencies for clang tests
@@ -17,7 +13,6 @@
 # need some things for building dependencies for other tests
   - sudo apt-get -y install python-pip python-dev build-essential libpcre3-dev autoconf automake libtool bison subversion git
 # dependencies for docbook tests continued
->>>>>>> b5ca6fcf
   - sudo pip install lxml
 # dependencies for D tests
   - sudo wget http://master.dl.sourceforge.net/project/d-apt/files/d-apt.list -O /etc/apt/sources.list.d/d-apt.list
@@ -32,8 +27,6 @@
   - tar xzf rel-3.0.12.tar.gz
   - cd swig-rel-3.0.12 && ./autogen.sh && ./configure --prefix=/usr && make && sudo make install && cd ..
 
-<<<<<<< HEAD
-=======
 # python 3 is not fulling passing at this time
 # so allow failure so the coverage stage can be reached with python 2
 matrix:
@@ -41,24 +34,18 @@
     - python: 3.5
     - python: 3.6
 
->>>>>>> b5ca6fcf
 jobs:
   include:
     - &test_job
       stage: Test
       script: 
-<<<<<<< HEAD
-=======
       # WORKAROUND: attempt to retry JobTests.py if it fails and then continue if it passes, if it fails ten times
       # then it is a real failure not related to intermittent travis failures
->>>>>>> b5ca6fcf
         - n=0; while [[ $n -lt 10 ]]; do python runtest.py src/engine/SCons/JobTests.py && break; n=$((n+1)); done; if [ "$n" -gt "9" ]; then false; fi
         - echo "src/engine/SCons/JobTests.py" > exclude_jobtest
         - python runtest.py -a --exclude-list exclude_jobtest || if [[ $? == 2 ]]; then true; else false; fi
       before_script: skip
       after_success: skip
-<<<<<<< HEAD
-=======
       python: 2.7
 
     - <<: *test_job
@@ -66,7 +53,6 @@
     - <<: *test_job
       python: 3.6
 
->>>>>>> b5ca6fcf
 
     - &coverage_jobs
       stage: Coverage
@@ -83,18 +69,12 @@
         - echo "[run]" >> .coveragerc
         - echo "source = $PWD/src" >> .coveragerc
         - echo "parallel = True" >> .coveragerc
-<<<<<<< HEAD
-      # WORKAROUND: attempt to retry JobTests.py if it fails and then continue if it passes, if it fails ten times
-      # then it is a real failure not related to intermittent travis failures
-        - n=0; while [[ $n -lt 10 ]]; do coverage run --rcfile=$PWD/.coveragerc runtest.py src/engine/SCons/JobTests.py && break; n=$((n+1)); done; if [ "$n" -gt "9" ]; then false; fi
-=======
         - printf "omit =\n\t*Tests.py\n\tsrc/test_*\n\tsrc/setup.py\n" >> .coveragerc
       # Not including this workaround in the coverage report, because it will result
       # in constantly changing coverage reports depending on the number of times
       # the JobTests.py had to run to pass
       # TODO: figure out how to cover JobTests.py
       # - n=0; while [[ $n -lt 10 ]]; do coverage run --rcfile=$PWD/.coveragerc runtest.py src/engine/SCons/JobTests.py && break; n=$((n+1)); done; if [ "$n" -gt "9" ]; then false; fi
->>>>>>> b5ca6fcf
       # exclude JobTest.py becuase we already ran that
         - echo "src/engine/SCons/JobTests.py" > exclude_jobtest
       # also exclude this test since it overides the exit function which doesnt work with coverage 
