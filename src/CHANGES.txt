

                 SCons - a software construction tool

                            Change Log


RELEASE  VERSION/DATE TO BE FILLED IN LATER

  From William Deegan:
    - Fix Issue #3350 - SCons Exception EnvironmentError is conflicting with Python's EnvironmentError.
      Renamed to SConsEnvironmentError

  From Mats Wichmann:
    - scons-time takes more care closing files and uses safer mkdtemp to avoid
      possible races on multi-job runs.
    - Use importlib to dynamically load tool and platform modules instead of imp module
    - sconsign: default to .sconsign.dblite if no filename is specified.
      Be more informative in case of unsupported pickle protocol (py2 only).
<<<<<<< HEAD
    - more fixes for newer Java versions (since 9): handle new jdk directory
      naming (jdk-X.Y instead of jdkX.Y) on Windows; handle two-digit major
      version. Docstrings improved.
=======
    - assorted fixups for pylint: exception types, redefined functions, 
      globals, etc.  Some old code removed to resolve issues (hashlib is
      always present on modern Pythons; no longer need the code for
      2.5-and-earlier optparse). cmp is not a builtin function in Py3,
      drop one (unused) use; replace one.  Fix another instance of
      renaming to SConsEnvironmentError.
>>>>>>> 2b3a655b

  From John Doe:

    - Whatever John Doe did.


RELEASE 3.0.5 - Mon, 26 Mar 2019 15:04:42 -0700

  From William Deegan:

    - Fix Issue #3283 - Handle using --config=force in combination with Decider('MD5-timestamp').
      3.0.2 in fix for issue #2980 added that deciders can throw DeciderNeedsNode exception.
      The Configure logic directly calls the decider when using --config=force but wasn't handling
      that exception.  This would yield minimally configure tests using TryLink() not running and
      leaving TypeError Nonetype exception in config.log
    - Fix Issue #3303 - Handle --config=force overwriting the Environment passed into Configure()'s
      Decider and not clearing it when the configure context is completed.
    - Add default paths for yacc tool on windows to include cygwin, mingw, and chocolatey
    - Fix issue #2799 - Fix mingw tool to respect SHCCCOMSTR, SHLINKCOMSTR and LDMODULECOMSTR
    - Fix Issue #3329 - Add support for MS SDK V10.0A (which is commonly installed with VS2017)
    - Fix Issue #3333 - Add support for finding vswhere under 32 bit windows installs.

  From Maciej Kumorek:
    - Update the MSVC tool to include the nologo flag by default in RCFLAGS

  From Daniel Moody:
    - Change the default for AppendENVPath to delete_existing=0, so path
      order will not be changed, unless explicitly set (Issue #3276)
    - Fixed bug which threw error when running SCons on windows system with no MSVC installed.
    - Update link tool to convert target to node before accessing node member
    - Update mingw tool to remove MSVC like nologo CCFLAG
    - Add default paths for lex tool on windows to include cygwin, mingw, and chocolatey
    - Add lex construction variable LEXUNISTD for turning off unix headers on windows
    - Update lex tool to use win_flex on windows if available

  From Mats Wichmann:
    - Quiet open file ResourceWarnings on Python >= 3.6 caused by
      not using a context manager around Popen.stdout
    - Add the textfile tool to the default tool list
    - Fix syntax on is/is not clauses: should not use with a literal
    - Properly retrieve exit code when catching SystemExit
    - scons-time now uses context managers around file opens
    - Fix regex patterns that were not specified as raw strings

  From Bernhard M. Wiedemann:
    - Do not store build host+user name if reproducible builds are wanted
    

RELEASE 3.0.4 - Mon, 20 Jan 2019 22:49:27 +0000

  From Mats Wichmann:
    - Improve finding of Microsoft compiler: add a 'products' wildcard
      in case 2017 Build Tools only is installed as it is considered a separate
      product from the default Visual Studio
    - Add TEMPFILESUFFIX to allow a customizable filename extension, as
      described in the patch attached to issue #2431.
    - scons.py and sconsign.py stopped working if script called as a symlink
      to location in scons-local location.
    - Fix issue running scons using a symlink to scons.py in an scons-local dir
    - Doc updates around Default(), and the various *TARGETS variables.

  From Daniel Moody:
    - Improved support for VC14.1 and Visual Studio 2017, as well as arm and arm64 targets.
      Issues #3268 & Issue #3222
    - Initial support for ARM targets with Visual Studio 2017 - Issue #3182 (You must set TARGET_ARCH for this to work)
    - Update TempFileMunge class to use PRINT_CMD_LINE_FUNC

  From Tobias Herzog
    - Enhance cpp scanner regex logic to detect if/elif expressions without whitespaces but
      parenthesis like "#if(defined FOO)" or "#elif!(BAR)" correctly.


RELEASE 3.0.3 - Mon, 07 Jan 2019 20:05:22 -0400
  NOTE: 3.0.2 release was dropped because there was a packaging bug. Please consider all 3.0.2
        content.

  From William Deegan:
    - Fixes to packaging logic.  Ensuring the SCons.Tool.clangCommon module is added
      to the release packages.
    - Modify scons.bat script to check for scons python script without .py extension if no file
      scons.py exists. This enables an all platform wheel to work.

  From Mats Wichmann:
    - Update doc examples to work with Python 3.5+:  map() now returns an iterable instead of a list.


RELEASE 3.0.2 - Mon, 31 Dec 2018 16:00:12 -0700

  From Bernard Blackham:
    - Fixed handling of side-effects in task master (fixes #3013).

  From William Deegan:
    - Remove long deprecated SCons.Options code and tests.  This removes BoolOption,EnumOption,
      ListOption,PackageOption, and PathOption which have been replaced by *Variable() many years ago.
    - Re-Enable parallel SCons (-j) when running via Pypy
    - Move SCons test framework files to testing/framework and remove all references to QMtest.
      QMTest has not been used by SCons for some time now.
    - Updated logic for mingw and clang on win32 to search default tool install paths if not
      found in normal SCons PATH.  If the user specifies PATH or tool specific paths they
      will be used and the default paths below will be ignored.
      - Default path for clang/clangxx : C:\Program Files\LLVM\bin
      - Default path for mingw         : C:\MinGW\bin and/or  C:\mingw-w64\*\mingw64\bin
      - Key program to locate mingw    : mingw32-make (as the gcc with mingw prefix has no fixed name)
    - Fixed issue causing stack trace when python Action function contains a unicode string when being
      run with Python 2.7
    - Add alternate path to QT install for Centos in qt tool: /usr/lib64/qt-3.3/bin
    - Fix Java tools to search reasonable default paths for Win32, Linux, macOS.  Add required paths
      for swig and java native interface to JAVAINCLUDES.  You should add these to your CPPPATH if you need
      to compile with them.  This handles spaces in paths in default Java paths on windows.
    - Added more java paths to match install for Centos 7 of openjdk
    - Fix new logic which populates JAVAINCLUDES to handle the case where javac is not found.
    - Fix GH Issue #2580 - # in FRAMEWORKPATH doesn't get properly expanded. The # is left in the
      command line.
    - Fix issue #2980 with credit to Piotr Bartosik (and William Blevins).  This is an issue where using
      TimeStamp-MD5 Decider and CacheDir can yield incorrect md5's being written into the .sconsign.  
      The difference between Piotr Bartosik's patch and the current code is that the more complicated 
      creation of file to csig map is only done when the count of children for the current node doesn't 
      match the previous count which is loaded from the sconsign.
    - Fix issue # 3106 MSVC if using MSVC_BATCH and target dir had a space would fail due to quirk in
      MSVC's handling of escaped targetdirs when batch compiling.
    - Fix GH Issue #3141 unicode string in a TryAction() with python 2.7 crashes.
    - Fix GH Issue #3212 - Use of Py3 and CacheDir + Configure's TryCompile (or likely and Python Value Nodes)
      yielded trying to combine strings and bytes which threw exception.
    - Fix GH Issue #3225 SCons.Util.Flatten() doesn't handle MappingView's produced by dictionary as return
      values from dict().{items(), keys(), values()}.
    - Fix GH Issue #3241 - Properly support versioned shared libraries for MacOS.  We've also introduced two
      new env variables APPLELINK_CURRENT_VERSION and APPLELINK_COMPATIBILITY_VERSION which will specify
      what is passed to the linkers -current_version and -compatibility_version flags.  If not specified
      they will be derived from SHLIBVERSION as such:
      - APPLELINK_CURRENT_VERSION = SHLIBVERSION
      - APPLELINK_COMPATIBILITY_VERSION = all but the last digit in SHLIBVERSION with .0 appended.
      Note that the values of the above will be validated. Valid format for either APPLELINK variable is
      X[.Y[.Z]] where 0 <= X <= 65535, 0 <= Y <= 255, 0 <= Z <= 255.
      The new variables have been added to the documents and should show up in user guide and manpage.
    - Fix GH Issue #3136 no longer wrap io.{BufferedReader,BufferedWriter,BufferedRWPair,BufferedRandom,TextIOWrapper
      with logic to set HANDLE_FLAG_INHERIT flag on the file handle.  Python 3.4+ automatically sets this according
      to Python docs: https://docs.python.org/3/library/os.html#fd-inheritance

  From Ray Donnelly:
    - Fix the PATH created by scons.bat (and other .bat files) to provide a normalized
      PATH.  Some pythons in the 3.6 series are no longer able to handle paths which
      have ".." in them and end up crashing.  This is done by cd'ing into the directory
      we want to add to the path and then using %CD% to give us the normalized directory
      See bug filed under Python 3.6: https://bugs.python.org/issue32457.
      Note: On Win32 PATH's which have not been normalized may cause undefined behavior
      by other executables being run by SCons (or any subprocesses of executables being run by SCons).
      Resolving this issue should eliminate that possibility going forward.

  From Andrew Featherstone
    - Removed unused --warn options from the man page and source code.

  From Arda Fu
    - Fix cpp scanner regex logic to treat ifndef for py3.5+. Previously it was 
      not properly differentiating between if, ifdef, and ifndef.

  From Philipp Maierhöfer
    - Added a __hash__ method to the class Scons.Subst.Literal. Required when substituting Literal
      objects when SCons runs with Python 3.
    - Added missing FORTRANMODDIRPREFIX to the gfortran tool.

  From Matthew Marinets:
    - Fixed an issue that caused the Java emitter to incorrectly parse arguments to constructors that
      implemented a class.
      
  From Fredrik Medley:
    - Fix exception when printing of EnviromentError messages.
      Specifically, this fixes error reporting of the race condition when
      initializing the cache which error previously was hidden.

  From Daniel Moody:
    - Updated Jar builder to handle nodes and directories better
    - Updated Jar builder to flatten source list which could contain embedded lists
    - Removed some magic numbers from jar.py on behalf of Mats Wichmann (mats@linux.com)
    - Set the pickling protocal back to highest which was causing issues
      with variant dir tests. This will cause issues if reading sconsigns
      pickled with the previous lower protocal.
    - Updated swig to setup default paths for windows
    - Updated gettext tools to setup default paths for windows with Cygwin/MinGW setups
    - Add common location for default paths for cygwin and mingw in Platform modules
    - Updated YACC tool to work on windows with Cygwin/MinGW setups
    - Set the pickling protocal back to highest which was causing issues
      with variant dir tests. This will cause issues if reading sconsigns
      pickled with the previous lower protocal.
    - Updated FS.py to handle removal of splitunc function from python 3.7
    - Updated the vc.py to ignore MSVS versions where not compiler could be found

  From Gary Oberbrunner:
    - Fix bug when Installing multiple subdirs outside the source tree
    - fix to_str to handle None without raising exception
    - Fix -jN for python 3.7

  From Jonathon Reinhart:
    - Replace all instances of `int main()` in C code with `int main(void)`.
      Specifically, this fixes the test cases use by Configure.CheckCC() which
      would fail when using -Wstrict-prototypes.

  From Zachary Tessler:
    - Fix calculation of signatures for FunctionActions that contain list (or set,...)
      comprehensions whose expressions involve constant literals. Those constants had
      been ignored in signatures, so changing them did not cause targets to be rebuilt.

  From Paweł Tomulik:
    - In the testing framework, module TestCommon, fixed must_contain(),
      must_not_contain(), and related methods of TestCommon class to work with
      substrings located at zero offset.
    - Added virtualenv support. A new function Virtualenv() determines whether
      SCons runs in a virtualenv. The search PATH may also be extended to
      prefer executables from the current virtualenv over the ones provided by
      base environment. New option --enable-virtualenv provided to import some
      virtualenv-related variables to SCons and extend every env['ENV']['PATH']
      automatically. New option --ignore-virtualenv disables this. Two
      environment variables, SCONS_ENABLE_VIRTUALENV and
      SCONS_IGNORE_VIRTUALENV are supported for the same purpose.

  From Richard West:
    - Add SConstruct.py, Sconstruct.py, sconstruct.py to the search path for the root SConstruct file.
      Allows easier debugging within Visual Studio
    - Change setup.py to change the install directory (via  pip, or setup.py install) from scons-#.#.#
      to scons (Yielding <pythondir>/lib/scons/SCons/ instead of <pythondir>/lib/scons/SCons-#.#.#/).
      This changes SCons to better comply with normal Python installation practices.

  From Mats Wichmann:
    - Recognize new java 9, 10, 11 (as 9.0 and 10.0, 11.0)
    - Updated manpage scons.xml to fix a nested list problem
    - Updated doc terminiology: use prepend instead of append as appropriate
    - XML validity fixes from SConstruct.py change
    - Update wiki links to new github location
    - Update bug links to new github location
    - Make it easier for SConscript() call to fail on missing script.
      It was possible to call SCons.Warnings.warningAsException
      (not documented as a user API) to make all warnings fail. Now
      SConscript can take an optional must_exist flag which if true fails
      if the script does not exist.  Not failing on missing script is
      now considered deprecated, and the first instance will print a
      deprecation message.  It is now also possible to flip the scons
      behavior (which still defaults to warn, not fail) by calling
      SCons.Script.set_missing_sconscript_error, which is also not a
      documented interface at the moment.
    - Convert TestCmd.read to use with statement on open (quiets 17 py3 warnings)
    - Quiet py3 warning in UtilTests.py
    - Fix tests specifying octal constants for py3
    - Fix must_contain tests for py3
    - RPM package generation:
       - Fix supplying a build architecture
       - Disable auto debug package generation on certain rpmbuild versions
       - Adjust some tests to only supply build-id file on certain rpmbuild versions
       - Tests now use a file fixture for the repeated (trivial) main.c program.
       - Document and comment cleanup.
       - Added new Environment Value X_RPM_EXTRADEFS to supply custom settings
         to the specfile without adding specific logic for each one to scons.
    - The test for Python.h needed by swig tests is moved to get_python_platform
      so it does not have to be repeated in every test; picks up one failure
      which did not make the (previously needed) check. Windows version
      of get_python_platform needed some rework in case running in virtualenv.
    - If test opens os.devnull, register with atexit so file opens do not leak.
    - Fix bugs in Win32 process spawn logic to handle OSError exception correctly.
    - Use time.perf_counter instead of time.clock if it exists.
      time.clock deprecated since py3.3, due to remove in 3.8. deprecation
      warnings from py3.7 were failing a bunch of tests on Windows since they
      mess up expected stderr.
    - Prefer Py3's inspect.getfullargspec over deprecated inspect.getargspec.
      Switched to "new" (standard in Py2.7) usage of receiving a namedtuple -
      we were unpacking to a four-tuple, two of the items of which were unused;
      getfullargspec returns a named tuple with seven elements so it is a
      cleaner drop-in replacement using the namedtuple.
    - Updated the test-framework.rst documentation.
    - Remove obsoleted internal implementaiton of OrderedDict.
    - Test for tar packaging fixups
    - Stop using deprecated unittest asserts
    - messages in strip-install-dir test now os-neutral
    - Add xz compression format to packaging choices.
    - Syntax cleanups - trailing blanks, use "is" to compare with None, etc.
      Three uses of variables not defined are changed.
    - Some script changes in trying to find scons engine
    - Update (pep8) configure-cache script, add a --show option.
    - Fix for a couple of "what if tool not found" exceptions in framework.
    - Add Textfile/Substfile to default environment. (issue #3147)
    - sconsign: a couple of python3 fixes; be more tolerant of implicit
      entries which have no signatures; minor PEP8 changes.
    - Fix a couple of type mistakes (list-> string, filter type -> list)
    - Fix a couple of type mistakes in packaging tools: list-> string in msi,
      filter type -> list in ipk

  From Bernhard M. Wiedemann:
    - Update SCons' internal scons build logic to allow overriding build date 
      with SOURCE_DATE_EPOCH for SCons itself.
    - Change the datestamps in SCons' docs and embedded in code use ISO 8601 format and UTC

  From Hao Wu
    - Typo in customized decider example in user guide
    - Replace usage of unittest.TestSuite with unittest.main() (fix #3113)

RELEASE 3.0.1 - Mon, 12 Nov 2017 15:31:33 -0700

  From Daniel Moody:
    - Jar can take multiple targets, and will make a duplicate jar from the sources for each target
    - Added some warnings in case the Jar builder makes an implicit target
    - Added Jar method and changed jar build to be more specific. Jar method will take in
      directories or classes as source. Added more tests to JAR to ensure the jar was
      packaged with the correct compiled class files.
    - Added a No result test case to handle bug which seems unrelated to java in the
      swig-dependencies.py test, more info here: http://scons.tigris.org/issues/show_bug.cgi?id=2907
    - Added a travis script to test on ubuntu trusty now that the project is on github
      so that Continuus Integration tests can be run automatically. It tests most case and considers
      no result a pass as well. Improving this script can install more dependincies allowing for more
      tests to be run.

  From Daniel Moody:
    - Updated the Jar Builder tool in Tool/__init__.py so that is doesn't force class files as
      sources, allowing directories to be passed, which was causing test/Java/JAR.py to fail.

  From William Deegan:
    - Fix issue where code in utility routine to_String_for_subst() had code whose result was never
      properly returned.
      (Found by: James Rinkevich https://pairlist4.pair.net/pipermail/scons-users/2017-October/006358.html )
    - Fixed Variables.GenerateHelpText() to now use the sort parameter. Due to incorrect 2to3 fixer changes
      8 years ago it was being used as a boolean parameter.  Now you can specify sort to be a callable, or boolean
      value. (True = normal sort). Manpage also updated.
    - Fixed Tool loading logic from exploding sys.path with many site_scons/site_tools prepended on py3.
    - Added additional output with time to process each SConscript file when using --debug=time.

  From Thomas Berg:
    - Fixed a regression in scons-3.0.0 where "from __future__ import print_function" was imposed
      on the scope where SConstruct is executed, breaking existing builds using PY 2.7.

  From William Deegan:
    - Fix broken subst logic where a string with "$$(abc)" was being treated as "$(abc) and the
      logic for removing the signature escapes was then failing because there was no closing "$)".
      This was introduced by a pull request to allow recursive variable evaluations to yield a string
      such as "$( $( some stuff $) $)".

  From Zachary Tessler:
    - Fix incorrect warning for repeated identical builder calls that use overrides


RELEASE 3.0.0 - Mon, 18 Sep 2017 08:32:04 -0700

NOTE: This is a major release.  You should expect that some targets may rebuild when upgrading.
Significant changes in some python action signatures. Also switching between PY 2.7 and PY 3.5, 3.6
will cause rebuilds.


  From William Blevins:
    - Updated D language scanner support to latest: 2.071.1. (PR #1924)
      https://dlang.org/spec/module.html accessed 11 August 2016
      - Enhancements:
        - Added support for selective imports: "import A : B, C;" -> A
        - Added support for renamed imports. "import B = A;" -> A
        - Supports valid combinations: "import A, B, CCC = C, DDD = D : EEE = FFF;" -> A, B, C, D
      - Notes:
        - May find new (previously missed) Dlang dependencies.
        - May cause rebuild after upgrade due to dependency changes.
    - Updated Fortran-related tests to pass under GCC 5/6.
    - Fixed SCons.Tool.Packaging.rpm.package source nondeterminism across builds.

  From William Deegan:
    - Removed deprecated tools CVS, Perforce, BitKeeper, RCS, SCCS, Subversion.
    - Removed deprecated module SCons.Sig
    - Added prioritized list of xsltproc tools to docbook. The order will now be as
      follows: xsltproc, saxon, saxon-xslt, xalan  (with first being highest priority, first
      tool found is used)
    - Fixed MSVSProject example code (http://scons.tigris.org/issues/show_bug.cgi?id=2979)
    - Defined MS SDK 10.0 and Changed VS 2015 to use SDK 10.0
    - Changes to Action Function and Action Class signiture creation.  NOTE: This will cause rebuilds
      for many builds when upgrading to SCons 3.0
    - Fixed Bug #3027 - "Cross Compiling issue: cannot override ranlib"
    - Fixed Bug #3020 - "Download link in user guide wrong. python setup.py install --version-lib broken"
    - Fixed Bug #2486 - Added SetOption('silent',True) - Previously this value was not allowed to be set.
    - Fixed Bug #3040 - Non-unicode character in CHANGES.txt
    - Fixed Bug #2622 - AlwaysBuild + MSVC regression.
    - Fixed Bug #3025 - (Credit to Florian : User flow86 on tigris) - Fix typo JAVACLASSSUFIX should have been
                        JAVACLASSSUFFIX


  From Ibrahim Esmat:
    - Added the capability to build Windows Store Compatible libraries that can be used
      with Universal Windows Platform (UWP) Apps and published to the store

  From Daniel Holth:
    - Add basic support for PyPy (by deleting __slots__ from Node with a
      metaclass on PyPy); wrap most-used open() calls in 'with' statements to
      avoid too many open files.
    - Add __main__.py for `python -m SCons` in case it is on PYTHONPATH.
    - Always use highest available pickle protocol for efficiency.
    - Remove unused command line fallback for the zip tool.

  From Gaurav Juvekar:
    - Fix issue #2832: Expand construction variables in 'chdir' argument of builders. (PR #463)
    - Fix issue #2910: Make --tree=all handle Unicode. (PR #427)
    - Fix issue #2788: Fix typo in documentation example for sconf. (PR #388)

  From Alexey Klimkin:
    - Use memoization to optimize PATH evaluation across all dependencies per
      node. (PR #345)
    - Use set() where it is applicable (PR #344)

  From M. Limber:
    - Fixed msvs.py for Visual Studio Express editions that would report
      "Error  : ValueError: invalid literal for float(): 10.0Exp".

  From Rick Lupton:
    - Update LaTeX scanner to understand \import and related commands

  From Steve Robinson:
    - Add support for Visual Studio 2017.  This support requires vswhere.exe a helper
      tool installed with newer installs of 2017. SCons expects it to be located at
      "C:\Program Files (x86)\Microsoft Visual Studio\Installer\vswhere.exe"
      It can be downloaded separately at
      https://github.com/Microsoft/vswhere

  From Tom Tanner:
    - Allow nested $( ... $) sections

  From Paweł Tomulik:
    - Fixed the issue with LDMODULEVERSIONFLAGS reported by Tim Jenness
      (https://pairlist4.pair.net/pipermail/scons-users/2016-May/004893.html).
      An error was causing "-Wl,Bsymbolic" being added to linker's command-line
      even when there was no specified value in LDMODULEVERSION and thus no
      need for the flags to be specified.
    - Added LoadableModule to the list of global functions (DefaultEnvironment
      builders).

  From Manish Vachharajani:
    - Update debian rules, compat, and control to not use features
      deprecated or obsolete in later versions of debhelpers
    - Update python version to 2.7 in debian/control

  From Richard Viney:
    - Fixed PCHPDBFLAGS causing a deprecation warning on MSVC v8 and later when
      using PCHs and PDBs together.


  From Richard West:
    - Added nested / namespace tool support
    - Added a small fix to the python3 tool loader when loading a tool as a package
    - Added additional documentation to the user manual on using toolpaths with the environment
      This includes the use of sys.path to search for tools installed via pip or package managers
    - Added support for a PyPackageDir function for use with the toolpath

  From Russel Winder:
    - Reordered the default D tools from "dmd, gdc, ldc" to "dmd, ldc, gdc".
    - Add a ProgramAllAtOnce builder to the dmd, ldc, and gdc tools. (PR #448)
    - Remove a file name exception for very old Fedora LDC installation.
    - gdc can now handle building shared objects (tested for version 6.3.0).
    - Remove establishing the SharedLibrary builder in the dmd, ldc, and gdc
      tools, must now include the ar tool to get this builder as is required for
      other compiler tools.
    - Add clang and clang++ tools based on Paweł Tomulik's work.

RELEASE 2.5.1 - Mon, 03 Nov 2016 13:37:42 -0400

  From William Deegan:
    - Add scons-configure-cache.py to packaging. It was omitted

  From Alexey Klimkin:
    - Use memoization to optimize PATH evaluation across all dependencies per
      node. (PR #345)

RELEASE 2.5.0 - Mon, 09 Apr 2016 11:27:42 -0700

  From Dirk Baechle:
    - Removed a lot of compatibility methods and workarounds
      for Python versions < 2.7, in order to prepare the work
      towards a combined 2.7/3.x version. (PR #284)
      Also fixed the default arguments for the print_tree and
      render_tree methods. (PR #284, too)

  From William Blevins:
    - Added support for cross-language dependency scanning;
      SCons now respects scanner keys for implicit dependencies.
      - Notes for SCons users with heterogeneous systems.
        - May find new (previously missed) dependencies.
        - May cause rebuild after upgrade due to dependency changes.
        - May find new dependency errors (EG. cycles).
          - Discovered in some of the SCons QT tests.
    - Resolved missing cross-language dependencies for
      SWIG bindings (fixes #2264).
    - Corrected typo in User Guide for Scanner keyword. (PR #2959)
    - Install builder interacts with scanner found in SCANNERS differently.
      - Previous: Install builder recursively scanned implicit dependencies
        for scanners from SCANNER, but not for built-in (default) scanners.
      - Current: Install builder will not scan for implicit dependencies via
        either scanner source. This optimizes some Install builder behavior
        and brings orthogonality to Install builder scanning behavior.

  From William Deegan:
    - Add better messaging when two environments have
      different actions for the same target (Bug #2024)
    - Fix issue only with MSVC and Always build where targets
      marked AlwaysBuild wouldn't make it into CHANGED_SOURCES
      and thus yield an empty compile command line. (Bug #2622)
    - Fix posix platform escaping logic to properly handle paths
      with parens in them "()".  (Bug #2225)

  From Jakub Pola:
    - Intel Compiler 2016 (Linux/Mac) update for tool directories.

  From Adarsh Sanjeev:
    - Fix for issue #2494: Added string support for Chmod function.

  From Tom Tanner:
    - change cache to use 2 character subdirectories, rather than one character,
      so as not to give huge directories for large caches, a situation which
      causes issues for NFS.
      For existing caches, you will need to run the scons-configure-cache.py
      script to update them to the new format. You will get a warning every time
      you build until you co this.
    - Fix a bunch of unit tests on windows

RELEASE 2.4.1 - Mon, 07 Nov 2015 10:37:21 -0700

  From Arfrever Frehtes Taifersar Arahesis:
    - Fix for Bug # 2791 - Setup.py fails unnecessarily under Jython.

  From Dirk Baechle:
    - Fixed license of SVG titlepage files in the context of Debian
      packaging, such that they allow for commercial use too (#2985).

  From William Blevins:
    - InstallVersionedLib now available in the DefaultEnvironment context.
    - Improves orthogonality of use cases between different Install functions.

  From Carnë Draug:
    - Added new configure check, CheckProg, to check for
      existence of a program.

  From Andrew Featherstone:
    - Fix for issue #2840 - Fix for two environments specifying same target with different
      actions not throwing hard error. Instead SCons was incorrectly issuing a warning
      and continuing.

  From Hiroaki Itoh :
    - Add support `Microsoft Visual C++ Compiler for Python 2.7'
      Compiler can be obtained at: https://www.microsoft.com/en-us/download/details.aspx?id=44266

  From Florian Miedniak:
    - Fixed tigris issue #3011: Glob() excludes didn't work when used with VariantDir(duplicate=0)

  From William Roberts:
    - Fix bug 2831 and allow Help() text to be appended to AddOption() help.

  From Paweł Tomulik:
    - Reimplemented versioning for shared libraries, with the following effects
    - Fixed tigris issues #3001, #3006.
    - Fixed several other issues not reported to tigris, including:
      issues with versioned libraries in subdirectories with tricky names,
      issues with versioned libraries and variant directories,
      issue with soname not being injected to library when using D linkers,
    - Switched to direct symlinks instead of daisy-chained ones -- soname and
      development symlinks point directly to the versioned shared library now),
      for rationale see:
      https://www.debian.org/doc/debian-policy/ch-sharedlibs.html
      https://fedoraproject.org/wiki/Packaging:Guidelines#Devel_Packages
      https://bitbucket.org/scons/scons/pull-requests/247/new-versioned-libraries-gnulink-cyglink/diff#comment-10063929
    - New construction variables to allow override default behavior: SONAME,
      SHLIBVERSIONFLAGS, _SHLIBVERSIONFLAGS, SHLIBNOVERSIONSYMLINKS,
      LDMODULEVERSION, LDMODULEVERSIONFLAGS, _LDMODULEVERSIONFLAGS,
      LDMODULENOVERSIONSYMLINKS.
    - Changed logic used to configure the versioning machinery from
      platform-centric to linker-oriented.
    - The SHLIBVERSION/LDMODULEVERSION variables are no longer validated by
      SCons (more freedom to users).
    - InstallVersionedLib() doesn't use SHLIBVERSION anymore.
    - Enchanced docs for the library versioning stuff.
    - New tests for versioned libraries.
    - Library versioning is currently implemented for the following linker
      tools: 'cyglink', 'gnulink', 'sunlink'.
    - Fix to swig tool - pick-up 'swig', 'swig3.0' and 'swig2.0' (in order).
    - Fix to swig tool - respect env['SWIG'] provided by user.



RELEASE 2.4.0 - Mon, 21 Sep 2015 08:56:00 -0700

  From Dirk Baechle:
    - Switched several core classes to use "slots", to
      reduce the overall memory consumption in large
      projects (fixes #2180, #2178, #2198)
    - Memoizer counting uses decorators now, instead of
      the old metaclasses approach.

  From Andrew Featherstone
    - Fixed typo in SWIGPATH description

RELEASE 2.3.6 - Mon, 31 Jul 2015 14:35:03 -0700

  From Rob Smith:
    - Added support for Visual Studio 2015

RELEASE 2.3.5 - Mon, 17 Jun 2015 21:07:32 -0700

  From Stephen Pollard:
    - Documentation fixes for libraries.xml and
      builders-writing.xml (#2989 and #2990)

  From William Deegan:
    - Extended docs for InstallVersionedLib/SharedLibrary,
      and added SKIP_WIN_PACKAGES argument to build script
      bootstrap.py (PR #230, #3002).

  From William Blevins:
    - Fixed symlink support (PR #227, #2395).
    - Updated debug-count test case (PR #229).

  From Alexey Klimkin:
    - Fixed incomplete LIBS flattening and substitution in
      Program scanner(PR #205, #2954).

  From Dirk Baechle:
    - Added new method rentry_exists_on_disk to Node.FS (PR #193).

  From Russel Winder:
    - Fixed several D tests under the different OS.
    - Add support for f08 file extensions for Fortran 2008 code.

  From Anatoly Techtonik:
    - Show --config choices if no argument is specified (PR #202).
    - Fixed build crash when XML toolchain isn't installed, and
      activated compression for ZIP archives.

  From Alexandre Feblot:
    - Fix for VersionedSharedLibrary under 'sunos' platform.
    - Fixed dll link with precompiled headers on MSVC 2012
    - Added an 'exclude' parameter to Glob()

  From Laurent Marchelli:
    - Support for multiple cmdargs (one per variant) in VS project files.
    - Various improvements for TempFileMunge class.
    - Added an implementation for Visual Studio users files (PR #209).

  From Dan Pidcock:
    - Added support for the 'PlatformToolset' tag in VS project files (#2978).

  From James McCoy:
    - Added support for '-isystem' to ParseFlags.

RELEASE 2.3.4 - Mon, 27 Sep 2014 12:50:35 -0400

  From Bernhard Walle and Dirk Baechle:
    - Fixed the interactive mode, in connection with
      Configure contexts (#2971).

  From Anatoly Techtonik:
    - Fix EnsureSConsVersion warning when running packaged version

  From Russel Winder:
    - Fix D tools for building shared libraries

RELEASE 2.3.3 - Sun, 24 Aug 2014 21:08:33 -0400

  From Roland Stark:
    - Fixed false line length calculation in the TempFileMunge class (#2970).

  From Gary Oberbrunner:
    - Improve SWIG detection

  From Russel Winder:
    - Fix regression on Windows in D language update

  From Neal Becker and Stefan Zimmermann:
    - Python 3 port and compatibility

  From Anatoly Techtonik:
    - Do not fail on EnsureSConsVersion when running from checkout

  From Kendrick Boyd and Rob Managan:
    - Fixed the newglossary action to work with VariantDir (LaTeX).

  From Manuel Francisco Naranjo:
    - Added a default for the BUILDERS environment variable,
      to prevent not defined exception on a Clone().

  From Andrew Featherstone:
    - Added description of CheckTypeSize method (#1991).
    - Fixed handling of CPPDEFINE var in Append()
      for several list-dict combinations (#2900).

  From William Blevins:
    - Added test for Java derived-source dependency tree generation.
    - Added Copy Action symlink soft-copy support (#2395).
    - Various contributions to the documentation (UserGuide).

RELEASE 2.3.2

  From Dirk Baechle:
    - Update XML doc editor configuration
    - Fix: Allow varlist to be specified as list of strings for Actions (#2754)

  From veon on bitbucket:
    - Fixed handling of nested ifs in CPP scanner PreProcessor class.

  From Shane Gannon:
    - Support for Visual Studio 2013 (12.0)

  From Michael Haubenwallner:
    - Respect user's CC/CXX values; don't always overwrite in generate()
    - Delegate linker Tool.exists() to CC/CXX Tool.exists().

  From Rob Managan:
    - Updated the TeX builder to support use of the -synctex=1
      option and the files it creates.
    - Updated the TeX builder to correctly clean auxiliary files when
      the biblatex package is used.

  From Gary Oberbrunner:
    - get default RPM architecture more robustly when building RPMs

  From Amir Szekely:
    - Fixed NoClean() for multi-target builders (#2353).

  From Paweł Tomulik:
    - Fix SConf tests that write output

  From Russel Winder:
    - Revamp of the D language support. Tools for DMD, GDC and LDC provided
      and integrated with the C and C++ linking. NOTE: This is only tested
      with D v2. Support for D v1 is now deprecated.

  From Anatoly Techtonik:
    - Several improvements for running scons.py from source:
      * engine files form source directory take priority over all other
        importable versions
      * message about scons.py running from source is removed to fix tests
        that were failing because of this extra line in the output
      * error message when SCons import fails now lists lookup paths
    - Remove support for QMTest harness from runtest.py
    - Remove RPM and m4 from default tools on Windows
    - BitKeeper, CVS, Perforce, RCS, SCCS are deprecated from default
      tools and will be removed in future SCons versions to speed up
      SCons initialization (it will still be possible to use these tools
      explicitly)

  From Sye van der Veen:
    - Support for Visual Studio 12.0Exp, and fixes for earlier MSVS
      versions.


RELEASE 2.3.1

  From Andrew Featherstone:
    - Added support for EPUB output format to the DocBook tool.

  From Tom Tanner:
    - Stop leaking file handles to subprocesses by switching to using subprocess
      always.
    - Allow multiple options to be specified with --debug=a,b,c
    - Add support for a readonly cache (--cache-readonly)
    - Always print stats if requested
    - Generally try harder to print out a message on build errors
    - Adds a switch to warn on missing targets
    - Add Pseudo command to mark targets which should not exist after
      they are built.

  From Bogdan Tenea:
    - Check for 8.3 filenames on cygwin as well as win32 to make variant_dir work properly.

  From Alexandre Feblot:
    - Make sure SharedLibrary depends on all dependent libs (by depending on SHLINKCOM)

  From Stefan Sperling:
    - Fixed the setup of linker flags for a versioned SharedLibrary
      under OpenBSD (#2916).

  From Antonio Cavallo:
    - Improve error if Visual Studio bat file not found.

  From Manuel Francisco Naranjo:
    - Allow Subst.Literal string objects to be compared with each other,
      so they work better in AddUnique() and Remove().

  From David Rothenberger:
    - Added cyglink linker that uses Cygwin naming conventions for
      shared libraries and automatically generates import libraries.

  From Dirk Baechle:
    - Update bootstrap.py so it can be used from any dir, to run
      SCons from a source (non-installed) dir.
    - Count statistics of instances are now collected only when
      the --debug=count command-line option is used (#2922).
    - Added release_target_info() to File nodes, which helps to
      reduce memory consumption in clean builds and update runs
      of large projects.
    - Fixed the handling of long options in the command-line
      parsing (#2929).
    - Fixed misspelled variable in intelc.py (#2928).

  From Gary Oberbrunner:
    - Test harness: fail_test() can now print a message to help debugging.

  From Anatoly Techtonik:
    - Require rpmbuild when building SCons package.
    - Print full stack on certain errors, for debugging.
    - Improve documentation for Textfile builder.

  From William Deegan:
    - VS2012 & VS2010 Resolve initialization issues by adding path to reg.exe
      in shell used to run batch files.
    - MSVC Support fixed defaulting TARGET_ARCH to HOST_ARCH. It should be
      None if not explicitly set.
    - MSVC Fixed issue where if more than one Architectures compilers are
      detected, it would take the last one found, and not the first.

  From Philipp Kraus:
    - Added optional ZIPROOT to Zip tool.

  From Dirk Baechle:
    - Replaced old SGML-based documentation toolchain with a more modern
      approach, that also requires less external dependencies (programs and
      Python packages). Added a customized Docbook XSD for strict validation of
      all input XML files.

  From Luca Falavigna:
    - Fixed spelling errors in MAN pages (#2897).

  From Michael McDougall:
    - Fixed description of ignore_case for EnumVariable in the
      MAN page (#2774).

RELEASE 2.3.0 - Mon, 02 Mar 2013 13:22:29 -0400

  From Anatoly Techtonik:
    - Added ability to run scripts/scons.py directly from source checkout
    - Hide deprecated --debug={dtree,stree,tree} from --help output
    - Error messages from option parser now include hints about valid choices
    - Cleaned up some Python 1.5 and pre-2.3 code, so don't expect SCons
      to run on anything less than Python 2.4 anymore
    - Several fixes for runtest.py:
      * exit with an error if no tests were found
      * removed --noqmtest option - this behavior is by default
      * replaced `-o FILE --xml` combination with `--xml FILE`
      * changed `-o, --output FILE` option to capture stdout/stderr output
        from runtest.py
    - Remove os_spawnv_fix.diff patch required to enable parallel builds
      support prior to Python 2.2

  From Juan Lang:
    - Fix WiX Tool to use .wixobj rather than .wxiobj for compiler output
    - Support building with WiX releases after 2.0

  From Alexey Klimkin:
    - Fix nested LIBPATH expansion by flattening sequences in subst_path.

  From eyan on Bitbucket:
    - Print target name with command execution time with --debug=time

  From Thomas Berg and Evgeny Podjachev:
    - Fix subprocess spawning on Windows.  Work around a Windows
      bug that can crash python occasionally when using -jN. (#2449)

  From Dirk Baechle:
    - Updated test framework to support dir and file fixtures and
      added ability to test external (out-of-tree) tools (#2862).
      See doc in QMTest/test-framework.rst.
    - Fixed several errors in the test suite (Java paths, MSVS version
      detection, Tool import), additionally
      * provided MinGW command-line support for the CXX, AS and
        Fortran tests,
      * refactored the detection of the gcc version and the according
        Fortran startup library,
      * provided a new module rpmutils.py, wrapping the RPM naming rules
        for target files and further hardware-dependent info (compatibility,
        compiler flags, ...),
      * added new test methods must_exist_one_of() and
        must_not_exist_any_of() and
      * removed Aegis support from runtest.py. (#2872)

  From Gary Oberbrunner:
    - Add -jN support to runtest.py to run tests in parallel
    - Add MSVC10 and MSVC11 support to get_output low-level bat script runner.
    - Fix MSVS solution generation for VS11, and fixed tests.

  From Rob Managan:
    - Updated the TeX builder to support the \newglossary command
      in LaTeX's glossaries package and the files it creates.
    - Improve support for new versions of biblatex in the TeX builder
      so biber is called automatically if biblatex requires it.
    - Add SHLIBVERSION as an option that tells SharedLibrary to build
      a versioned shared library and create the required symlinks.
      Add builder InstallVersionedLib to create the required symlinks
      installing a versioned shared library.

RELEASE 2.2.0 - Mon, 05 Aug 2012 15:37:48 +0000

  From dubcanada on Bitbucket:
    - Fix 32-bit Visual Express C++ on 64-bit Windows (generate 32-bit code)

  From Paweł Tomulik:
    - Added gettext toolset
    - Fixed FindSourceFiles to find final sources (leaf nodes).

  From Greg Ward:
    - Allow Node objects in Java path (#2825)

  From Joshua Hughes:
    - Make Windows not redefine builtin file as un-inheritable (#2857)
    - Fix WINDOWS_INSERT_DEF on MinGW (Windows) (#2856)

  From smallbub on Bitbucket:
    - Fix LINKCOMSTR, SHLINKCOMSTR, and LDMODULECOMSTR on Windows (#2833).

  From Mortoray:
    - Make -s (silent mode) be silent about entering subdirs (#2976).
    - Fix cloning of builders when cloning environment (#2821).

  From Gary Oberbrunner:
    - Show valid Visual Studio architectures in error message
       when user passes invalid arch.

  From Alexey Petruchik:
    - Support for Microsoft Visual Studio 11 (both using it
      and generating MSVS11 solution files).

  From Alexey Klimkin:
    - Fixed the Taskmaster, curing spurious build failures in
      multi-threaded runs (#2720).

  From Dirk Baechle:
    - Improved documentation of command-line variables (#2809).
    - Fixed scons-doc.py to properly convert main XML files (#2812).

  From Rob Managan:
    - Updated the TeX builder to support LaTeX's multibib package.
    - Updated the TeX builder to support LaTeX's biblatex package.
    - Added support for using biber instead of bibtex by setting
      env['BIBTEX'] = 'biber'

  From Arve Knudsen:
    - Test for FORTRANPPFILESUFFIXES (#2129).


RELEASE 2.1.0 - Mon, 09 Sep 2011 20:54:57 -0700

  From Anton Lazarev:
    - Fix Windows resource compiler scanner to accept DOS line endings.

  From Matthias:
    - Update MSVS documents to remove note indicating that only one
      project is currently supported per solution file.

  From Grzegorz Bizoń:
    - Fix long compile lines in batch mode by using TEMPFILE
    - Fix MSVC_BATCH=False (was treating it as true)

  From Justin Gullingsrud:
    - support -std=c++0x and related CXXFLAGS in pkgconfig (ParseFlags)

  From Vincent Beffara:
    - Support -dylib_file in pkgconfig (ParseFlags)

  From Gary Oberbrunner and Sohail Somani:
    - new construction variable WINDOWS_EMBED_MANIFEST to automatically
      embed manifests in Windows EXEs and DLLs.

  From Gary Oberbrunner:
    - Fix Visual Studio project generation when CPPPATH contains Dir nodes
    - Ensure Visual Studio project is regenerated when CPPPATH or CPPDEFINES change
    - Fix unicode error when using non-ASCII filenames with Copy or Install
    - Put RPATH in LINKCOM rather than LINKFLAGS so resetting
      LINKFLAGS doesn't kill RPATH
    - Fix precompiled headers on Windows when variant dir name has spaces.
    - Adding None to an Action no longer fails (just returns original action)
    - New --debug=prepare option to show each target as it's being
      prepared, whether or not anything needs to be done for it.
    - New debug option --debug=duplicate to print a line for each
      unlink/relink (or copy) of a variant file from its source file.
    - Improve error message for EnumVariables to show legal values.
    - Fix Intel compiler to sort versions >9 correctly (esp. on Linux)
    - Fix Install() when the source and target are directories and the
      target directory exists.

  From David Garcia Garzon:
    - Fix Delete to be able to delete broken symlinks and dir
      symlinks.

  From Imran Fanaswala and Robert Lehr:
    - Handle .output file generated by bison/yacc properly. Cleaning it
      when necessary.

  From Antoine Dechaume:
    - Handle SWIG file where there is whitespace after the module name
      properly. Previously the generated files would include
      the whitespace.

  From Dmitry R.:
    - Handle Environment in case __semi_deepcopy is None

  From Benoit Belley:

    - Much improved support for Windows UNC paths (\\SERVERNAME).

  From Jean-Baptiste Lab:

    - Fix problems with appending CPPDEFINES that contain
      dictionaries, and related issues with Parse/MergeFlags and
      CPPDEFINES.

  From Allen Weeks:

    - Fix for an issue with implicit-cache with multiple targets
      when dependencies are removed on disk.

  From Evgeny Podjachev and Alexey Petruchick:

    - Support generation of Microsoft Visual Studio 2008 (9.0)
      and 2010 (10.0) project and solution files.

  From Ken Deeter:

    - Fix a problem when FS Entries which are actually Dirs have builders.

  From Luca Falavigna:

    - Support Fortran 03

  From Gary Oberbrunner:

    - Print the path to the SCons package in scons --version

  From Jean-Franï¿½ois Colson:

    - Improve Microsoft Visual Studio Solution generation, and fix
      various errors in the generated solutions especially when using
      MSVS_SCC_PROVIDER, and when generating multiple projects.  The
      construction variable MSVS_SCC_PROJECT_BASE_PATH, which never
      worked properly, is removed.  Users can use the new variable
      MSVS_SCC_CONNECTION_ROOT instead if desired.

  From Anatoly Techtonik:

    - Use subprocess in bootstrap.py instead of os.execve to avoid
      losing output control on Windows (http://bugs.python.org/issue9148)

    - Revert patch for adding SCons to App Paths, because standard cmd
      shell doesn't search there. This is confusing, because `scons` can
      be executed from explorer, but fail to start from console.

    - Fix broken installation with easy_install on Windows (issue #2051)
      SCons traditionally installed in a way that allowed to run multiple
      versions side by side. This custom logic was incompatible with
      easy_install way of doing things.

    - Use epydoc module for generating API docs in HTML if command line
      utility is not found in PATH. Actual for Windows.

  From Alexander Goomenyuk:

    - Add .sx to assembly source scanner list so .sx files
      get their header file dependencies detected.

  From Arve Knudsen:

    - Set module metadata when loading site_scons/site_init.py
      so it is treated as a proper module; __doc__, __file__ and
      __name__ now refer to the site_init.py file.

  From Russel Winder:

    - Users Guide updates explaining that Tools can be packages as
      well as python modules.

  From Gary Oberbrunner:

    - New systemwide and per-user site_scons dirs.

  From Dirk Baechle:

    - XML fixes in User's Guide.
    - Fixed the detection of 'jar' and 'rmic' during
      the initialization of the respective Tools (#2730).
    - Improved docs for custom Decider functions and
      custom Scanner objects (#2711, #2713).
    - Corrected SWIG module names for generated *.i files (#2707).

  From Joe Zuntz:

    - Fixed a case-sensitivity problem with Fortran modules.

  From Bauke Conijn:

    - Added Users Guide example for auto-generated source code

  From Steven Knight:

    - Fix explicit dependencies (Depends()) on Nodes that don't have
      attached Builders.

    - Fix use of the global Alias() function with command actions.

  From Matt Hughes:

    - Fix the ability to append to default $*FLAGS values (which are
      implemented as CLVar instances) in a copied construction environment
      without affecting the original construction environment's value.

  From Rob Managan:

    - Updated the TeX command strings to include a /D on Windows in
      case the new directory is on a different drive letter.

    - Fixed the LaTeX scanner so dependencies are found in commands that
      are broken across lines with a comment or have embedded spaces.

    - The TeX builders should now work with tex files that are generated
      by another program. Thanks to Hans-Martin von Gaudecker for
      isolating the cause of this bug.

    - Added support for INDEXSTYLE environment variable so makeindex can
      find style files.

    - Added support for the bibunits package so we call bibtex on all
      the bu*.aux files.

    - Add support of finding path information on OSX for TeX applications
      MacPorts and Fink paths need to be added by the user

  From Russel Winder:

    - Add support for DMD version 2 (the phobos2 library).

  From William Deegan:

    - Add initial support for VS/VC 2010 (express and non-express versions)
    - Remove warning for not finding MS VC/VS install.
      "scons: warning: No version of Visual Studio compiler found
        - C/C++ compilers most likely not set correctly"
    - Add support for Linux 3.0


RELEASE 2.0.1 - Mon, 15 Aug 2010 15:46:32 -0700

  From Dirk Baechle:

    - Fix XML in documentation.

  From Joe Zuntz:

    - Fixed a case-sensitivity problem with Fortran modules.

  From Bauke Conijn:

    - Added Users Guide example for auto-generated source code

  From Steven Knight:

    - Fix explicit dependencies (Depends()) on Nodes that don't have
      attached Builders.

  From Matt Hughes:

    - Fix the ability to append to default $*FLAGS values (which are
      implemented as CLVar instances) in a copied construction environment
      without affecting the original construction environment's value.

  From Rob Managan:

    - Updated the TeX command strings to include a /D on Windows in
      case the new directory is on a different drive letter.

    - Fixed the LaTeX scanner so dependencies are found in commands that
      are broken across lines with a comment or have embedded spaces.


RELEASE 2.0.0.final.0 - Mon, 14 Jun 2010 22:01:37 -0700

  From Dirk Baechle:

    - Fix XML in documentation.

  From Steven Knight:

    - Provide forward compatibility for the 'profile' module.

    - Provide forward compatibility for the 'pickle' module.

    - Provide forward compatibility for the 'io' module.

    - Provide forward compatibility for the 'queue' module.

    - Provide forward compatibility for the 'collections' module.

    - Provide forward compatibility for the 'builtins' module.

    - Provide forward compatibility for 'sys.intern()'.

    - Convert to os.walk() from of os.path.walk().

    - Remove compatibility logic no longer needed.

    - Add a '-3' option to runtest to print 3.x incompatibility warnings.

    - Convert old-style classes into new-style classes.

    - Fix "Ignoring corrupt sconsign entry" warnings when building
      in a tree with a pre-2.0 .sconsign file.

    - Fix propagation from environment of VS*COMNTOOLS to resolve issues
      initializing MSVC/MSVS/SDK issues.

    - Handle detecting Visual C++ on Python verions with upper-case
      platform architectures like 'AMD64'.

  From W. Trevor King:

    - Revisions to README.

  From Greg Noel:

    - Apply numerous Python fixers to update code to more modern idioms.
      Find where fixers should be applied to code in test strings and
      apply the fixers there, too.

    - Write a fixer to convert string functions to string methods.

    - Modify the 'dict' fixer to be less conservative.

    - Modify the 'apply' fixer to handle more cases.

    - Create a modified 'types' fixer that converts types to 2.x
      equivalents rather than 3.x equivalents.

    - Write a 'division' fixer to highlight uses of the old-style
      division operator.  Correct usage where needed.

    - Add forward compatibility for the new 'memoryview' function
      (which replaces the 'buffer' function).

    - Add forward compatibility for the 'winreg' module.

    - Remove no-longer-needed 'platform' module.

    - Run tests with the '-3' option to Python 2.6 and clear up
      various reported incompatibilities.

    - Comb out code paths specialized to Pythons older than 2.4.

    - Update deprecation warnings; most now become mandatory.

    - Start deprecation cycle for BuildDir() and build_dir.

    - Start deprecation cycle for SourceCode() and related factories

    - Fixed a problem with is_Dict() not identifying some objects derived
      from UserDict.

  From Jim Randall:

    - Document the AllowSubstExceptions() function in the User's Guide.

  From William Deegan:

    - Migrate MSVC/MSVS/SDK improvements from 1.3 branch.


RELEASE 1.3.0 - Tue, 23 Mar 2010 21:44:19 -0400

  From Steven Knight:

    - Update man page and documentation.

  From William Deegan (plus minor patch from Gary Oberbrunner):

    - Support Visual Studio 8.0 Express

RELEASE 1.2.0.d20100306 - Sat, 06 Mar 2010 16:18:33 -0800

  From Luca Falavigna:

    - Fix typos in the man page.

  From Gottfried Ganssauge:

    - Support execution when SCons is installed via easy_install.

  From Steven Knight:

    - Make the messages for Configure checks of compilers consistent.

    - Issue an error message if a BUILDERS entry is not a Builder
      object or a callable wrapper.

  From Rob Managan:

    - Update tex builder to handle the case where a \input{foo}
      command tries to work with a directory named foo instead of the
      file foo.tex. The builder now ignores a directory and continues
      searching to find the correct file. Thanks to Lennart Sauerbeck
      for the test case and initial patch

      Also allow the \include of files in subdirectories when variantDir
      is used with duplicate=0. Previously latex would crash since
      the directory in which the .aux file is written was not created.
      Thanks to Stefan Hepp for finding this and part of the solution.

  From James Teh:
    - Patches to fix some issues using MS SDK V7.0

  From William Deegan:
    - Lots of testing and minor patches to handle mixed MS VC and SDK
      installations, as well as having only the SDK installed.


RELEASE 1.2.0.d20100117 - Sun, 17 Jan 2010 14:26:59 -0800

  From Jim Randall:
    - Fixed temp filename race condition on Windows with long cmd lines.

  From David Cournapeau:
    - Fixed tryRun when sconf directory is in a variant dir.
    - Do not add -fPIC for ifort tool on non-posix platforms (darwin and
      windows).
    - Fix bug 2294 (spurious CheckCC failures).
    - Fix scons bootstrap process on windows 64 (wrong wininst name)

  From William Deegan:
    - Final merge from vs_revamp branch to main

    - Added definition and usage of HOST_OS, HOST_ARCH, TARGET_OS,
      TARGET_ARCH, currently only defined/used by Visual Studio
      Compilers. This will be rolled out to other platforms/tools
      in the future.

    - Add check for python >= 3.0.0 and exit gracefully.
      For 1.3 python >= 1.5.2 and < 3.0.0 are supported

    - Fix bug 1944 - Handle non-existent .i file in swig emitter, previously
      it would crash with an IOError exception. Now it will try to make an
      educated guess on the module name based on the filename.

  From Lukas Erlinghagen:

    - Have AddOption() remove variables from the list of
      seen-but-unknown variables (which are reported later).

    - An option name and aliases can now be specified as a tuple.

  From Hartmut Goebel:

    - Textfile builder.

  From Jared Grubb:

    - use "is/is not" in comparisons with None instead of "==" or "!=".

  From Jim Hunziker:

    - Avoid adding -gphobos to a command line multiple times
      when initializing use of the DMD compiler.

  From Jason Kenney:

    - Sugguested HOST/TARGET OS/ARCH separation.

  From Steven Knight:

    - Fix the -n option when used with VariantDir(duplicate=1)
      and the variant directory doesn't already exist.

    - Fix scanning of Unicode files for both UTF-16 endian flavors.

    - Fix a TypeError on #include of file names with Unicode characters.

    - Fix an exception if a null command-line argument is passed in.

    - Evaluate Requires() prerequisites before a Node's direct children
      (sources and dependencies).

  From Greg Noel:

    - Remove redundant __metaclass__ initializations in Environment.py.

    - Correct the documentation of text returned by sconf.Result().

    - Document that filenames with '.' as the first character are
      ignored by Glob() by default (matching UNIX glob semantics).

    - Fix SWIG testing infrastructure to work on Mac OS X.

    - Restructure a test that occasionally hung so that the test would
      detect when it was stuck and fail instead.

    - Substfile builder.

  From Gary Oberbrunner:

    - When reporting a target that SCons doesn't know how to make,
      specify whether it's a File, Dir, etc.

  From Ben Webb:

    - Fix use of $SWIGOUTDIR when generating Python wrappers.

    - Add $SWIGDIRECTORSUFFIX and $SWIGVERSION construction variables.

  From Rob Managan:

    - Add -recorder flag to Latex commands and updated internals to
      use the output to find files TeX creates. This allows the MiKTeX
      installations to find the created files

    - Notify user of Latex errors that would get buried in the
      Latex output

    - Remove LATEXSUFFIXES from environments that don't initialize Tex.

    - Add support for the glossaries package for glossaries and acronyms

    - Fix problem that pdftex, latex, and pdflatex tools by themselves did
      not create the actions for bibtex, makeindex,... by creating them
      and other environment settings in one routine called by all four
      tex tools.

    - Fix problem with filenames of sideeffects when the user changes
      the name of the output file from the latex default

    - Add scanning of files included in Latex by means of \lstinputlisting{}
      Patch from Stefan Hepp.

    - Change command line for epstopdf to use --outfile= instead of -o
      since this works on all platforms.
      Patch from Stefan Hepp.

    - Change scanner to properly search for included file from the
      directory of the main file instead of the file it is included from.
      Also update the emitter to add the .aux file associated with
      \include{filename} commands. This makes sure the required directories
      if any are created for variantdir cases.
      Half of the patch from Stefan Hepp.

RELEASE 1.2.0.d20090223 - Mon, 23 Feb 2009 08:41:06 -0800

  From Stanislav Baranov:

    - Make suffix-matching for scanners case-insensitive on Windows.

  From David Cournapeau:

    - Change the way SCons finds versions of Visual C/C++ and Visual
      Studio to find and use the Microsoft v*vars.bat files.

  From Robert P. J. Day:

    - User's Guide updates.

  From Dan Eaton:

    - Fix generation of Visual Studio 8 project files on x64 platforms.

  From Allan Erskine:

    - Set IncludeSearchPath and PreprocessorDefinitions in generated
      Visual Studio 8 project files, to help IntelliSense work.

  From Mateusz Gruca:

    - Fix deletion of broken symlinks by the --clean option.

  From Steven Knight:

    - Fix the error message when use of a non-existent drive on Windows
      is detected.

    - Add sources for files whose targets don't exist in $CHANGED_SOURCES.

    - Detect implicit dependencies on commands even when the command is
      quoted.

    - Fix interaction of $CHANGED_SOURCES with the --config=force option.

    - Fix finding #include files when the string contains escaped
      backslashes like "C:\\some\\include.h".

    - Pass $CCFLAGS to Visual C/C++ precompiled header compilation.

    - Remove unnecessary nested $( $) around $_LIBDIRFLAGS on link lines
      for the Microsoft linker, the OS/2 ilink linker and the Phar Lap
      linkloc linker.

    - Spell the Windows environment variables consistently "SystemDrive"
      and "SystemRoot" instead of "SYSTEMDRIVE" and "SYSTEMROOT".



RELEASE 1.2.0.d20090113 - Tue, 13 Jan 2009 02:50:30 -0800

  From Stanislav Baranov, Ted Johnson and Steven Knight:

    - Add support for batch compilation of Visual Studio C/C++ source
      files, controlled by a new $MSVC_BATCH construction variable.

  From Steven Knight:

    - Print the message, "scons: Build interrupted." on error output,
      not standard output.

    - Add a --warn=future-deprecated option for advance warnings about
      deprecated features that still have warnings hidden by default.

    - Fix use of $SOURCE and $SOURCES attributes when there are no
      sources specified in the Builder call.

    - Add support for new $CHANGED_SOURCES, $CHANGED_TARGETS,
      $UNCHANGED_SOURCES and $UNCHANGED_TARGETS variables.

    - Add general support for batch builds through new batch_key= and
      targets= keywords to Action object creation.

  From Arve Knudsen:

    - Make linker tools differentiate properly between SharedLibrary
      and LoadableModule.

    - Document TestCommon.shobj_prefix variable.

    - Support $SWIGOUTDIR values with spaces.

  From Rob Managan:

    - Don't automatically try to build .pdf graphics files for
      .eps files in \includegraphics{} calls in TeX/LaTeX files
      when building with the PDF builder (and thus using pdflatex).

  From Gary Oberbrunner:

    - Allow AppendENVPath() and PrependENVPath() to interpret '#'
      for paths relative to the top-level SConstruct directory.

    - Use the Borland ilink -e option to specify the output file name.

    - Document that the msvc Tool module uses $PCH, $PCHSTOP and $PDB.

    - Allow WINDOWS_INSERT_DEF=0 to disable --output-def when linking
      under MinGW.

  From Zia Sobhani:

    - Fix typos in the User's Guide.

  From Greg Spencer:

    - Support implicit dependency scanning of files encoded in utf-8
      and utf-16.

  From Roberto de Vecchi:

    - Remove $CCFLAGS from the the default definitions of $CXXFLAGS for
      Visual C/C++ and MIPSpro C++ on SGI so, they match other tools
      and avoid flag duplication on C++ command lines.

  From Ben Webb:

    - Handle quoted module names in SWIG source files.

    - Emit *_wrap.h when SWIG generates header file for directors

  From Matthew Wesley:

    - Copy file attributes so we identify, and can link a shared library
      from, shared object files in a Repository.



RELEASE 1.2.0 - Sat, 20 Dec 2008 22:47:29 -0800

  From Steven Knight:

    - Don't fail if can't import a _subprocess module on Windows.

    - Add warnings for use of the deprecated Options object.



RELEASE 1.1.0.d20081207 - Sun, 07 Dec 2008 19:17:23 -0800

  From Benoit Belley:

    - Improve the robustness of GetBuildFailures() by refactoring
      SCons exception handling (especially BuildError exceptions).

    - Have the --taskmastertrace= option print information about
      individual Task methods, not just the Taskmaster control flow.

    - Eliminate some spurious dependency cycles by being more aggressive
      about pruning pending children from the Taskmaster walk.

    - Suppress mistaken reports of a dependency cycle when a child
      left on the pending list is a single Node in EXECUTED state.

  From David Cournapeau:

    - Fix $FORTRANMODDIRPREFIX for the ifort (Intel Fortran) tool.

  From Brad Fitzpatrick:

    - Don't pre-generate an exception message (which will likely be
      ignored anyway) when an EntryProxy re-raises an AttributeError.

  From Jared Grubb:

    - Clean up coding style and white space in Node/FS.py.

    - Fix a typo in the documentation for $_CPPDEFFLAGS.

    - Issue 2401: Fix usage of comparisons with None.

  From Ludwig Hï¿½hne:

    - Handle Java inner classes declared within a method.

  From Steven Knight:

    - Fix label placement by the "scons-time.py func" subcommand
      when a profile value was close to (or equal to) 0.0.

    - Fix env.Append() and env.Prepend()'s ability to add a string to
      list-like variables like $CCFLAGS under Python 2.6.

    - Other Python2.6 portability:  don't use "as" (a Python 2.6 keyword).
      Don't use the deprecated Exception.message attribute.

    - Support using the -f option to search for a different top-level
      file name when walking up with the -D, -U or -u options.

    - Fix use of VariantDir when the -n option is used and doesn't,
      therefore, actually create the variant directory.

    - Fix a stack trace from the --debug=includes option when passed a
      static or shared library as an argument.

    - Speed up the internal find_file() function (used for searching
      CPPPATH, LIBPATH, etc.).

    - Add support for using the Python "in" keyword on construction
      environments (for example, if "CPPPATH" in env: ...).

    - Fix use of Glob() when a repository or source directory contains
      an in-memory Node without a corresponding on-disk file or directory.

    - Add a warning about future reservation of $CHANGED_SOURCES,
      $CHANGED_TARGETS, $UNCHANGED_SOURCES and $UNCHANGED_TARGETS.

    - Enable by default the existing warnings about setting the resource
      $SOURCE, $SOURCES, $TARGET and $TARGETS variable.

  From Rob Managan:

    - Scan for TeX files in the paths specified in the $TEXINPUTS
      construction variable and the $TEXINPUTS environment variable.

    - Configure the PDF() and PostScript() Builders as single_source so
      they know each source file generates a separate target file.

    - Add $EPSTOPDF, $EPSTOPDFFLAGS and $EPSTOPDFCOM

    - Add .tex as a valid extension for the PDF() builder.

    - Add regular expressions to find \input, \include and
      \includegraphics.

    - Support generating a .pdf file from a .eps source.

    - Recursive scan included input TeX files.

    - Handle requiring searched-for TeX input graphics files to have
      extensions (to avoid trying to build a .eps from itself, e.g.).

  From Greg Noel:

    - Make the Action() function handle positional parameters consistently.

    - Clarify use of Configure.CheckType().

    - Make the File.{Dir,Entry,File}() methods create their entries
      relative to the calling File's directory, not the SConscript
      directory.

    - Use the Python os.devnull variable to discard error output when
      looking for the $CC or $CXX version.

    - Mention LoadableModule() in the SharedLibrary() documentation.

  From Gary Oberbrunner:

    - Update the User's Guide to clarify use of the site_scons/
      directory and the site_init.py module.

    - Make env.AppendUnique() and env.PrependUnique remove duplicates
      within a passed-in list being added, too.

  From Randall Spangler:

    - Fix Glob() so an on-disk file or directory beginning with '#'
      doesn't throw an exception.



RELEASE 1.1.0 - Thu, 09 Oct 2008 08:33:47 -0700

  From Chris AtLee

    - Use the specified environment when checking for the GCC compiler
      version.

  From Ian P. Cardenas:

    - Fix Glob() polluting LIBPATH by returning copy of list

  From David Cournapeau:

    - Add CheckCC, CheckCXX, CheckSHCC and CheckSHCXX tests to
      configuration contexts.

    - Have the --profile= argument use the much faster cProfile module
      (if it's available in the running Python version).

    - Reorder MSVC compilation arguments so the /Fo is first.

  From Bill Deegan:

    - Add scanning Windows resource (.rc) files for implicit dependencies.

  From John Gozde:

    - When scanning for a #include file, don't use a directory that
      has the same name as the file.

  From Ralf W. Grosse-Kunstleve

    - Suppress error output when checking for the GCC compiler version.

  From Jared Grubb:

    - Fix VariantDir duplication of #included files in subdirectories.

  From Ludwig Hï¿½hne:

    - Reduce memory usage when a directory is used as a dependency of
      another Node (such as an Alias) by returning a concatenation
      of the children's signatures + names, not the children's contents,
      as the directory contents.

    - Raise AttributeError, not KeyError, when a Builder can't be found.

    - Invalidate cached Node information (such as the contenst returned
      by the get_contents() method) when calling actions with Execute().

    - Avoid object reference cycles from frame objects.

    - Reduce memory usage from Null Executor objects.

    - Compute MD5 checksums of large files without reading the entire
      file contents into memory.  Add a new --md5-chunksize option to
      control the size of each chunk read into memory.

  From Steven Knight:

    - Fix the ability of the add_src_builder() method to add a new
      source builder to any other builder.

    - Avoid an infinite loop on non-Windows systems trying to find the
      SCons library directory if the Python library directory does not
      begin with the string "python".

    - Search for the SCons library directory in "scons-local" (with
      no version number) after "scons-local-{VERSION}".

  From Rob Managan:

    - Fix the user's ability to interrupt the TeX build chain.

    - Fix the TeX builder's allowing the user to specify the target name,
      instead of always using its default output name based on the source.

    - Iterate building TeX output files until all warning are gone
      and the auxiliary files stop changing, or until we reach the
      (configurable) maximum number of retries.

    - Add TeX scanner support for:  glossaries, nomenclatures, lists of
      figures, lists of tables, hyperref and beamer.

    - Use the $BIBINPUTS, $BSTINPUTS, $TEXINPUTS and $TEXPICTS construction
      variables as search paths for the relevant types of input file.

    - Fix building TeX with VariantDir(duplicate=0) in effect.

    - Fix the LaTeX scanner to search for graphics on the TEXINPUTS path.

    - Have the PDFLaTeX scanner search for .gif files as well.

  From Greg Noel:

    - Fix typos and format bugs in the man page.

    - Add a first draft of a wrapper module for Python's subprocess
      module.

    - Refactor use of the SCons.compat module so other modules don't
      have to import it individually.

    - Add .sx as a suffix for assembly language files that use the
      C preprocessor.

  From Gary Oberbrunner:

    - Make Glob() sort the returned list of Files or Nodes
      to prevent spurious rebuilds.

    - Add a delete_existing keyword argument to the AppendENVPath()
      and PrependENVPath() Environment methods.

    - Add ability to use "$SOURCE" when specifying a target to a builder

  From Damyan Pepper:

    - Add a test case to verify that SConsignFile() files can be
      created in previously non-existent subdirectories.

  From Jim Randall:

    - Make the subdirectory in which the SConsignFile() file will
      live, if the subdirectory doesn't already exist.

  From Ali Tofigh:

    - Add a test to verify duplication of files in VariantDir subdirectories.



RELEASE 1.0.1 - Sat, 06 Sep 2008 07:29:34 -0700

  From Greg Noel:

    - Add a FindFile() section to the User's Guide.

    - Fix the FindFile() documentation in the man page.

    - Fix formatting errors in the Package() description in the man page.

    - Escape parentheses that appear within variable names when spawning
      command lines using os.system().



RELEASE 1.0.0 - XXX

  From Jared Grubb:

    - Clear the Node state when turning a generic Entry into a Dir.

  From Ludwig Hï¿½hne:

    - Fix sporadic output-order failures in test/GetBuildFailures/parallel.py.

    - Document the ParseDepends() function in the User's Guide.

  From khomenko:

    - Create a separate description and long_description for RPM packages.

  From Steven Knight:

    - Document the GetLaunchDir() function in the User's Guide.

    - Have the env.Execute() method print an error message if the
      executed command fails.

    - Add a script for creating a standard SCons development system on
      Ubuntu Hardy.  Rewrite subsidiary scripts for install Python and
      SCons versions in Python (from shell).

  From Greg Noel:

    - Handle yacc/bison on newer Mac OS X versions creating file.hpp,
      not file.cpp.h.

    - In RPCGEN tests, ignore stderr messages from older versions of
      rpcgen on some versions of Mac OS X.

    - Fix typos in man page descriptions of Tag() and Package(), and in
      the scons-time man page.

    - Fix documentation of SConf.CheckLibWithHeader and other SConf methods.

    - Update documentation of SConscript(variant_dir) usage.

    - Fix SWIG tests for (some versions of) Mac OS X.

  From Jonas Olsson:

    - Print the warning about -j on Windows being potentially unreliable if
      the pywin32 extensions are unavailable or lack file handle operations.

  From Jim Randall:

    - Fix the env.WhereIs() method to expand construction variables.

  From Rogier Schouten:

    - Enable building of shared libraries with the Bordand ilink32 linker.



RELEASE 1.0.0 - Sat, 09 Aug 2008 12:19:44 -0700

  From Luca Falavigna:

    - Fix SCons man page indentation under Debian's man page macros.

  From Steven Knight:

    - Clarify the man page description of the SConscript(src_dir) argument.

    - User's Guide updates:

       -  Document the BUILD_TARGETS, COMMAND_LINE_TARGETS and
          DEFAULT_TARGETS variables.

       -  Document the AddOption(), GetOption() and SetOption() functions.

       -  Document the Requires() function; convert to the Variables
          object, its UnknownOptions() method, and its associated
          BoolVariable(), EnumVariable(), ListVariable(), PackageVariable()
          and PathVariable() functions.

       -  Document the Progress() function.

       -  Reorganize the chapter and sections describing the different
          types of environments and how they interact.  Document the
          SetDefault() method.  Document the PrependENVPath() and
          AppendENVPath() functions.

       -  Reorganize the command-line arguments chapter.  Document the
          ARGLIST variable.

       -  Collect some miscellaneous sections into a chapter about
          configuring build output.

    - Man page updates:

       -  Document suggested use of the Visual C/C++ /FC option to fix
          the ability to double-click on file names in compilation error
          messages.

       -  Document the need to use Clean() for any SideEffect() files that
          must be explicitly removed when their targets are removed.

       -  Explicitly document use of Node lists as input to Dependency().

  From Greg Noel:

    - Document MergeFlags(), ParseConfig(), ParseFlags() and SideEffect()
      in the User's Guide.

  From Gary Oberbrunner:

    - Document use of the GetBuildFailures() function in the User's Guide.

  From Adam Simpkins:

    - Add man page text clarifying the behavior of AddPreAction() and
      AddPostAction() when called with multiple targets.

  From Alexey Zezukin:

    - Fix incorrectly swapped man page descriptions of the --warn= options
      for duplicate-environment and missing-sconscript.



RELEASE 0.98.5 - Sat, 07 Jun 2008 08:20:35 -0700

  From Benoit Belley:

  - Fix the Intel C++ compiler ABI specification for EMT64 processors.

  From David Cournapeau:

  - Issue a (suppressable) warning, not an error, when trying to link
    C++ and Fortran object files into the same executable.

  From Steven Knight:

  - Update the scons.bat file so that it returns the real exit status
    from SCons, even though it uses setlocal + endlocal.

  - Fix the --interactive post-build messages so it doesn't get stuck
    mistakenly reporting failures after any individual build fails.

  - Fix calling File() as a File object method in some circumstances.

  - Fix setup.py installation on Mac OS X so SCons gets installed
    under /usr/lcoal by default, not in the Mac OS X Python framework.



RELEASE 0.98.4 - Sat, 17 May 2008 22:14:46 -0700

  From Benoit Belley:

  - Fix calculation of signatures for Python function actions with
    closures in Python versions before 2.5.

  From David Cournapeau:

  - Fix the initialization of $SHF77FLAGS so it includes $F77FLAGS.

  From Jonas Olsson:

  - Fix a syntax error in the Intel C compiler support on Windows.

  From Steven Knight:

  - Change how we represent Python Value Nodes when printing and when
    stored in .sconsign files (to avoid blowing out memory by storing
    huge strings in .sconsign files after multiple runs using Configure
    contexts cause the Value strings to be re-escaped each time).

  - Fix a regression in not executing configuration checks after failure
    of any configuration check that used the same compiler or other tool.

  - Handle multiple destinations in Visual Studio 8 settings for the
    analogues to the INCLUDE, LIBRARY and PATH variables.

  From Greg Noel:

  - Update man page text for VariantDir().



RELEASE 0.98.3 - Tue, 29 Apr 2008 22:40:12 -0700

  From Greg Noel:

  - Fix use of $CXXFLAGS when building C++ shared object files.

  From Steven Knight:

  - Fix a regression when a Builder's source_scanner doesn't select
    a more specific scanner for the suffix of a specified source file.

  - Fix the Options object backwards compatibility so people can still
    "import SCons.Options.{Bool,Enum,List,Package,Path}Option" submodules.

  - Fix searching for implicit dependencies when an Entry Node shows up
    in the search path list.

  From Stefano:

  - Fix expansion of $FORTRANMODDIR in the default Fortran command line(s)
    when it's set to something like ${TARGET.dir}.



RELEASE 0.98.2 - Sun, 20 Apr 2008 23:38:56 -0700

  From Steven Knight:

  - Fix a bug in Fortran suffix computation that would cause SCons to
    run out of memory on Windows systems.

  - Fix being able to specify --interactive mode command lines with
    \ (backslash) path name separators on Windows.

  From Gary Oberbrunner:

  - Document Glob() in the User's Guide.



RELEASE 0.98.1 - Fri, 18 Apr 2008 19:11:58 -0700

  From Benoit Belley:

  - Speed up the SCons.Util.to_string*() functions.

  - Optimize various Node intialization and calculations.

  - Optimize Executor scanning code.

  - Optimize Taskmaster execution, including dependency-cycle checking.

  - Fix the --debug=stree option so it prints its tree once, not twice.

  From Johan Boulï¿½:

  - Fix the ability to use LoadableModule() under MinGW.

  From David Cournapeau:

  - Various missing Fortran-related construction variables have been added.

  - SCons now uses the program specified in the $FORTRAN construction
    variable to link Fortran object files.

  - Fortran compilers on Linux (Intel, g77 and gfortran) now add the -fPIC
    option by default when compilling shared objects.

  - New 'sunf77', 'sunf90' and 'sunf95' Tool modules have been added to
    support Sun Fortran compilers.  On Solaris, the Sun Fortran compilers
    are used in preference to other compilers by default.

  - Fortran support now uses gfortran in preference to g77.

  - Fortran file suffixes are now configurable through the
    $F77FILESUFFIXES, $F90FILESUFFIXES, $F95FILESUFFIXES and
    $FORTRANFILESUFFIXES variables.

  From Steven Knight:

  - Make the -d, -e, -w and --no-print-directory options "Ignored for
    compatibility."  (We're not going to implement them.)

  - Fix a serious inefficiency in how SCons checks for whether any source
    files are missing when a Builder call creates many targets from many
    input source files.

  - In Java projects, make the target .class files depend only on the
    specific source .java files where the individual classes are defined.

  - Don't store duplicate source file entries  in the .sconsign file so
    we don't endlessly rebuild the target(s) for no reason.

  - Add a Variables object as the first step towards deprecating the
    Options object name.  Similarly, add BoolVariable(), EnumVariable(),
    ListVariable(), PackageVariable() and PathVariable() functions
    as first steps towards replacing BoolOption(), EnumOption(),
    ListOption(), PackageOption() and PathOption().

  - Change the options= keyword argument to the Environment() function
    to variables=, to avoid confusion with SCons command-line options.
    Continue supporting the options= keyword for backwards compatibility.

  - When $SWIGFLAGS contains the -python flag, expect the generated .py
    file to be in the same (sub)directory as the target.

  - When compiling C++ files, allow $CCFLAGS settings to show up on the
    command line even when $CXXFLAGS has been redefined.

  - Fix --interactive with -u/-U/-D when a VariantDir() is used.

  From Anatoly Techtonik:

  - Have the scons.bat file add the script execution directory to its
    local %PATH% on Windows, so the Python executable can be found.

  From Mike Wake:

  - Fix passing variable names as a list to the Return() function.

  From Matthew Wesley:

  - Add support for the GDC 'D' language compiler.



RELEASE 0.98 - Sun, 30 Mar 2008 23:33:05 -0700

  From Benoit Belley:

  - Fix the --keep-going flag so it builds all possible targets even when
    a later top-level target depends on a child that failed its build.

  - Fix being able to use $PDB and $WINDWOWS_INSERT_MANIFEST together.

  - Don't crash if un-installing the Intel C compiler leaves left-over,
    dangling entries in the Windows registry.

  - Improve support for non-standard library prefixes and suffixes by
    stripping all prefixes/suffixes from file name string as appropriate.

  - Reduce the default stack size for -j worker threads to 256 Kbytes.
    Provide user control over this value by adding --stack-size and
    --warn=stack-size options, and a SetOption('stack_size') function.

  - Fix a crash on Linux systems when trying to use the Intel C compiler
    and no /opt/intel_cc_* directories are found.

  - Improve using Python functions as actions by incorporating into
    a FunctionAction's signature:
      - literal values referenced by the byte code.
      - values of default arguments
      - code of nested functions
      - values of variables captured by closures
      - names of referenced global variables and functions

  - Fix the closing message when --clean and --keep-going are both
    used and no errors occur.

  - Add support for the Intel C compiler on Mac OS X.

  - Speed up reading SConscript files by about 20% (for some
    configurations) by:  1) optimizing the SCons.Util.is_*() and
    SCons.Util.flatten() functions; 2) avoiding unnecessary os.stat()
    calls by using a File's .suffix attribute directly instead of
    stringifying it.

  From JÃ©rÃ´me Berger:

  - Have the D language scanner search for .di files as well as .d files.

  - Add a find_include_names() method to the Scanner.Classic class to
    abstract out how included names can be generated by subclasses.

  - Allow the D language scanner to detect multiple modules imported by
    a single statement.

  From Konstantin Bozhikov:

  - Support expansion of construction variables that contain or refer
    to lists of other variables or Nodes within expansions like $CPPPATH.

  - Change variable substitution (the env.subst() method) so that an
    input sequence (list or tuple) is preserved as a list in the output.

  From David Cournapeau:

  - Add a CheckDeclaration() call to configure contexts.

  - Improve the CheckTypeSize() code.

  - Add a Define() call to configure contexts, to add arbitrary #define
    lines to a generated configure header file.

  - Add a "gfortran" Tool module for the GNU F95/F2003 compiler.

  - Avoid use of -rpath with the Mac OS X linker.

  - Add comment lines to the generated config.h file to describe what
    the various #define/#undef lines are doing.

  From Steven Knight:

  - Support the ability to subclass the new-style "str" class as input
    to Builders.

  - Improve the performance of our type-checking by using isinstance()
    with new-style classes.

  - Fix #include (and other $*PATH variables searches) of files with
    absolute path names.  Don't die if they don't exist (due to being
    #ifdef'ed out or the like).

  - Fix --interactive mode when Default(None) is used.

  - Fix --debug=memoizer to work around a bug in base Python 2.2 metaclass
    initialization (by just not allowing Memoization in Python versions
    that have the bug).

  - Have the "scons-time time" subcommand handle empty log files, and
    log files that contain no results specified by the --which option.

  - Fix the max Y of vertical bars drawn by "scons-time --fmt=gnuplot".

  - On Mac OS X, account for the fact that the header file generated
    from a C++ file will be named (e.g.) file.cpp.h, not file.hpp.

  - Fix floating-point numbers confusing the Java parser about
    generated .class file names in some configurations.

  - Document (nearly) all the values you can now fetch with GetOption().

  - Fix use of file names containing strings of multiple spaces when
    using ActionFactory instances like the Copy() or Move() function.

  - Fix a 0.97 regression when using a variable expansion (like
    $OBJSUFFIX) in a source file name to a builder with attached source
    builders that match suffix (like Program()+Object()).

  - Have the Java parser recognize generics (surrounded by angle brackets)
    so they don't interfere with identifying anonymous inner classes.

  - Avoid an infinite loop when trying to use saved copies of the
    env.Install() or env.InstallAs() after replacing the method
    attributes.

  - Improve the performance of setting construction variables.

  - When cloning a construction environment, avoid over-writing an
    attribute for an added method if the user explicitly replaced it.

  - Add a warning about deprecated support for Python 1.5, 2.0 and 2.1.

  - Fix being able to SetOption('warn', ...) in SConscript files.

  - Add a warning about env.Copy() being deprecated.

  - Add warnings about the --debug={dtree,stree,tree} options
    being deprecated.

  - Add VariantDir() as the first step towards deprecating BuildDir().
    Add the keyword argument "variant_dir" as the replacement for
    "build_dir".

  - Add warnings about the {Target,Source}Signatures() methods and
    functions being deprecated.

  From Rob Managan:

  - Enhance TeX and LaTeX support to work with BuildDir(duplicate=0).

  - Re-run LaTeX when it issues a package warning that it must be re-run.

  From Leanid Nazdrynau:

  - Have the Copy() action factory preserve file modes and times
    when copying individual files.

  From Jan Nijtmans:

  - If $JARCHDIR isn't set explicitly, use the .java_classdir attribute
    that was set when the Java() Builder built the .class files.

  From Greg Noel:

  - Document the Dir(), File() and Entry() methods of Dir and File Nodes.

  - Add the parse_flags option when creating Environments

  From Gary Oberbrunner:

  - Make File(), Dir() and Entry() return a list of Nodes when passed
    a list of names, instead of trying to make a string from the name
    list and making a Node from that string.

  - Fix the ability to build an Alias in --interactive mode.

  - Fix the ability to hash the contents of actions for nested Python
    functions on Python versions where the inability to pickle them
    returns a TypeError (instead of the documented PicklingError).

  From Jonas Olsson:

  - Fix use of the Intel C compiler when the top compiler directory,
    but not the compiler version, is specified.

  - Handle Intel C compiler network license files (port@system).

  From Jim Randall:

  - Fix how Python Value Nodes are printed in --debug=explain output.

  From Adam Simpkins:

  - Add a --interactive option that starts a session for building (or
    cleaning) targets without re-reading the SConscript files every time.

  - Fix use of readline command-line editing in --interactive mode.

  - Have the --interactive mode "build" command with no arguments
    build the specified Default() targets.

  - Fix the Chmod(), Delete(), Mkdir() and Touch() Action factories to
    take a list (of Nodes or strings) as arguments.

  From Vaclav Smilauer:

  - Fix saving and restoring an Options value of 'all' on Python
    versions where all() is a builtin function.

  From Daniel Svensson:

  - Code correction in SCons.Util.is_List().

  From Ben Webb:

  - Support the SWIG %module statement with following modifiers in
    parenthese (e.g., '%module(directors="1")').



RELEASE 0.97.0d20071212 - Wed, 12 Dec 2007 09:29:32 -0600

  From Benoit Belley:

  - Fix occasional spurious rebuilds and inefficiency when using
    --implicit-cache and Builders that produce multiple targets.

  - Allow SCons to not have to know about the builders of generated
    files when BuildDir(duplicate=0) is used, potentially allowing some
    SConscript files to be ignored for smaller builds.

  From David Cournapeau:

  - Add a CheckTypeSize() call to configure contexts.

  From Ken Deeter:

  - Make the "contents" of Alias Nodes a concatenation of the children's
    content signatures (MD5 checksums), not a concatenation of the
    children's contents, to avoid using large amounts of memory during
    signature calculation.

  From Malte Helmert:

  - Fix a lot of typos in the man page and User's Guide.

  From Geoffrey Irving:

  - Speed up conversion of paths in .sconsign files to File or Dir Nodes.

  From Steven Knight:

  - Add an Options.UnknownOptions() method that returns any settings
    (from the command line, or whatever dictionary was passed in)
    that aren't known to the Options object.

  - Add a Glob() function.

  - When removing targets with the -c option, use the absolute path (to
    avoid problems interpreting BuildDir() when the top-level directory
    is the source directory).

  - Fix problems with Install() and InstallAs() when called through a
    clone (of a clone, ...) of a cloned construction environment.

  - When executing a file containing Options() settings, add the file's
    directory to sys.path (so modules can be imported from there) and
    explicity set __name__ to the name of the file so the statement's
    in the file can deduce the location if they need to.

  - Fix an O(n^2) performance problem when adding sources to a target
    through calls to a multi Builder (including Aliases).

  - Redefine the $WINDOWSPROGMANIFESTSUFFIX and
    $WINDOWSSHLIBMANIFESTSUFFIX variables so they pick up changes to
    the underlying $SHLIBSUFFIX and $PROGSUFFIX variables.

  - Add a GetBuildFailures() function that can be called from functions
    registered with the Python atexit module to print summary information
    about any failures encountered while building.

  - Return a NodeList object, not a Python list, when a single_source
    Builder like Object() is called with more than one file.

  - When searching for implicit dependency files in the directories
    in a $*PATH list, don't create Dir Nodes for directories that
    don't actually exist on-disk.

  - Add a Requires() function to allow the specification of order-only
    prerequisites, which will be updated before specified "downstream"
    targets but which don't actually cause the target to be rebuilt.

  - Restore the FS.{Dir,File,Entry}.rel_path() method.

  - Make the default behavior of {Source,Target}Signatures('timestamp')
    be equivalent to 'timestamp-match', not 'timestamp-newer'.

  - Fix use of CacheDir with Decider('timestamp-newer') by updating
    the modification time when copying files from the cache.

  - Fix random issues with parallel (-j) builds on Windows when Python
    holds open file handles (especially for SCons temporary files,
    or targets built by Python function actions) across process creation.

  From Maxim Kartashev:

  - Fix test scripts when run on Solaris.

  From Gary Oberbrunner:

  - Fix Glob() when a pattern is in an explicitly-named subdirectory.

  From Philipp Scholl:

  - Fix setting up targets if multiple Package builders are specified
    at once.



RELEASE 0.97.0d20070918 - Tue, 18 Sep 2007 10:51:27 -0500

  From Steven Knight:

  - Fix the wix Tool module to handle null entries in $PATH variables.

  - Move the documentation of Install() and InstallAs() from the list
    of functions to the list of Builders (now that they're implemented
    as such).

  - Allow env.CacheDir() to be set per construction environment.  The
    global CacheDir() function now sets an overridable global default.

  - Add an env.Decider() method and a Node.Decider() method that allow
    flexible specification of an arbitrary function to decide if a given
    dependency has changed since the last time a target was built.

  - Don't execute Configure actions (while reading SConscript files)
    when cleaning (-c) or getting help (-h or -H).

  - Add to each target an implicit dependency on the external command(s)
    used to build the target, as found by searching env['ENV']['PATH']
    for the first argument on each executed command line.

  - Add support for a $IMPLICIT_COMMAND_DEPENDENCIES construction
    variabe that can be used to disable the automatic implicit
    dependency on executed commands.

  - Add an "ensure_suffix" keyword to Builder() definitions that, when
    true, will add the configured suffix to the targets even if it looks
    like they already have a different suffix.

  - Add a Progress() function that allows for calling a function or string
    (or list of strings) to display progress while walking the DAG.

  - Allow ParseConfig(), MergeFlags() and ParseFlags() to handle output
    from a *config command with quoted path names that contain spaces.

  - Make the Return() function stop processing the SConscript file and
    return immediately.  Add a "stop=" keyword argument that can be set
    to False to preserve the old behavior.

  - Fix use of exitstatfunc on an Action.

  - Introduce all man page function examples with "Example:" or "Examples:".

  - When a file gets added to a directory, make sure the directory gets
    re-scanned for the new implicit dependency.

  - Fix handling a file that's specified multiple times in a target
    list so that it doesn't cause dependent Nodes to "disappear" from
    the dependency graph walk.

  From Carsten Koch:

  - Avoid race conditions with same-named files and directory creation
    when pushing copies of files to CacheDir().

  From Tzvetan Mikov:

  - Handle $ in Java class names.

  From Gary Oberbrunner:

  - Add support for the Intel C compiler on Windows64.

  - On SGI IRIX, have $SHCXX use $CXX by default (like other platforms).

  From Sohail Somani:

  - When Cloning a construction environment, set any variables before
    applying tools (so the tool module can access the configured settings)
    and re-set them after (so they end up matching what the user set).

  From Matthias Troffaes:

  - Make sure extra auxiliary files generated by some LaTeX packages
    and not ending in .aux also get deleted by scons -c.

  From Greg Ward:

  - Add a $JAVABOOTCLASSPATH variable for directories to be passed to the
    javac -bootclasspath option.

  From Christoph Wiedemann:

  - Add implicit dependencies on the commands used to build a target.




RELEASE 0.97.0d20070809 - Fri, 10 Aug 2007 10:51:27 -0500

  From Lars Albertsson:

  - Don't error if a #include line happens to match a directory
    somewhere on a path (like $CPPPATH, $FORTRANPATH, etc.).

  From Mark Bertoglio:

  - Fix listing multiple projects in Visual Studio 7.[01] solution files,
    including generating individual project GUIDs instead of re-using
    the solution GUID.

  From Jean Brouwers:

  - Add /opt/SUNWspro/bin to the default execution PATH on Solaris.

  From Allan Erskine:

  - Only expect the Microsoft IDL compiler to emit *_p.c and *_data.c
    files if the /proxy and /dlldata switches are used (respectively).

  From Steven Knight:

  - Have --debug=explain report if a target is being rebuilt because
    AlwaysBuild() is specified (instead of "unknown reasons").

  - Support {Get,Set}Option('help') to make it easier for SConscript
    files to tell if a help option (-h, --help, etc.) has been specified.

  - Support {Get,Set}Option('random') so random-dependency interaction
    with CacheDir() is controllable from SConscript files.

  - Add a new AddOption() function to support user-defined command-
    line flags (like --prefix=, --force, etc.).

  - Replace modified Optik version with new optparse compatibility module
    for command line processing in Scripts/SConsOptions.py

  - Push and retrieve built symlinks to/from a CacheDir() as actual
    symlinks, not by copying the file contents.

  - Fix how the Action module handles stringifying the shared library
    generator in the Tool/mingw.py module.

  - When generating a config.h file, print "#define HAVE_{FEATURE} 1"
    instad of just "#define HAVE_{FEATURE}", for more compatibility
    with Autoconf-style projects.

  - Fix expansion of $TARGET, $TARGETS, $SOURCE and $SOURCES keywords in
    Visual C/C++ PDB file names.

  - Fix locating Visual C/C++ PDB files in build directories.

  - Support an env.AddMethod() method and an AddMethod() global function
    for adding a new method, respectively, to a construction environment
    or an arbitrary object (such as a class).

  - Fix the --debug=time option when the -j option is specified and all
    files are up to date.

  - Add a $SWIGOUTDIR variable to allow setting the swig -outdir option,
    and use it to identify files created by the swig -java option.

  - Add a $SWIGPATH variable that specifies the path to be searched
    for included SWIG files, Also add related $SWIGINCPREFIX and
    $SWIGINCSUFFIX variables that specify the prefix and suffix to
    be be added to each $SWIGPATH directory when expanded on the SWIG
    command line.

  - More efficient copying of construction environments (mostly borrowed
    from copy.deepcopy() in the standard Python library).

  - When printing --tree=prune output, don't print [brackets] around
    source files, only do so for built targets with children.

  - Fix interpretation of Builder source arguments when the Builder has
    a src_suffix *and* a source_builder and the argument has no suffix.

  - Fix use of expansions like ${TARGET.dir} or ${SOURCE.dir} in the
    following construction variables:  $FORTRANMODDIR, $JARCHDIR,
    $JARFLAGS, $LEXFLAGS, $SWIGFLAGS, $SWIGOUTDIR and $YACCFLAGS.

  - Fix dependencies on Java files generated by SWIG so they can be
    detected and built in one pass.

  - Fix SWIG when used with a BuildDir().

  From Leanid Nazdrynau:

  - When applying Tool modules after a construction environment has
    already been created, don't overwrite existing $CFILESUFFIX and
    $CXXFILESUFFIX value.

  - Support passing the Java() builder a list of explicit .java files
    (not only a list of directories to be scanned for .java files).

  - Support passing .java files to the Jar() and JavaH() builders, which
    then use the builder underlying the Java() builder to turn them into
    .class files.  (That is, the Jar()-Java() chain of builders become
    multi-step, like the Program()-Object()-CFile() builders.)

  - Support passing SWIG .i files to the Java builders (Java(),
    Jar(), JavaH()), to cause intermediate .java files to be created
    automatically.

  - Add $JAVACLASSPATH and $JAVASOURCEPATH variables, that get added to
    the javac "-classpath" and "-sourcepath" options.  (Note that SCons
    does *not* currently search these paths for implicit dependencies.)

  - Commonize initialization of Java-related builders.

  From Jan Nijtmans:

  - Find Java anonymous classes when the next token after the name is
    an open parenthesis.

  From Gary Oberbrunner:

  - Fix a code example in the man page.

  From Tilo Prutz:

  - Add support for the file names that Java 1.5 (and 1.6) generates for
    nested anonymous inner classes, which are different from Java 1.4.

  From Adam Simpkins:

  - Allow worker threads to terminate gracefully when all jobs are
    finished.

  From Sohail Somani:

  - Add LaTeX scanner support for finding dependencies specified with
    the \usepackage{} directive.



RELEASE 0.97 - Thu, 17 May 2007 08:59:41 -0500

  From Steven Knight:

  - Fix a bug that would make parallel builds stop in their tracks if
    Nodes that depended on lists that contained some Nodes built together
    caused the reference count to drop below 0 if the Nodes were visited
    and commands finished in the wrong order.

  - Make sure the DirEntryScanner doesn't choke if it's handed something
    that's not a directory (Node.FS.Dir) Node.



RELEASE 0.96.96 - Thu, 12 Apr 2007 12:36:25 -0500

  NOTE:  This is (Yet) a(nother) pre-release of 0.97 for testing purposes.

  From Joe Bloggs:

  - Man page fix:  remove cut-and-paste sentence in NoCache() description.

  From Dmitry Grigorenko and Gary Oberbrunner:

  - Use the Intel C++ compiler, not $CC, to link C++ source.

  From Helmut Grohne:

  - Fix the man page example of propagating a user's external environment.

  From Steven Knight:

  - Back out (most of) the Windows registry installer patch, which
    seems to not work on some versions of Windows.

  - Don't treat Java ".class" attributes as defining an inner class.

  - Fix detecting an erroneous Java anonymous class when the first
    non-skipped token after a "new" keyword is a closing brace.

  - Fix a regression when a CPPDEFINES list contains a tuple, the second
    item of which (the option value) is a construction variable expansion
    (e.g. $VALUE) and the value of the variable isn't a string.

  - Improve the error message if an IOError (like trying to read a
    directory as a file) occurs while deciding if a node is up-to-date.

  - Fix "maximum recursion" / "unhashable type" errors in $CPPPATH
    PathList expansion if a subsidiary expansion yields a stringable,
    non-Node object.

  - Generate API documentation from the docstrings (using epydoc).

  - Fix use of --debug=presub with Actions for out-of-the-box Builders.

  - Fix handling nested lists within $CPPPATH, $LIBPATH, etc.

  - Fix a "builders_used" AttributeError that real-world Qt initialization
    triggered in the refactored suffix handling for Builders.

  - Make the reported --debug=time timings meaningful when used with -j.
    Better documentation of what the times mean.

  - User Guide updates: --random, AlwaysBuild(), --tree=,
    --debug=findlibs, --debug=presub, --debug=stacktrace,
    --taskmastertrace.

  - Document (in both man page and User's Guide) that --implicit-cache
    ignores changes in $CPPPATH, $LIBPATH, etc.

  From Jean-Baptiste Lab:

  - Remove hard-coded dependency on Python 2.2 from Debian packaging files.

  From Jeff Mahovsky:

  - Handle spaces in the build target name in Visual Studio project files.

  From Rob Managan:

  - Re-run LaTeX after BibTeX has been re-run in response to a changed
    .bib file.

  From Joel B. Mohler:

  - Make additional TeX auxiliary files (.toc, .idx and .bbl files)
    Precious so their removal doesn't affect whether the necessary
    sections are included in output PDF or PostScript files.

  From Gary Oberbrunner:

  - Fix the ability to import modules in the site_scons directory from
    a subdirectory.

  From Adam Simpkins:

  - Make sure parallel (-j) builds all targets even if they show up
    multiple times in the child list (as a source and a dependency).

  From Matthias Troffaes:

  - Don't re-run TeX if the triggering strings (\makeindex, \bibliography
    \tableofcontents) are commented out.

  From Richard Viney:

  - Fix use of custom include and lib paths with Visual Studio 8.

  - Select the default .NET Framework SDK Dir based on the version of
    Visual Studio being used.



RELEASE 0.96.95 - Mon, 12 Feb 2007 20:25:16 -0600

  From Anatoly Techtonik:

  - Add the scons.org URL and a package description to the setup.py
    arguments.

  - Have the Windows installer add a registry entry for scons.bat in the
    "App Paths" key, so scons.bat can be executed without adding the
    directory to the %PATH%.  (Python itself works this way.)

  From Anonymous:

  - Fix looking for default paths in Visual Studio 8.0 (and later).

  - Add -lm to the list of default D libraries for linking.

  From Matt Doar:

  - Provide a more complete write-your-own-Scanner example in the man page.

  From Ralf W. Grosse-Kunstleve:

  - Contributed upstream Python change to our copied subprocess.py module
    for more efficient standard input processing.

  From Steven Knight:

  - Fix the Node.FS.Base.rel_path() method when the two nodes are on
    different drive letters.  (This caused an infinite loop when
    trying to write .sconsign files.)

  - Fully support Scanners that use a dictionary to map file suffixes
    to other scanners.

  - Support delayed evaluation of the $SPAWN variable to allow selection
    of a function via ${} string expansions.

  - Add --srcdir as a synonym for -Y/--repository.

  - Document limitations of #include "file.h" with Repository().

  - Fix use of a toolpath under the source directory of a BuildDir().

  - Fix env.Install() with a file name portion that begins with '#'.

  - Fix ParseConfig()'s handling of multiple options in a string that's
    replaced a *FLAGS construction variable.

  - Have the C++ tools initialize common C compilation variables ($CCFLAGS,
    $SHCCFLAGS and $_CCCOMCOM) even if the 'cc' Tool isn't loaded.

  From Leanid Nazdrynau:

  - Fix detection of Java anonymous classes if a newline precedes the
    opening brace.

  From Gary Oberbrunner:

  - Document use of ${} to execute arbitrary Python code.

  - Add support for:
    1) automatically adding a site_scons subdirectory (in the top-level
       SConstruct directory) to sys.path (PYTHONPATH);
    2) automatically importing site_scons/site_init.py;
    3) automatically adding site_scons/site_tools to the toolpath.

  From John Pye:

  - Change ParseConfig() to preserve white space in arguments passed in
    as a list.

  From a smith:

  - Fix adding explicitly-named Java inner class files (and any
    other file names that may contain a '$') to Jar files.

  From David Vitek:

  - Add a NoCache() function to mark targets as unsuitable for propagating
    to (or retrieving from) a CacheDir().

  From Ben Webb:

  - If the swig -noproxy option is used, it won't generate a .py file,
    so don't emit it as a target that we expect to be built.



RELEASE 0.96.94 - Sun, 07 Jan 2007 18:36:20 -0600

  NOTE:  This is a pre-release of 0.97 for testing purposes.

  From Anonymous:

  - Allow arbitrary white space after a SWIG %module declaration.

  From Paul:

  - When compiling resources under MinGW, make sure there's a space
    between the --include-dir option and its argument.

  From Jay Kint:

  - Alleviate long command line issues on Windows by executing command
    lines directly via os.spawnv() if the command line doesn't need
    shell interpretation (has no pipes, redirection, etc.).

  From Walter Franzini:

  - Exclude additional Debian packaging files from the copyright check.

  From Fawad Halim:

  - Handle the conflict between the impending Python 2.6 'as' keyword
    and our Tool/as.py module name.

  From Steven Knight:

  - Speed up the Node.FS.Dir.rel_path() method used to generate path names
    that get put into the .sconsign* file(s).

  - Optimize Node.FS.Base.get_suffix() by computing the suffix once, up
    front, when we set the Node's name.  (Duh...)

  - Reduce the Memoizer's responsibilities to simply counting hits and
    misses when the --debug=memoizer option is used, not to actually
    handling the key calculation and memoization itself.  This speeds
    up some configurations significantly, and should cause no functional
    differences.

  - Add a new scons-time script with subcommands for generating
    consistent timing output from SCons configurations, extracting
    various information from those timings, and displaying them in
    different formats.

  - Reduce some unnecessary stat() calls from on-disk entry type checks.

  - Fix SideEffect() when used with -j, which was badly broken in 0.96.93.

  - Propagate TypeError exceptions when evaluating construction variable
    expansions up the stack, so users can see what's going on.

  - When disambiguating a Node.FS.Entry into a Dir or File, don't look
    in the on-disk source directory until we've confirmed there's no
    on-disk entry locally and there *is* one in the srcdir.  This avoids
    creating a phantom Node that can interfere with dependencies on
    directory contents.

  - Add an AllowSubstExceptions() function that gives the SConscript
    files control over what exceptions cause a string to expand to ''
    vs. terminating processing with an error.

  - Allow the f90.py and f95.py Tool modules to compile earlier source
    source files of earlier Fortran version.

  - Fix storing signatures of files retrieved from CacheDir() so they're
    correctly identified as up-to-date next invocation.

  - Make sure lists of computed source suffixes cached by Builder objects
    don't persist across changes to the list of source Builders (so the
    addition of suffixes like .ui by the qt.py Tool module take effect).

  - Enhance the bootstrap.py script to allow it to be used to execute
    SCons more easily from a checked-out source tree.

  From Ben Leslie:

  - Fix post-Memoizer value caching misspellings in Node.FS._doLookup().

  From Rob Managan, Dmitry Mikhin and Joel B. Mohler:

  - Handle TeX/LaTeX files in subdirectories by changing directory
    before invoking TeX/LaTeX.

  - Scan LaTeX files for \bibliography lines.

  - Support multiple file names in a "\bibliography{file1,file2}" string.

  - Handle TeX warnings about undefined citations.

  - Support re-running LaTeX if necessary due to a Table of Contents.

  From Dmitry Mikhin:

  - Return LaTeX if "Rerun to get citations correct" shows up on the next
    line after the "Warning:" string.

  From Gary Oberbrunner:

  - Add #include lines to fix portability issues in two tests.

  - Eliminate some unnecessary os.path.normpath() calls.

  - Add a $CFLAGS variable for C-specific options, leaving $CCFLAGS
    for options common to C and C++.

  From Tom Parker:

  - Have the error message print the missing file that Qt can't find.

  From John Pye:

  - Fix env.MergeFlags() appending to construction variable value of None.

  From Steve Robbins:

  - Fix the "sconsign" script when the .sconsign.dblite file is explicitly
    specified on the command line (and not intuited from the old way of
    calling it with just ".sconsign").

  From Jose Pablo Ezequiel "Pupeno" Fernandez Silva:

  - Give the 'lex' tool knowledge of the additional target files produced
    by the flex "--header-file=" and "--tables-file=" options.

  - Give the 'yacc' tool knowledge of the additional target files produced
    by the bison "-g", "--defines=" and "--graph=" options.

  - Generate intermediate files with Objective C file suffixes (.m) when
    the lex and yacc source files have appropriate suffixes (.lm and .ym).

  From Sohail Somain:

  - Have the mslink.py Tool only look for a 'link' executable on Windows
    systems.

  From Vaclav Smilauer:

  - Add support for a "srcdir" keyword argument when calling a Builder,
    which will add a srcdir prefix to all non-relative string sources.

  From Jonathan Ultis:

  - Allow Options converters to take the construction environment as
    an optional argument.



RELEASE 0.96.93 - Mon, 06 Nov 2006 00:44:11 -0600

  NOTE:  This is a pre-release of 0.97 for testing purposes.

  From Anonymous:

  - Allow Python Value Nodes to be Builder targets.

  From Matthias:

  - Only filter Visual Studio common filename prefixes on complete
    directory names.

  From Chad Austin:

  - Fix the build of the SCons documentation on systems that don't
    have "python" in the $PATH.

  From Ken Boortz:

  - Enhance ParseConfig() to recognize options that begin with '+'.

  From John Calcote, Elliot Murphy:

  - Document ways to override the CCPDBFLAGS variable to use the
    Microsoft linker's /Zi option instead of the default /Z7.

  From Christopher Drexler:

  - Make SCons aware bibtex must be called if any \include files
    cause creation of a bibliography.

  - Make SCons aware that "\bilbiography" in TeX source files means
    that related .bbl and .blg bibliography files will be created.
    (NOTE:  This still needs to search for the string in \include files.)

  From David Gruener:

  - Fix inconsistent handling of Action strfunction arguments.

  - Preserve white space in display Action strfunction strings.

  From James Y. Knight and Gerard Patel:

  - Support creation of shared object files from assembly language.

  From Steven Knight:

  - Speed up the Taskmaster significantly by avoiding unnecessary
    re-scans of Nodes to find out if there's work to be done, having it
    track the currently-executed top-level target directly and not
    through its presence on the target list, and eliminating some other
    minor list(s), method(s) and manipulation.

  - Fix the expansion of $TARGET and $SOURCE in the expansion of
    $INSTALLSTR displayed for non-environment calls to InstallAs().

  - Fix the ability to have an Alias() call refer to a directory
    name that's not identified as a directory until later.

  - Enhance runtest.py with an option to use QMTest as the harness.
    This will become the default behavior as we add more functionality
    to the QMTest side.

  - Let linking on mingw use the default function that chooses $CC (gcc)
    or $CXX (g++) depending on whether there are any C++ source files.

  - Work around a bug in early versions of the Python 2.4 profile module
    that caused the --profile= option to fail.

  - Only call Options validators and converters once when initializing a
    construction environment.

  - Fix the ability of env.Append() and env.Prepend(), in all known Python
    versions, to handle different input value types when the construction
    variable being updated is a dictionary.

  - Add a --cache-debug option for information about what files it's
    looking for in a CacheDir().

  - Document the difference in construction variable expansion between
    {Action,Builder}() and env.{Action,Builder}().

  - Change the name of env.Copy() to env.Clone(), keeping the old name
    around for backwards compatibility (with the intention of eventually
    phasing it out to avoid confusion with the Copy() Action factory).

  From Arve Knudsen:

  - Support cleaning and scanning SWIG-generated files.

  From Carsten Koch:

  - Allow selection of Visual Studio version by setting $MSVS_VERSION
    after construction environment initialization.

  From Jean-Baptiste Lab:

  - Try using zipimport if we can't import Tool or Platform modules
    using the normal "imp" module.  This allows SCons to be packaged
    using py2exe's all-in-one-zip-file approach.

  From Ben Liblit:

  - Do not re-scan files if the scanner returns no implicit dependencies.

  From Sanjoy Mahajan:

  - Change use of $SOURCES to $SOURCE in all TeX-related Tool modules.

  From Joel B. Mohler:

  - Make SCons aware that "\makeindex" in TeX source files means that
    related .ilg, .ind and .idx index files will be created.
    (NOTE:  This still needs to search for the string in \include files.)

  - Prevent scanning the TeX .aux file for additional files from
    trying to remove it twice when the -c option is used.

  From Leanid Nazdrynau:

  - Give the MSVC RES (resource) Builder a src_builder list and a .rc
    src_suffix so other builders can generate .rc files.

  From Matthew A. Nicholson:

  - Enhance Install() and InstallAs() to handle directory trees as sources.

  From Jan Nijtmans:

  - Don't use the -fPIC flag when using gcc on Windows (e.g. MinGW).

  From Greg Noel:

  - Add an env.ParseFlags() method that provides separate logic for
    parsing GNU tool chain flags into a dictionary.

  - Add an env.MergeFlags() method to apply an arbitrary dictionary
    of flags to a construction environment's variables.

  From Gary Oberbrunner:

  - Fix parsing tripartite Intel C compiler version numbers on Linux.

  - Extend the ParseConfig() function to recognize -arch and
    -isysroot options.

  - Have the error message list the known suffixes when a Builder call
    can't build a source file with an unknown suffix.

  From Karol Pietrzak:

  - Avoid recursive calls to main() in the program snippet used by the
    SConf subsystem to test linking against libraries.  This changes the
    default behavior of CheckLib() and CheckLibWithHeader() to print
    "Checking for C library foo..." instead of "Checking for main()
    in C library foo...".

  From John Pye:

  - Throw an exception if a command called by ParseConfig() or
    ParseFlags() returns an error.

  From Stefan Seefeld:

  - Initial infrastructure for running SCons tests under QMTest.

  From Sohail Somani:

  - Fix tests that fail due to gcc warnings.

  From Dobes Vandermeer:

  - In stack traces, print the full paths of SConscript files.

  From Atul Varma:

  - Fix detection of Visual C++ Express Edition.

  From Dobes Vandermeer:

  - Let the src_dir option to the SConscript() function affect all the
    the source file paths, instead of treating all source files paths
    as relative to the SConscript directory itself.

  From Nicolas Vigier:

  - Fix finding Fortran modules in build directories.

  - Fix use of BuildDir() when the source file in the source directory
    is a symlink with a relative path.

  From Edward Wang:

  - Fix the Memoizer when the SCons Python modules are executed from
    .pyo files at different locations from where they were compiled.

  From Johan Zander:

  - Fix missing os.path.join() when constructing the $FRAMEWORKSDKDIR/bin.



RELEASE 0.96.92 - Mon, 10 Apr 2006 21:08:22 -0400

  NOTE:  This was a pre-release of 0.97 for testing purposes.

  From Anonymous:

  - Fix the intelc.py Tool module to not throw an exception if the
    only installed version is something other than ia32.

  - Set $CCVERSION when using gcc.

  From Matthias:

  - Support generating project and solution files for Microsoft
    Visual Studio version 8.

  - Support generating more than one project file for a Microsoft
    Visual Studio solution file.

  - Add support for a support "runfile" parameter to Microsoft
    Visual Studio project file creation.

  - Put the project GUID, not the solution GUID, in the right spot
    in the solution file.

  From Erling Andersen:

  - Fix interpretation of Node.FS objects wrapped in Proxy instances,
    allowing expansion of things like ${File(TARGET)} in command lines.

  From Stanislav Baranov:

  - Add a separate MSVSSolution() Builder, with support for the
    following new construction variables: $MSVSBUILDCOM, $MSVSCLEANCOM,
    $MSVSENCODING, $MSVSREBUILDCOM, $MSVSSCONS, $MSVSSCONSCOM,
    $MSVSSCONSFLAGS, $MSVSSCONSCRIPT and $MSVSSOLUTIONCOM.

  From Ralph W. Grosse-Kunstleve and Patrick Mezard:

  - Remove unneceesary (and incorrect) SCons.Util strings on some function
    calls in SCons.Util.

  From Bob Halley:

  - Fix C/C++ compiler selection on AIX to not always use the external $CC
    environment variable.

  From August HÃ¶randl:

  - Add a scanner for \include and \import files, with support for
    searching a directory list in $TEXINPUTS (imported from the external
    environment).

  - Support $MAKEINDEX, $MAKEINDEXCOM, $MAKEINDEXCOMSTR and
    $MAKEINDEXFLAGS for generating indices from .idx files.

  From Steven Johnson:

  - Add a NoClean() Environment method and function to override removal
    of targets during a -c clean, including documentation and tests.

  From Steven Knight:

  - Check for whether files exist on disk by listing the directory
    contents, not calling os.path.exists() file by file.  This is
    somewhat more efficient in general, and may be significantly
    more efficient on Windows.

  - Minor speedups in the internal is_Dict(), is_List() and is_String()
    functions.

  - Fix a signature refactoring bug that caused Qt header files to
    get re-generated every time.

  - Don't fail when writing signatures if the .sconsign.dblite file is
    owned by a different user (e.g. root) from a previous run.

  - When deleting variables from stacked OverrideEnvironments, don't
    throw a KeyError if we were able to delte the variable from any
    Environment in the stack.

  - Get rid of the last indentation tabs in the SCons source files and
    add -tt to the Python invocations in the packaging build and the
    tests so they don't creep back in.

  - In Visual Studio project files, put quotes around the -C directory
    so everything works even if the path has spaces in it.

  - The Intel Fortran compiler uses -object:$TARGET, not "-o $TARGET",
    when building object files on Windows.  Have the the ifort Tool
    modify the default command lines appropriately.

  - Document the --debug=explain option in the man page.  (How did we
    miss this?)

  - Add a $LATEXRETRIES variable to allow configuration of the number of
    times LaTex can be re-called to try to resolve undefined references.

  - Change the order of the arguments to Configure.Checklib() to match
    the documentation.

  - Handle signature calculation properly when the Python function used
    for a FunctionAction is an object method.

  - On Windows, assume that absolute path names without a drive letter
    refer to the drive on which the SConstruct file lives.

  - Add /usr/ccs/bin to the end of the the default external execution
    PATH on Solaris.

  - Add $PKGCHK and $PKGINFO variables for use on Solaris when searching
    for the SunPRO C++ compiler.  Make the default value for $PKGCHK
    be /usr/sbin/pgkchk (since /usr/sbin isn't usually on the external
    execution $PATH).

  - Fix a man page example of overriding variables when calling
    SharedLibrary() to also set the $LIBSUFFIXES variable.

  - Add a --taskmastertrace=FILE option to give some insight on how
    the taskmaster decides what Node to build next.

  - Changed the names of the old $WIN32DEFPREFIX, $WIN32DEFSUFFIX,
    $WIN32DLLPREFIX and $WIN32IMPLIBPREFIX construction variables to
    new $WINDOWSDEFPREFIX, $WINDOWSDEFSUFFIX, $WINDOWSDLLPREFIX and
    $WINDOWSIMPLIBPREFIX construction variables.  The old names are now
    deprecated, but preserved for backwards compatibility.

  - Fix (?) a runtest.py hang on Windows when the --xml option is used.

  - Change the message when an error occurs trying to interact with the
    file system to report the target(s) in square brackets (as before) and
    the actual file or directory that encountered the error afterwards.

  From Chen Lee:

  - Add x64 support for Microsoft Visual Studio 8.

  From Baptiste Lepilleur:

  - Support the --debug=memory option on Windows when the Python version
    has the win32process and win32api modules.

  - Add support for Visual Studio 2005 Pro.

  - Fix portability issues in various tests: test/Case.py,
    Test/Java/{JAR,JARCHDIR,JARFLAGS,JAVAC,JAVACFLAGS,JAVAH,RMIC}.py,
    test/MSVS/vs-{6.0,7.0,7.1,8.0}-exec.py,
    test/Repository/{Java,JavaH,RMIC}.py,
    test/QT/{generated-ui,installed,up-to-date,warnings}.py,
    test/ZIP/ZIP.py.

  - Ignore pkgchk errors on Solaris when searching for the C++ compiler.

  - Speed up the SCons/EnvironmentTests.py unit tests.

  - Add a --verbose= option to runtest.py to print executed commands
    and their output at various levels.

  From Christian Maaser:

  - Add support for Visual Studio Express Editions.

  - Add support for Visual Studio 8 *.manifest files, includng
    new $WINDOWS_INSERT_MANIFEST, $WINDOWSPROGMANIFESTSUFFIX,
    $WINDOWSPROGMANIFESTPREFIX, $WINDOWSPROGMANIFESTSUFFIX,
    $WINDOWSSHLIBMANIFESTPREFIX and $WINDOWSSHLIBMANIFESTSUFFIX
    construction variables.

  From Adam MacBeth:

  - Fix detection of additional Java inner classes following use of a
    "new" keyword inside an inner class.

  From Sanjoy Mahajan:

  - Correct TeX-related command lines to just $SOURCE, not $SOURCES

  From Patrick Mezard:

  - Execute build commands for a command-line target if any of the
    files built along with the target is out of date or non-existent,
    not just if the command-line target itself is out of date.

  - Fix the -n option when used with -c to print all of the targets
    that will be removed for a multi-target Builder call.

  - If there's no file in the source directory, make sure there isn't
    one in the build directory, too, to avoid dangling files left
    over from previous runs when a source file is removed.

  - Allow AppendUnique() and PrependUnique() to append strings (and
    other atomic objects) to lists.

  From Joel B. Mohler:

  - Extend latex.py, pdflatex.py, pdftex.py and tex.py so that building
    from both TeX and LaTeX files uses the same logic to call $BIBTEX
    when it's necessary, to call $MAKEINDEX when it's necessary, and to
    call $TEX or $LATEX multiple times to handle undefined references.

  - Add an emitter to the various TeX builders so that the generated
    .aux and .log files also get deleted by the -c option.

  From Leanid Nazdrynau:

  - Fix the Qt UIC scanner to work with generated .ui files (by using
    the FindFile() function instead of checking by-hand for the file).

  From Jan Nieuwenhuizen:

  - Fix a problem with interpreting quoted argument lists on command lines.

  From Greg Noel:

  - Add /sw/bin to the default execution PATH on Mac OS X.

  From Kian Win Ong:

  - When building a .jar file and there is a $JARCHDIR, put the -C
    in front of each .class file on the command line.

  - Recognize the Java 1.5 enum keyword.

  From Asfand Yar Qazi:

  - Add /opt/bin to the default execution PATH on all POSIX platforms
    (between /usr/local/bin and /bin).

  From Jon Rafkind:

  - Fix the use of Configure() contexts from nested subsidiary
    SConscript files.

  From Christoph Schulz:

  - Add support for $CONFIGUREDIR and $CONFIGURELOG variables to control
    the directory and logs for configuration tests.

  - Add support for a $INSTALLSTR variable.

  - Add support for $RANLIBCOM and $RANLIBCOMSTR variables (which fixes
    a bug when setting $ARCOMSTR).

  From Amir Szekely:

  - Add use of $CPPDEFINES to $RCCOM (resource file compilation) on MinGW.

  From Erick Tryzelaar:

  - Fix the error message when trying to report that a given option is
    not gettable/settable from an SConscript file.

  From Dobes Vandermeer:

  - Add support for SCC and other settings in Microsoft Visual
    Studio project and solution files:  $MSVS_PROJECT_BASE_PATH,
    $MSVS_PROJECT_GUID, $MSVS_SCC_AUX_PATH, $MSVS_SCC_LOCAL_PATH,
    $MSVS_SCC_PROJECT_NAME, $MSVS_SCC_PROVIDER,

  - Add support for using a $SCONS_HOME variable (imported from the
    external environment, or settable internally) to put a shortened
    SCons execution line in the Visual Studio project file.

  From David J. Van Maren:

  - Only filter common prefixes from source files names in Visual Studio
    project files if the prefix is a complete (sub)directory name.

  From Thad Ward:

  - If $MSVSVERSIONS is already set, don't overwrite it with
    information from the registry.



RELEASE 0.96.91 - Thu, 08 Sep 2005 07:18:23 -0400

  NOTE:  This was a pre-release of 0.97 for testing purposes.

  From Chad Austin:

  - Have the environment store the toolpath and re-use it to find Tools
    modules during later Copy() or Tool() calls (unless overridden).

  - Normalize the directory path names in SConsignFile() database
    files so the same signature file can interoperate on Windows and
    non-Windows systems.

  - Make --debug=stacktrace print a stacktrace when a UserError is thrown.

  - Remove an old, erroneous cut-and-paste comment in Scanner/Dir.py.

  From Stanislav Baranov:

  - Make it possible to support with custom Alias (sub-)classes.

  - Allow Builders to take empty source lists when called.

  - Allow access to both TARGET and SOURCE in $*PATH expansions.

  - Allow SConscript files to modify BUILD_TARGETS.

  From Timothee Besset:

  - Add support for Objective C/C++ .m and .mm file suffixes (for
    Mac OS X).

  From Charles Crain

  - Fix the PharLap linkloc.py module to use target+source arguments
    when calling env.subst().

  From Bjorn Eriksson:

  - Fix an incorrect Command() keyword argument in the man page.

  - Add a $TEMPFILEPREFIX variable to control the prefix or flag used
    to pass a long-command-line-execution tempfile to a command.

  From Steven Knight:

  - Enhanced the SCons setup.py script to install man pages on
    UNIX/Linux systems.

  - Add support for an Options.FormatOptionHelpText() method that can
    be overridden to customize the format of Options help text.

  - Add a global name for the Entry class (which had already been
    documented).

  - Fix re-scanning of generated source files for implicit dependencies
    when the -j option is used.

  - Fix a dependency problem that caused $LIBS scans to not be added
    to all of the targets in a multiple-target builder call, which
    could cause out-of-order builds when the -j option is used.

  - Store the paths of source files and dependencies in the .sconsign*
    file(s) relative to the target's directory, not relative to the
    top-level SConstruct directory.  This starts to make it possible to
    subdivide the dependency tree arbitrarily by putting an SConstruct
    file in every directory and using content signatures.

  - Add support for $YACCHFILESUFFIX and $YACCHXXFILESUFFIX variables
    that accomodate parser generators that write header files to a
    different suffix than the hard-coded .hpp when the -d option is used.

  - The default behavior is now to store signature information in a
    single .sconsign.dblite file in the top-level SConstruct directory.
    The old behavior of a separate .sconsign file in each directory can
    be specified by calling SConsignFile(None).

  - Remove line number byte codes within the signature calculation
    of Python function actions, so that changing the location of an
    otherwise unmodified Python function doesn't cause rebuilds.

  - Fix AddPreAction() and AddPostAction() when an action has more than
    one target file:  attach the actions to the Executor, not the Node.

  - Allow the source directory of a BuildDir / build_dir to be outside
    of the top-level SConstruct directory tree.

  - Add a --debug=nomemoizer option that disables the Memoizer for clearer
    looks at the counts and profiles of the underlying function calls,
    not the Memoizer wrappers.

  - Print various --debug= stats even if we exit early (e.g. using -h).

  - Really only use the cached content signature value if the file
    is older than --max-drift, not just if --max-drift is set.

  - Remove support for conversion from old (pre 0.96) .sconsign formats.

  - Add support for a --diskcheck option to enable or disable various
    on-disk checks:  that File and Dir nodes match on-disk entries;
    whether an RCS file exists for a missing source file; whether an
    SCCS file exists for a missing source file.

  - Add a --raw argument to the sconsign script, so it can print a
    raw representation of each entry's NodeInfo dictionary.

  - Add the 'f90' and 'f95' tools to the list of Fortran compilers
    searched for by default.

  - Add the +Z option by default when compiling shared objects on
    HP-UX.

  From Chen Lee:

  - Handle Visual Studio project and solution files in Unicode.

  From Sanjoy Mahajan:

  - Fix a bad use of Copy() in an example in the man page, and a
    bad regular expression example in the man page and User's Guide.

  From Shannon Mann:

  - Have the Visual Studio project file(s) echo "Starting SCons" before
    executing SCons, mainly to work around a quote-stripping bug in
    (some versions of?) the Windows cmd command executor.

  From Georg Mischler:

  - Remove the space after the -o option when invoking the Borland
    BCC compiler; some versions apparently require that the file name
    argument be concatenated with the option.

  From Leanid Nazdrynau:

  - Fix the Java parser's handling of backslashes in strings.

  From Greg Noel:

  - Add construction variables to support frameworks on Mac OS X:
    $FRAMEWORKS, $FRAMEWORKPREFIX, $FRAMEWORKPATH, $FRAMEWORKPATHPREFIX.

  - Re-order link lines so the -o option always comes right after the
    command name.

  From Gary Oberbrunner:

  - Add support for Intel C++ beta 9.0 (both 32 and 64 bit versions).

  - Document the new $FRAMEWORK* variables for Mac OS X.

  From Karol Pietrzak:

  - Add $RPATH (-R) support to the Sun linker Tool (sunlink).

  - Add a description of env.subst() to the man page.

  From Chris Prince:

  - Look in the right directory, not always the local directory, for a
    same-named file or directory conflict on disk.

  - On Windows, preserve the external environment's %SYSTEMDRIVE%
    variable, too.

  From Craig Scott:

  - Have the Fortran module emitter look for Fortan modules to be created
    relative to $FORTRANMODDIR, not the top-level directory.

  - When saving Options to a file, run default values through the
    converter before comparing them with the set values.  This correctly
    suppresses Boolean Option values from getting written to the saved
    file when they're one of the many synonyms for a default True or
    False value.

  - Fix the Fortran Scanner's ability to handle a module being used
    in the same file in which it is defined.

  From Steve-o:

  - Add the -KPIC option by default when compiling shared objects on
    Solaris.

  - Change the default suffix for Solaris objects to .o, to conform to
    Sun WorkShop's expectations.  Change the profix to so_ so they can
    still be differentiated from static objects in the same directory.

  From Amir Szekely:

  - When calling the resource compiler on MinGW, add --include-dir and
    the source directory so it finds the source file.

  - Update EnsureSConsVersion() to support revision numbers.

  From Greg Ward:

  - Fix a misplaced line in the man page.



RELEASE 0.96.90 - Tue, 15 Feb 2005 21:21:12 +0000

  NOTE:  This was a pre-release of 0.97 for testing purposes.

  From Anonymous:

  - Fix Java parsing to avoid erroneously identifying a new array
    of class instances as an anonymous inner class.

  - Fix a typo in the man page description of PathIsDirCreate.

  From Chad Austin:

  - Allow Help() to be called multiple times, appending to the help
    text each call.

  - Allow Tools found on a toolpath to import Python modules from
    their local directory.

  From Steve Christensen:

  - Handle exceptions from Python functions as build actions.

  - Add a set of canned PathOption validators:  PathExists (the default),
    PathIsFile, PathIsDir and PathIsDirCreate.

  From Matthew Doar:

  - Add support for .lex and .yacc file suffixes for Lex and Yacc files.

  From Eric Frias:

  - Huge performance improvement:  wrap the tuples representing an
    include path in an object, so that the time it takes to hash the
    path doesn't grow porportionally to the length of the path.

  From Gottfried Ganssauge:

  - Fix SCons on SuSE/AMD-64 Linux by having the wrapper script also
    check for the build engine in the parent directory of the Python
    library directory (/usr/lib64 instead of /usr/lib).

  From Stephen Kennedy:

  - Speed up writing the .sconsign file at the end of a run by only
    calling sync() once at the end, not after every entry.

  From Steven Knight:

  - When compiling with Microsoft Visual Studio, don't include the ATL and
    MFC directories in the default INCLUDE and LIB environment variables.

  - Remove the following deprecated features:  the ParseConfig()
    global function (deprecated in 0.93); the misspelled "validater"
    keyword to the Options.Add() method (deprecated in 0.91); the
    SetBuildSignatureType(), SetContentSignatureType(), SetJobs() and
    GetJobs() global functions (deprecated in 0.14).

  - Fix problems with corrupting the .sconsign.dblite file when
    interrupting builds by writing to a temporary file and renaming,
    not writing the file directly.

  - Fix a 0.96 regression where when running with -k, targets built from
    walking dependencies later on the command line would not realize
    that a dependency had failed an earlier build attempt, and would
    try to rebuild the dependent targets.

  - Change the final messages when using -k and errors occur from
    "{building,cleaning} terminated because of errors" to "done
    {building,cleaning} targets (errors occurred during {build,clean})."

  - Allow Configure.CheckFunc() to take an optional header argument
    (already supported by Conftest.py) to specify text at the top of
    the compiled test file.

  - Fix the --debug=explain output when a Python function action changed
    so it prints a meaningful string, not the binary representation of
    the function contents.

  - Allow a ListOption's default value(s) to be a Python list of specified
    values, not just a string containing a comma-separated list of names.

  - Add a ParseDepends() function that will parse up a list of explicit
    dependencies from a "make depend" style file.

  - Support the ability to change directory when executing an Action
    through "chdir" keyword arguments to Action and Builder creation
    and calls.

  - Fix handling of Action ojects (and other callables that don't match
    our calling arguments) in construction variable expansions.

  - On Win32, install scons.bat in the Python directory when installing
    from setup.py.  (The bdist_wininst installer was already doing this.)

  - Fix env.SConscript() when called with a list of SConscipt files.
    (The SConscript() global function already worked properly.)

  - Add a missing newline to the end of the --debug=explain "unknown
    reasons" message.

  - Enhance ParseConfig() to work properly for spaces in between the -I,
    -L and -l options and their arguments.

  - Packaging build fix:  Rebuild the files that are use to report the
    --version of SCons whenever the development version number changes.

  - Fix the ability to specify a target_factory of Dir() to a Builder,
    which the default create-a-directory Builder was interfering with.

  - Mark a directory as built if it's created as part of the preparation
    for another target, to avoid trying to build it again when it comes
    up in the target list.

  - Allow a function with the right calling signature to be put directly
    in an Environment's BUILDERS dictionary, making for easier creation
    and use of wrappers (pseudo-Builders) that call other Builders.

  - On Python 2.x, wrap lists of Nodes returned by Builders in a UserList
    object that adds a method that makes str() object return a string
    with all of the Nodes expanded to their path names.  (Builders under
    Python 1.5.2 still return lists to avoid TypeErrors when trying
    to extend() list, so Python 1.5.2 doesn't get pretty-printing of Node
    lists, but everything should still function.)

  - Allow Aliases to have actions that will be executed whenever
    any of the expanded Alias targets are out of date.

  - Fix expansion of env.Command() overrides within target and
    source file names.

  - Support easier customization of what's displayed by various default
    actions by adding lots of new construction variables: $ARCOMSTR,
    $ASCOMSTR, $ASPPCOMSTR, $BIBTEXCOMSTR, $BITKEEPERCOMSTR, $CCCOMSTR,
    $CVSCOMSTR, $CXXCOMSTR, $DCOMSTR, $DVIPDFCOMSTR, $F77COMSTR,
    $F90COMSTR, $F95COMSTR, $FORTRANCOMSTR, $GSCOMSTR, $JARCOMSTR,
    $JAVACCOMSTR, $JAVAHCOMSTR, $LATEXCOMSTR, $LEXCOMSTR, $LINKCOMSTR,
    $M4COMSTR, $MIDLCOMSTR, $P4COMSTR, $PCHCOMSTR, $PDFLATEXCOMSTR,
    $PDFTEXCOMSTR, $PSCOMSTR, $QT_MOCFROMCXXCOMSTR, $QT_MOCFROMHCOMSTR,
    $QT_UICCOMSTR, $RCCOMSTR, $REGSVRCOMSTR, $RCS_COCOMSTR, $RMICCOMSTR,
    $SCCSCOMSTR, $SHCCCOMSTR, $SHCXXCOMSTR, $SHF77COMSTR, $SHF90COMSTR,
    $SHF95COMSTR, $SHFORTRANCOMSTR, $SHLINKCOMSTR, $SWIGCOMSTR,
    $TARCOMSTR, $TEXCOMSTR, $YACCCOMSTR and $ZIPCOMSTR.

  - Add an optional "map" keyword argument to ListOption() that takes a
    dictionary to map user-specified values to legal values from the list
    (like EnumOption() already doee).

  - Add specific exceptions to try:-except: blocks without any listed,
    so that they won't catch and mask keyboard interrupts.

  - Make --debug={tree,dtree,stree} print something even when there's
    a build failure.

  - Fix how Scanners sort the found dependencies so that it doesn't
    matter whether the dependency file is in a Repository or not.
    This may cause recompilations upon upgrade to this version.

  - Make AlwaysBuild() work with Alias and Python value Nodes (making
    it much simpler to support aliases like "clean" that just invoke
    an arbitrary action).

  - Have env.ParseConfig() use AppendUnique() by default to suppress
    duplicate entries from multiple calls.  Add a "unique" keyword
    argument to allow the old behavior to be specified.

  - Allow the library modules imported by an SConscript file to get at
    all of the normally-available global functions and variables by saying
    "from SCons.Script import *".

  - Add a --debug=memoizer option to print Memoizer hit/mass statistics.

  - Allow more than one --debug= option to be set at a time.

  - Change --debug=count to report object counts before and after
    reading SConscript files and before and after building targets.

  - Change --debug=memory output to line up the numbers and to better
    match (more or less) the headers on the --debug=count columns.

  - Speed things up when there are lists of targets and/or sources by
    getting rid of some N^2 walks of the lists involved.

  - Cache evaluation of LazyActions so we don't create a new object
    for each invocation.

  - When scanning, don't create Nodes for include files that don't
    actually exist on disk.

  - Make supported global variables CScanner, DScanner, ProgramScanner and
    SourceFileScanner.  Make SourceFileScanner.add_scanner() a supported
    part of the public interface.  Keep the old SCons.Defaults.*Scan names
    around for a while longer since some people were already using them.

  - By default, don't scan directories for on-disk files.  Add a
    DirScanner global scanner that can be used in Builders or Command()
    calls that want source directory trees scanned for on-disk changes.
    Have the Tar() and Zip() Builders use the new DirScanner to preserve
    the behavior of rebuilding a .tar or .zip file if any file or
    directory under a source tree changes.  Add Command() support for
    a source_scanner keyword argument to Command() that can be set to
    DirScanner to get this behavior.

  - Documentation changes:  Explain that $CXXFLAGS contains $CCFLAGS
    by default.  Fix a bad target_factory example in the man page.
    Add appendices to the User's Guide to cover the available Tools,
    Builders and construction variables.  Comment out the build of
    the old Python 10 paper, which doesn't build on all systems and
    is old enough at this point that it probably isn't worth the
    effort to make it do so.

  From Wayne Lee:

  - Avoid "maximum recursion limit" errors when removing $(-$) pairs
    from long command lines.

  From Clive Levinson:

  - Make ParseConfig() recognize and add -mno-cygwin to $LINKFLAGS and
    $CCFLAGS, and -mwindows to $LINKFLAGS.

  From Michael McCracken:

  - Add a new "applelink" tool to handle the things like Frameworks and
    bundles that Apple has added to gcc for linking.

  - Use more appropriate default search lists of linkers, compilers and
    and other tools for the 'darwin' platform.

  - Add a LoadableModule Builder that builds a bundle on Mac OS X (Darwin)
    and a shared library on other systems.

  - Improve SWIG tests for use on Mac OS X (Darwin).

  From Elliot Murphy:

  - Enhance the tests to guarantee persistence of ListOption
    values in saved options files.

  - Supply the help text when -h is used with the -u, -U or -D options.

  From Christian Neeb:

  - Fix the Java parser's handling of string definitions to avoid ignoring
    subsequent code.

  From Han-Wen Nienhuys:

  - Optimize variable expansion by:  using the re.sub() method (when
    possible); not using "eval" for variables for which we can fetch the
    value directory; avoiding slowing substitution logic when there's no
    '$' in the string.

  From Gary Oberbrunner:

  - Add an Environment.Dump() method to print the contents of a
    construction environment.

  - Allow $LIBS (and similar variables) to contain explicit File Nodes.

  - Change ParseConfig to add the found library names directly to the
    $LIBS variable, instead of returning them.

  - Add ParseConfig() support for the -framework GNU linker option.

  - Add a PRINT_CMD_LINE_FUNC construction variable to allow people
    to filter (or log) command-line output.

  - Print an internal Python stack trace in response to an otherwise
    unexplained error when --debug=stacktrace is specified.

  - Add a --debug=findlibs option to print what's happening when
    the scanner is searching for libraries.

  - Allow Tool specifications to be passed a dictionary of keyword
    arguments.

  - Support an Options default value of None, in which case the variable
    will not be added to the construction environment unless it's set
    explicitly by the user or from an Options file.

  - Avoid copying __builtin__ values into a construction environment's
    dictionary when evaluating construction variables.

  - Add a new cross-platform intelc.py Tool that can detect and
    configure the Intel C++ v8 compiler on both Windows, where it's
    named icl, and Linux, where it's named icc.  It also checks that
    the directory specified in the Windows registry exists, and sets a
    new $INTEL_C_COMPILER_VERSION construction variable to identify the
    version being used.  (Niall Douglas contributed an early prototype
    of parts of this module.)

  - Fix the private Conftest._Have() function so it doesn't change
    non-alphanumeric characters to underscores.

  - Supply a better error message when a construction variable expansion
    has an unknown attribute.

  - Documentation changes:  Update the man page to describe use of
    filenames or Nodes in $LIBS.

  From Chris Pawling:

  - Have the linkloc tool use $MSVS_VERSION to select the Microsoft
    Visual Studio version to use.

  From Kevin Quick:

  - Fix the Builder name returned from ListBuilders and other instances
    of subclasses of the BuilderBase class.

  - Add Builders and construction variables to support rpcgen:
    RPCGenClient(), RPCGenHeader(), RPCGenService(), RPCGenXDR(),
    $RPCGEN, $RPCGENFLAGS, $RPCGENCLIENTFLAGS, $RPCGENHEADERFLAGS,
    $RPCGENSERVICEFLAGS, $RPCGENXDRFLAGS.

  - Update the man page to document that prefix and suffix Builder
    keyword arguments can be strings, callables or dictionaries.

  - Provide more info in the error message when a user tries to build
    a target multiple ways.

  - Fix Delete() when a file doesn't exist and must_exist=1.  (We were
    unintentionally dependent on a bug in versions of the Python shutil.py
    module prior to Python 2.3, which would generate an exception for
    a nonexistent file even when ignore_errors was set.)

  - Only replace a Node's builder with a non-null source builder.

  - Fix a stack trace when a suffix selection dictionary is passed
    an empty source file list.

  - Allow optional names to be attached to Builders, for default
    Builders that don't get attached to construction environments.

  - Fix problems with Parallel Task Exception handling.

  - Build targets in an associated BuildDir even if there are targets
    or subdirectories locally in the source directory.

  - If a FunctionAction has a callable class as its underlying Python
    function, use its strfunction() method (if any) to display the
    action.

  - Fix handling when BuildDir() exists but is unwriteable.  Add
    "Stop." to those error messages for consistency.

  - Catch incidents of bad builder creation (without an action) and
    supply meaningful error messages.

  - Fix handling of src_suffix values that aren't extensions (don't
    begin with a '.').

  - Don't retrieve files from a CacheDir, but report what would happen,
    when the -n option is used.

  - Use the source_scanner from the target Node, not the source node
    itself.

  - Internal Scanners fixes:  Make sure Scanners are only passed Nodes.
    Fix how a Scanner.Selector called its base class initialization.
    Make comparisons of Scanner objects more robust.  Add a name to
    an internal default ObjSourceScanner.

  - Add a deprecated warning for use of the old "scanner" keyword argument
    to Builder creation.

  - Improve the --debug=explain message when the build action changes.

  - Test enhancements in SourceCode.py, option-n.py, midl.py.  Better
    Command() and Scanner test coverage.  Improved test infrastructure
    for -c output.

  - Refactor the interface between Action and Executor objects to treat
    Actions atomically.

  - The --debug=presub option will now report the pre-substitution
    each action seprately, instead of reporting the entire list before
    executing the actions one by one.

  - The --debug=explain option explaining a changed action will now
    (more correctly) show pre-substitution action strings, instead of
    the commands with substituted file names.

  - A Node (file) will now be rebuilt if its PreAction or PostAction
    actions change.

  - Python Function actions now have their calling signature (target,
    source, env) reported correctly when displayed.

  - Fix BuildDir()/build_dir handling when the build_dir is underneath
    the source directory and trying to use entries from the build_dir
    as sources for other targets in the build-dir.

  - Fix hard-coding of JDK path names in various Java tests.

  - Handle Python stack traces consistently (stop at the SConscript stack
    frame, by default) even if the Python source code isn't available.

  - Improve the performance of the --debug={tree,dtree} options.

  - Add --debug=objects logging of creation of OverrideWarner,
    EnvironmentCopy and EnvironmentOverride objects.

  - Fix command-line expansion of Python Value Nodes.

  - Internal cleanups:  Remove an unnecessary scan argument.  Associate
    Scanners only with Builders, not nodes.  Apply overrides once when
    a Builder is called, not in multiple places.  Cache results from the
    Node.FS.get_suffix() and Node.get_build_env() methods.  Use the Python
    md5 modules' hexdigest() method, if there is one.  Have Taskmaster
    call get_stat() once for each Node and re-use the value instead of
    calling it each time it needs the value.  Have Node.depends_on()
    re-use the list from the children() method instead of calling it
    multiple times.

  - Use the correct scanner if the same source file is used for targets in
    two different environments with the same path but different scanners.

  - Collect logic for caching values in memory in a Memoizer class,
    which cleans up a lot of special-case code in various methods and
    caches additional values to speed up most configurations.

  - Add a PathAccept validator to the list of new canned PathOption
    validators.

  From Jeff Squyres:

  - Documentation changes:  Use $CPPDEFINES instead of $CCFLAGS in man
    page examples.

  From Levi Stephen:

  - Allow $JARCHDIR to be expanded to other construction variables.

  From Christoph Wiedemann:

  - Add an Environment.SetDefault() method that only sets values if
    they aren't already set.

  - Have the qt.py Tool not override variables already set by the user.

  - Add separate $QT_BINPATH, $QT_CPPPATH and $QT_LIBPATH variables
    so these can be set individually, instead of being hard-wired
    relative to $QTDIR.

  - The %TEMP% and %TMP% external environment variables are now propagated
    automatically to the command execution environment on Windows systems.

  - A new --config= command-line option allows explicit control of
    of when the Configure() tests are run:  --config=force forces all
    checks to be run, --config=cache uses all previously cached values,
    --config=auto (the default) runs tests only when dependency analysis
    determines it's necessary.

  - The Configure() subsystem can now write a config.h file with values
    like HAVE_STDIO_H, HAVE_LIBM, etc.

  - The Configure() subsystem now executes its checks silently when the
    -Q option is specified.

  - The Configure() subsystem now reports if a test result is being
    taken from cache, and prints the standard output and error output
    of tests even when cached.

  - Configure() test results are now reported as "yes" or "no" instead of
    "ok" or "failed."

  - Fixed traceback printing when calling the env.Configure() method
    instead of the Configure() global function.

  - The Configure() subsystem now caches build failures in a .sconsign
    file in the subdirectory, not a .cache file.  This may cause
    tests to be re-executed the first time after you install 0.97.

  - Additional significant internal cleanups in the Configure() subsystem
    and its tests.

  - Have the Qt Builder make uic-generated files dependent on the .ui.h
    file, if one exists.

  - Add a test to make sure that SCons source code does not contain
    try:-except: blocks that catch all errors, which potentially catch
    and mask keyboard interrupts.

  - Fix us of TargetSignatures('content') with the SConf subsystem.

  From Russell Yanofsky:

  - Add support for the Metrowerks Codewarrior compiler and linker
    (mwcc and mwld).



RELEASE 0.96.1 - Mon, 23 Aug 2004 12:55:50 +0000

  From Craig Bachelor:

  - Handle white space in the executable Python path name within in MSVS
    project files by quoting the path.

  - Correct the format of a GUID string in a solution (.dsw) file so
    MSVS can correctly "build enable" a project.

  From Steven Knight:

  - Add a must_exist flag to Delete() to let the user control whether
    it's an error if the specified entry doesn't exist.  The default
    behavior is now to silently do nothing if it doesn't exist.

  - Package up the new Platform/darwin.py, mistakenly left out of 0.96.

  - Make the scons.bat REM statements into @REM so they aren't printed.

  - Make the SCons packaging SConscript files platform independent.

  From Anthony Roach:

  - Fix scanning of pre-compiled header (.pch) files for #includes,
    broken in 0.96.



RELEASE 0.96 - Wed, 18 Aug 2004 13:36:40 +0000

  From Chad Austin:

  - Make the CacheDir() directory if it doesn't already exist.

  - Allow construction variable substitutions in $LIBS specifications.

  - Allow the emitter argument to a Builder() to be or expand to a list
    of emitter functions, which will be called in sequence.

  - Suppress null values in construction variables like $LIBS that use
    the internal _concat() function.

  - Remove .dll files from the construction variables searched for
    libraries that can be fed to Win32 compilers.

  From Chad Austin and Christoph Wiedemann:

  - Add support for a $RPATH variable to supply a list of directories
    to search for shared libraries when linking a program.  Used by
    the GNU and IRIX linkers (gnulink and sgilink).

  From Charles Crain:

  - Restore the ability to do construction variable substitutions in all
    kinds of *PATH variables, even when the substitution returns a Node
    or other object.

  From Tom Epperly:

  - Allow the Java() Builder to take more than one source directory.

  From Ralf W. Grosse-Kunstleve:

  - Have SConsignFile() use, by default, a custom "dblite.py" that we can
    control and guarantee to work on all Python versions (or nearly so).

  From Jonathan Gurley:

  - Add support for the newer "ifort" versions of the Intel Fortran
    Compiler for Linux.

  From Bob Halley:

  - Make the new *FLAGS variable type work with copied Environments.

  From Chris Hoeppler:

  - Initialize the name of a Scanner.Classic scanner correctly.

  From James Juhasz:

  - Add support for the .dylib shared library suffix and the -dynamiclib
    linker option on Mac OS X.

  From Steven Knight:

  - Add an Execute() method for executing actions directly.

  - Support passing environment override keyword arguments to Command().

  - Fix use of $MSVS_IGNORE_IDE_PATHS, which was broken when we added
    support for $MSVS_USE_MFC_DIRS last release.

  - Make env.Append() and env.Prepend() act like the underlying Python
    behavior when the variable being appended to is a UserList object.

  - Fix a regression that prevented the Command() global function in
    0.95 from working with command-line strings as actions.

  - Fix checking out a file from a source code management system when
    the env.SourceCode() method was called with an individual file name
    or node, not a directory name or node.

  - Enhance the Task.make_ready() method to create a list of the
    out-of-date Nodes for the task for use by the wrapping interface.

  - Allow Scanners to pull the list of suffixes from the construction
    environment when the "skeys" keyword argument is a string containing
    a construction variable to be expanded.

  - Support new $CPPSUFFIXES, $DSUFFIXES $FORTRANSUFFIXES, and
    $IDLSUFFIXES.  construction variables that contain the default list
    of suffixes to be scanned by a given type of scanner, allowing these
    suffix lists to be easily added to or overridden.

  - Speed up Node creation when calling a Builder by comparing whether two
    Environments are the same object, not if their underlying dictionaries
    are equivalent.

  - Add a --debug=explain option that reports the reason(s) why SCons
    thinks it must rebuild something.

  - Add support for functions that return platform-independent Actions
    to Chmod(), Copy(), Delete(), Mkdir(), Move() and Touch() files
    and/or directories.  Like any other Actions, the returned Action
    object may be executed directly using the Execute() global function
    or env.Execute() environment method, or may be used as a Builder
    action or in an env.Command() action list.

  - Add support for the strfunction argument to all types of Actions:
    CommandAction, ListAction, and CommandGeneratorAction.

  - Speed up turning file system Nodes into strings by caching the
    values after we're finished reading the SConscript files.

  - Have ParseConfig() recognize and supporting adding the -Wa, -Wl,
    and -Wp, flags to ASFLAGS, LINKFLAGS and CPPFLAGS, respectively.

  - Change the .sconsign format and the checks for whether a Node is
    up-to-date to make dependency checks more efficient and correct.

  - Add wrapper Actions to SCons.Defaults for $ASCOM, $ASPPCOM, $LINKCOM,
    $SHLINKCOM, $ARCOM, $LEXCOM and $YACCCOM.  This makes it possible
    to replace the default print behavior with a custom strfunction()
    for each of these.

  - When a Node has been built, don't walk the whole tree back to delete
    the parents's implicit dependencies, let returning up the normal
    Taskmaster descent take care of it for us.

  - Add documented support for separate target_scanner and source_scanner
    arguments to Builder creation, which allows different scanners to
    be applied to source files

  - Don't re-install or (re-generate) .h files when a subsidiary #included
    .h file changes.  This eliminates incorrect circular dependencies
    with .h files generated from other source files.

  - Slim down the internal Sig.Calculator class by eliminating methods
    whose functionality is now covered by Node methods.

  - Document use of the target_factory and source_factory keyword
    arguments when creating Builder objects.  Enhance Dir Nodes so that
    they can be created with user-specified Builder objects.

  - Don't blow up with stack trace when the external $PATH environment
    variable isn't set.

  - Make Builder calls return lists all the time, even if there's only
    one target.  This keeps things consistent and easier to program to
    across platforms.

  - Add a Flatten() function to make it easier to deal with the Builders
    all returning lists of targets, not individual targets.

  - Performance optimizations in Node.FS.__doLookup().

  - Man page fixes:  formatting typos, misspellings, bad example.

  - User's Guide fixes: Fix the signatures of the various example
    *Options() calls.  Triple-quote properly a multi-line Split example.

  - User's Guide additions:  Chapter describing File and Directory
    Nodes.  Section describing declarative nature of SCons functions in
    SConscript files.  Better organization and clarification of points
    raised by Robert P. J. Day.  Chapter describing SConf (Autoconf-like)
    functionality.  Chapter describing how to install Python and
    SCons.  Chapter describing Java builds.

  From Chris Murray:

  - Add a .win32 attribute to force file names to expand with
    Windows backslash path separators.

  - Fix escaping file names on command lines when the expansion is
    concatenated with another string.

  - Add support for Fortran 90 and Fortran 95.  This adds $FORTRAN*
    variables that specify a default compiler, command-line, flags,
    etc. for all Fortran versions, plus separate $F90* and $F95*
    variables for when different compilers/flags/etc. must be specified
    for different Fortran versions.

  - Have individual tools that create libraries override the default
    $LIBPREFIX and $LIBSUFFIX values set by the platform.  This makes
    it easier to use Microsoft Visual Studio tools on a CygWin platform.

  From Gary Oberbrunner:

  - Add a --debug=presub option to print actions prior to substitution.

  - Add a warning upon use of the override keywords "targets" and
    "sources" when calling Builders.  These are usually mistakes which
    are otherwise silently (and confusingly) turned into construction
    variable overrides.

  - Try to find the ICL license file path name in the external environment
    and the registry before resorting to the hard-coded path name.

  - Add support for fetching command-line keyword=value arguments in
    order from an ARGLIST list.

  - Avoid stack traces when trying to read dangling symlinks.

  - Treat file "extensions" that only contain digits as part of the
    file basename.  This supports version numbers as part of shared
    library names, for example.

  - Avoid problems when there are null entries (None or '') in tool
    lists or CPPPATH.

  - Add an example and explanation of how to use "tools = ['default', ..."
    when creating a construction environment.

  - Add a section describing File and Directory Nodes and some of their
    attributes and methods.

  - Have ParseConfig() add a returned -pthread flag to both $CCFLAGS
    and $LINKFLAGS.

  - Fix some test portability issues on Mac OS X (darwin).

  From Simon Perkins:

  - Fix a bug introduced in building shared libraries under MinGW.

  From Kevin Quick:

  - Handling SCons exceptions according to Pythonic standards.

  - Fix test/chained-build.py on systems that execute within one second.

  - Fix tests on systems where 'ar' warns about archive creation.

  From Anthony Roach:

  - Fix use of the --implicit-cache option with timestamp signatures.

  - If Visual Studio is installed, assume the C/C++ compiler, the linker
    and the MIDL compiler that comes with it are available, too.

  - Better error messages when evaluating a construction variable
    expansion yields a Python syntax error.

  - Change the generation of PDB files when using Visual Studio from
    compile time to link time.

  From sam th:

  - Allow SConf.CheckLib() to search a list of libraries, like the
    Autoconf AC_SEARCH_LIBS macro.

  - Allow the env.WhereIs() method to take a "reject" argument to
    let it weed out specific path names.

  From Christoph Wiedemann:

  - Add new Moc() and Uic() Builders for more explicit control over
    Qt builds, plus new construction variables to control them:
    $QT_AUTOSCAN, $QT_DEBUG, $QT_MOCCXXPREFIX, $QT_MOCCXXSUFFIX,
    $QT_MOCHPREFIX, $QT_MOCHSUFFIX, $QT_UICDECLPREFIX, $QT_UICDECLSUFFIX,
    $QT_UICIMPLPREFIX, $QT_UICIMPLSUFFIX and $QT_UISUFFIX.

  - Add a new single_source keyword argument for Builders that enforces
    a single source file on calls to the Builder.



RELEASE 0.95 - Mon, 08 Mar 2004 06:43:20 -0600

  From Chad Austin:

  - Replace print statements with calls to sys.stdout.write() so output
    lines stay together when -j is used.

  - Add portability fixes for a number of tests.

  - Accomodate the fact that Cygwin's os.path.normcase() lies about
    the underlying system being case-sensitive.

  - Fix an incorrect _concat() call in the $RCINCFLAGS definition for
    the mingw Tool.

  - Fix a problem with the msvc tool with Python versions prior to 2.3.

  - Add support for a "toolpath" Tool() and Environment keyword that
    allows Tool modules to be found in specified local directories.

  - Work around Cygwin Python's silly fiction that it's using a
    case-sensitive file system.

  - More robust handling of data in VCComponents.dat.

  - If the "env" command is available, spawn commands with the more
    general "env -" instead of "env -i".

  From Kerim Borchaev:

  - Fix a typo in a msvc.py's registry lookup:  "VCComponents.dat", not
    "VSComponents.dat".

  From Chris Burghart:

  - Fix the ability to save/restore a PackageOption to a file.

  From Steve Christensen:

  - Update the MSVS .NET and MSVC 6.0/7.0 path detection.

  From David M. Cooke:

  - Make the Fortran scanner case-insensitive for the INCLUDE string.

  From Charles Crain:

  - If no version of MSVC is detected but the tool is specified,
    use the MSVC 6.0 paths by default.

  - Ignore any "6.1" version of MSVC found in the registry; this is a
    phony version number (created by later service packs?) and would
    throw off the logic if the user had any non-default paths configure.

  - Correctly detect if the user has independently configured the MSVC
    "include," "lib" or "path" in the registry and use the appropriate
    values.  Previously, SCons would only use the values if all three
    were set in the registry.

  - Make sure side-effect nodes are prepare()d before building their
    corresponding target.

  - Preserve the ability to call BuildDir() multiple times with the
    same target and source directory arguments.

  From Andy Friesen:

  - Add support for the Digital Mars "D" programming language.

  From Scott Lystig Fritchie:

  - Fix the ability to use a custom _concat() function in the
    construction environment when calling _stripixes().

  - Make the message about ignoring a missing SConscript file into a
    suppressable Warning, not a hard-coded sys.stderr.write().

  - If a builder can be called multiple times for a target (because
    the sources and overrides are identical, or it's a builder with the
    "multi" flag set), allow the builder to be called through multiple
    environments so long as the builders have the same signature for
    the environments in questions (that is, they're the same action).

  From Bob Halley:

  - When multiple targets are built by a single action, retrieve all
    of them from cache, not just the first target, and exec the build
    command if any of the targets isn't present in the cache.

  From Zephaniah Hull:

  - Fix command-line ARGUMENTS with multiple = in them.

  From Steven Knight:

  - Fix EnsureSConsVersion() so it checks against the SCons version,
    not the Python version, on Pythons with sys.version_info.

  - Don't swallow the AttributeError when someone uses an expansion like
    $TARGET.bak, so we can supply a more informative error message.

  - Fix an odd double-quote escape sequence in the man page.

  - Fix looking up a naked drive letter as a directory (Dir('C:')).

  - Support using File nodes in the LIBS construction variable.

  - Allow the LIBS construction variable to be a single string or File
    node, not a list, when only one library is needed.

  - Fix typos in the man page:  JAVACHDIR => JARCHDIR; add "for_signature"
    to the __call__() example in the "Variable Substitution" section.

  - Correct error message spellings of "non-existant" to "non-existent."

  - When scanning for libraries to link with, don't append $LIBPREFIXES
    or $LIBSUFFIXES values to the $LIBS values if they're already present.

  - Add a ZIPCOMPRESSION construction variable to control whether the
    internal Python action for the Zip Builder compresses the file or
    not.  The default value is zipfile.ZIP_DEFLATED, which generates
    a compressed file.

  - Refactor construction variable expansion to support recursive
    expansion of variables (e.g. CCFLAGS = "$CCFLAGS -g") without going
    into an infinite loop.  Support this in all construction variable
    overrides, as well as when copying Environments.

  - Fix calling Configure() from more than one subsidiary SConscript file.

  - Fix the env.Action() method so it returns the correct type of
    Action for its argument(s).

  - Fix specifying .class files as input to JavaH with the .class suffix
    when they weren't generated using the Java Builder.

  - Make the check for whether all of the objects going into a
    SharedLibrary() are shared work even if the object was built in a
    previous run.

  - Supply meaningful error messages, not stack traces, if we try to add
    a non-Node as a source, dependency, or ignored dependency of a Node.

  - Generate MSVS Project files that re-invoke SCons properly regardless
    of whether the file was built via scons.bat or scons.py.
    (Thanks to Niall Douglas for contributing code and testing.)

  - Fix TestCmd.py, runtest.py and specific tests to accomodate being
    run from directories whose paths include white space.

  - Provide a more useful error message if a construction variable
    expansion contains a syntax error during evaluation.

  - Fix transparent checkout of implicit dependency files from SCCS
    and RCS.

  - Added new --debug=count, --debug=memory and --debug=objects options.
    --debug=count and --debug=objects only print anything when run
    under Python 2.1 or later.

  - Deprecate the "overrides" keyword argument to Builder() creation
    in favor of using keyword argument values directly (like we do
    for builder execution and the like).

  - Always use the Builder overrides in substitutions, not just if
    there isn't a target-specific environment.

  - Add new "rsrcpath" and "rsrcdir" and attributes to $TARGET/$SOURCE,
    so Builder command lines can find things in Repository source
    directories when using BuildDir.

  - Fix the M4 Builder so that it chdirs to the Repository directory
    when the input file is in the source directory of a BuildDir.

  - Save memory at build time by allowing Nodes to delete their build
    environments after they've been built.

  - Add AppendUnique() and PrependUnique() Environment methods, which
    add values to construction variables like Append() and Prepend()
    do, but suppress any duplicate elements in the list.

  - Allow the 'qt' tool to still be used successfully from a copied
    Environment.  The include and library directories previously ended up
    having the same string re-appended to the end, yielding an incorrect
    path name.

  - Supply a more descriptive error message when the source for a target
    can't be found.

  - Initialize all *FLAGS variables with objects do the right thing with
    appending flags as strings or lists.

  - Make things like ${TARGET.dir} work in *PATH construction variables.

  - Allow a $MSVS_USE_MFC_DIRS construction variable to control whether
    ATL and MFC directories are included in the default INCLUDE and
    LIB paths.

  - Document the dbm_module argument to the SConsignFile() function.

  From Vincent Risi:

  - Add support for the bcc32, ilink32 and tlib Borland tools.

  From Anthony Roach:

  - Supply an error message if the user tries to configure a BuildDir
    for a directory that already has one.

  - Remove documentation of the still-unimplemented -e option.

  - Add -H help text listing the legal --debug values.

  - Don't choke if a construction variable is a non-string value.

  - Build Type Libraries in the target directory, not the source
    directory.

  - Add an appendix to the User's Guide showing how to accomplish
    various common tasks in Python.

  From Greg Spencer:

  - Add support for Microsoft Visual Studio 2003 (version 7.1).

  - Evaluate $MSVSPROJECTSUFFIX and $MSVSSOLUTIONSUFFIX when the Builder
    is invoked, not when the tool is initialized.

  From Christoph Wiedemann:

  - When compiling Qt, make sure the moc_*.cc files are compiled using
    the flags from the environment used to specify the target, not
    the environment that first has the Qt Builders attached.



RELEASE 0.94 - Fri, 07 Nov 2003 05:29:48 -0600

  From Hartmut Goebel:

  - Add several new types of canned functions to help create options:
    BoolOption(), EnumOption(), ListOption(), PackageOption(),
    PathOption().

  From Steven Knight:

  - Fix use of CPPDEFINES with C++ source files.

  - Fix env.Append() when the operand is an object with a __cmp__()
    method (like a Scanner instance).

  - Fix subclassing the Environment and Scanner classes.

  - Add BUILD_TARGETS, COMMAND_LINE_TARGETS and DEFAULT_TARGETS variables.

  From Steve Leblanc:

  - SGI fixes:  Fix C++ compilation, add a separate Tool/sgic++.py module.

  From Gary Oberbrunner:

  - Fix how the man page un-indents after examples in some browsers.

  From Vincent Risi:

  - Fix the C and C++ tool specifications for AIX.



RELEASE 0.93 - Thu, 23 Oct 2003 07:26:55 -0500

  From J.T. Conklin:

  - On POSIX, execute commands with the more modern os.spawnvpe()
    function, if it's available.

  - Scan .S, .spp and .SPP files for C preprocessor dependencies.

  - Refactor the Job.Parallel() class to use a thread pool without a
    condition variable.  This improves parallel build performance and
    handles keyboard interrupts properly when -j is used.

  From Charles Crain:

  - Add support for a JARCHDIR variable to control changing to a
    directory using the jar -C option.

  - Add support for detecting Java manifest files when using jar,
    and specifying them using the jar m flag.

  - Fix some Python 2.2 specific things in various tool modules.

  - Support directories as build sources, so that a rebuild of a target
    can be triggered if anything underneath the directory changes.

  - Have the scons.bat and scons.py files look for the SCons modules
    in site-packages as well.

  From Christian Engel:

  - Support more flexible inclusion of separate C and C++ compilers.

  - Use package management tools on AIX and Solaris to find where
    the comilers are installed, and what version they are.

  - Add support for CCVERSION and CXXVERSION variables for a number
    of C and C++ compilers.

  From Sergey Fogel:

  - Add test cases for the new capabilities to run bibtex and to rerun
    latex as needed.

  From Ralf W. Grosse-Kunstleve:

  - Accomodate anydbm modules that don't have a sync() method.

  - Allow SConsignFile() to take an argument specifying the DBM
    module to be used.

  From Stephen Kennedy:

  - Add support for a configurable global .sconsign.dbm file which
    can be used to avoid cluttering each directory with an individual
    .sconsign file.

  From John Johnson:

  - Fix (re-)scanning of dependencies in generated or installed
    header files.

  From Steven Knight:

  - The -Q option suppressed too many messages; fix it so that it only
    suppresses the Reading/Building messages.

  - Support #include when there's no space before the opening quote
    or angle bracket.

  - Accomodate alphanumeric version strings in EnsurePythonVersion().

  - Support arbitrary expansion of construction variables within
    file and directory arguments to Builder calls and Environment methods.

  - Add Environment-method versions of the following global functions:
    Action(), AddPostAction(), AddPreAction(), Alias(), Builder(),
    BuildDir(), CacheDir(), Clean(), Configure(), Default(),
    EnsurePythonVersion(), EnsureSConsVersion(), Environment(),
    Exit(), Export(), FindFile(), GetBuildPath(), GetOption(), Help(),
    Import(), Literal(), Local(), Platform(), Repository(), Scanner(),
    SConscriptChdir(), SConsignFile(), SetOption(), SourceSignatures(),
    Split(), TargetSignatures(), Tool(), Value().

  - Add the following global functions that correspond to the same-named
    Environment methods:  AlwaysBuild(), Command(), Depends(), Ignore(),
    Install(), InstallAs(), Precious(), SideEffect() and SourceCode().

  - Add the following global functions that correspond to the default
    Builder methods supported by SCons: CFile(), CXXFile(), DVI(), Jar(),
    Java(), JavaH(), Library(), M4(), MSVSProject(), Object(), PCH(),
    PDF(), PostScript(), Program(), RES(), RMIC(), SharedLibrary(),
    SharedObject(), StaticLibrary(), StaticObject(), Tar(), TypeLibrary()
    and Zip().

  - Rearrange the man page to show construction environment methods and
    global functions in the same list, and to explain the difference.

  - Alphabetize the explanations of the builder methods in the man page.

  - Rename the Environment.Environment class to Enviroment.Base.
    Allow the wrapping interface to extend an Environment by using its own
    subclass of Environment.Base and setting a new Environment.Environment
    variable as the calling entry point.

  - Deprecate the ParseConfig() global function in favor of a same-named
    construction environment method.

  - Allow the Environment.WhereIs() method to take explicit path and
    pathext arguments (like the underlying SCons.Util.WhereIs() function).

  - Remove the long-obsolete {Get,Set}CommandHandler() functions.

  - Enhance env.Append() to suppress null values when appropriate.

  - Fix ParseConfig() so it works regardless of initial construction
    variable values.

    Extend CheckHeader(), CheckCHeader(), CheckCXXHeader() and
    CheckLibWithHeader() to accept a list of header files that will be
    #included in the test.  The last one in the list is assumed to be
    the one being checked for.  (Prototype code contributed by Gerard
    Patel and Niall Douglas).

  - Supply a warning when -j is used and threading isn't built in to
    the current version of Python.

  - First release of the User's Guide (finally, and despite a lot
    of things still missing from it...).

  From Clark McGrew:

  - Generalize the action for .tex files so that it will decide whether
    a file is TeX or LaTeX, check the .aux output to decide if it should
    run bibtex, and check the .log output to re-run LaTeX if needed.

  From Bram Moolenaar:

  - Split the non-SCons-specific functionality from SConf.py to a new,
    re-usable Conftest.py module.

  From Gary Oberbrunner:

  - Allow a directory to be the target or source or dependency of a
    Depends(), Ignore(), Precious() or SideEffect() call.

  From Gerard Patel:

  - Use the %{_mandir} macro when building our RPM package.

  From Marko Rauhamaa:

  - Have the closing message say "...terminated because of errors" if
    there were any.

  From Anthony Roach:

  - On Win32 systems, only use "rm" to delete files if Cygwin is being
    used.   ("rm" doesn't understand Win32-format path names.)

  From Christoph Wiedemann:

  - Fix test/SWIG.py to find the Python include directory in all cases.

  - Fix a bug in detection of Qt installed on the local system.

  - Support returning Python 2.3 BooleanType values from Configure checks.

  - Provide an error message if someone mistakenly tries to call a
    Configure check from within a Builder function.

  - Support calling a Builder when a Configure context is still open.

  - Handle interrupts better by eliminating all try:-except: blocks
    which caught any and all exceptions, including KeyboardInterrupt.

  - Add a --duplicate= option to control how files are duplicated.



RELEASE 0.92 - Wed, 20 Aug 2003 03:45:28 -0500

  From Charles Crain and Gary Oberbrunner:

  - Fix Tool import problems with the Intel and PharLap linkers.

  From Steven Knight

  - Refactor the DictCmdGenerator class to be a Selector subclass.

  - Allow the DefaultEnvironment() function to take arguments and pass
    them to instantiation of the default construction environment.

  - Update the Debian package so it uses Python 2.2 and more closely
    resembles the currently official Debian packaging info.

  From Gerard Patel

  - When the yacc -d flag is used, take the .h file base name from the
    target .c file, not the source (matching what yacc does).



RELEASE 0.91 - Thu, 14 Aug 2003 13:00:44 -0500

  From Chad Austin:

  - Support specifying a list of tools when calling Environment.Copy().

  - Give a Value Nodes a timestamp of the system time when they're
    created, so they'll work when using timestamp-based signatures.

  - Add a DefaultEnvironment() function that only creates a default
    environment on-demand (for fetching source files, e.g.).

  - Portability fix for test/M4.py.

  From Steven Knight:

  - Tighten up the scons -H help output.

  - When the input yacc file ends in .yy and the -d flag is specified,
    recognize that a .hpp file (not a .h file) will be created.

  - Make builder prefixes work correctly when deducing a target
    from a source file name in another directory.

  - Documentation fixes: typo in the man page; explain up-front about
    not propagating the external environment.

  - Use "cvs co -d" instead of "cvs co -p >" when checking out something
    from CVS with a specified module name.  This avoids zero-length
    files when there is a checkout error.

  - Add an "sconsign" script to print the contents of .sconsign files.

  - Speed up maintaining the various lists of Node children by using
    dictionaries to avoid "x in list" searches.

  - Cache the computed list of Node children minus those being Ignored
    so it's only calculated once.

  - Fix use of the --cache-show option when building a Program()
    (or using any other arbitrary action) by making sure all Action
    instances have strfunction() methods.

  - Allow the source of Command() to be a directory.

  - Better error handling of things like raw TypeErrors in SConscripts.

  - When installing using "setup.py install --prefix=", suppress the
    distutils warning message about adding the (incorrect) library
    directory to your search path.

  - Correct the spelling of the "validater" option to "validator."
    Add a DeprecatedWarning when the old spelling is used.

  - Allow a Builder's emitter to be a dictionary that maps source file
    suffixes to emitter functions, using the suffix of the first file
    in the source list to pick the right one.

  - Refactor the creation of the Program, *Object and *Library Builders
    so that they're moved out of SCons.Defaults and created on demand.

  - Don't split SConscript file names on white space.

  - Document the SConscript function's "dirs" and "name" keywords.

  - Remove the internal (and superfluous) SCons.Util.argmunge() function.

  - Add /TP to the default CXXFLAGS for msvc, so it can compile all
    of the suffixes we use as C++ files.

  - Allow the "prefix" and "suffix" attributes of a Builder to be
    callable objects that return generated strings, or dictionaries
    that map a source file suffix to the right prefix/suffix.

  - Support a MAXLINELINELENGTH construction variable on Win32 systems
    to control when a temporary file is used for long command lines.

  - Make how we build .rpm packages not depend on the installation
    locations from the distutils being used.

  - When deducing a target Node, create it directly from the first
    source Node, not by trying to create the right string to pass to
    arg2nodes().

  - Add support for SWIG.

  From Bram Moolenaar:

  - Test portability fixes for FreeBSD.

  From Gary Oberbrunner:

  - Report the target being built in error messages when building
    multiple sources from different extensions, or when the target file
    extension can't be deduced, or when we don't have an action for a
    file suffix.

  - Provide helpful error messages when the arguments to env.Install()
    are incorrect.

  - Fix the value returned by the Node.prevsiginfo() method to conform
    to a previous change when checking whether a node is current.

  - Supply a stack trace if the Taskmaster catches an exception.

  - When using a temporary file for a long link line on Win32 systems,
    (also) print the command line that is being executed through the
    temporary file.

  - Initialize the LIB environment variable when using the Intel
    compiler (icl).

  - Documentation fixes:  better explain the AlwaysBuild() function.

  From Laurent Pelecq:

  - When the -debug=pdb option is specified, use pdb.Pdb().runcall() to
    call pdb directly, don't call Python recursively.

  From Ben Scott:

  - Add support for a platform-independent CPPDEFINES variable.

  From Christoph Wiedemann:

  - Have the g++ Tool actually use g++ in preference to c++.

  - Have the gcc Tool actually use gcc in preference to cc.

  - Add a gnutools.py test of the GNU tool chain.

  - Be smarter about linking: use $CC by default and $CXX only if we're
    linking with any C++ objects.

  - Avoid SCons hanging when a piped command has a lot of output to read.

  - Add QT support for preprocessing .ui files into .c files.



RELEASE 0.90 - Wed, 25 Jun 2003 14:24:52 -0500

  From Chad Austin:

  - Fix the _concat() documentation, and add a test for it.

  - Portability fixes for non-GNU versions of lex and yacc.

  From Matt Balvin:

  - Fix handling of library prefixes when the subdirectory matches
    the prefix.

  From Timothee Bessett:

  - Add an M4 Builder.

  From Charles Crain:

  - Use '.lnk' as the suffix on the temporary file for linking long
    command lines (necessary for the Phar Lap linkloc linker).

  - Save non-string Options values as their actual type.

  - Save Options string values that contain a single quote correctly.

  - Save any Options values that are changed from the default
    Environment values, not just ones changed on the command line or in
    an Options file.

  - Make closing the Options file descriptor exception-safe.

  From Steven Knight:

  - SCons now enforces (with an error) that construction variables
    must have the same form as valid Python identifiers.

  - Fix man page bugs: remove duplicate AddPostAction() description;
    document no_import_lib; mention that CPPFLAGS does not contain
    $_CPPINCFLAGS; mention that F77FLAGS does not contain $_F77INCFLAGS;
    mention that LINKFLAGS and SHLINKFLAGS contains neither $_LIBFLAGS
    nor $_LIBDIRFLAGS.

  - Eliminate a dependency on the distutils.fancy_getopt module by
    copying and pasting its wrap_text() function directly.

  - Make the Script.Options() subclass match the underlying base class
    implementation.

  - When reporting a target is up to date, quote the target like make
    (backquote-quote) instead of with double quotes.

  - Fix handling of ../* targets when using -U, -D or -u.

  From Steve Leblanc:

  - Don't update the .sconsign files when run with -n.

  From Gary Oberbrunner:

  - Add support for the Intel C Compiler (icl.exe).

  From Anthony Roach

  - Fix Import('*').

  From David Snopek

  - Fix use of SConf in paths with white space in them.

  - Add CheckFunc and CheckType functionality to SConf.

  - Fix use of SConf with Builders that return a list of nodes.

  From David Snopek and Christoph Wiedemann

  - Fix use of the SConf subsystem with SConscriptChdir().

  From Greg Spencer

  - Check for the existence of MS Visual Studio on disk before using it,
    to avoid getting fooled by leftover junk in the registry.

  - Add support for MSVC++ .NET.

  - Add support for MS Visual Studio project files (DSP, DSW,
    SLN and VCPROJ files).

  From Christoph Wiedemann

  - SConf now works correctly when the -n and -q options are used.



RELEASE 0.14 - Wed, 21 May 2003 05:16:32 -0500

  From Chad Austin:

  - Use .dll (not .so) for shared libraries on Cygwin; use -fPIC
    when compiling them.

  - Use 'rm' to remove files under Cygwin.

  - Add a PLATFORM variable to construction environments.

  - Remove the "platform" argument from tool specifications.

  - Propogate PYTHONPATH when running the regression tests so distutils
    can be found in non-standard locations.

  - Using MSVC long command-line linking when running Cygwin.

  - Portability fixes for a lot of tests.

  - Add a Value Node class for dependencies on in-core Python values.

  From Allen Bierbaum:

  - Pass an Environment to the Options validator method, and
    add an Options.Save() method.

  From Steve Christensen:

  - Add an optional sort function argument to the GenerateHelpText()
    Options function.

  - Evaluate the "varlist" variables when computing the signature of a
    function action.

  From Charles Crain:

  - Parse the source .java files for class names (including inner class
    names) to figure out the target .class files that will be created.

  - Make Java support work with Repositories and SConscriptChdir(0).

  - Pass Nodes, not strings, to Builder emitter functions.

  - Refactor command-line interpolation and signature calculation
    so we can use real Node attributes.

  From Steven Knight:

  - Add Java support (javac, javah, jar and rmic).

  - Propagate the external SYSTEMROOT environment variable into ENV on
    Win32 systems, so external commands that use sockets will work.

  - Add a .posix attribute to PathList expansions.

  - Check out CVS source files using POSIX path names (forward slashes
    as separators) even on Win32.

  - Add Node.clear() and Node.FS.Entry.clear() methods to wipe out a
    Node's state, allowing it to be re-evaluated by continuous
    integration build interfaces.

  - Change the name of the Set{Build,Content}SignatureType() functions
    to {Target,Source}Signatures().  Deprecate the old names but support
    them for backwards compatibility.

  - Add internal SCons.Node.FS.{Dir,File}.Entry() methods.

  - Interpolate the null string if an out-of-range subscript is used
    for a construction variable.

  - Fix the internal Link function so that it properly links or copies
    files in subsidiary BuildDir directories.

  - Refactor the internal representation of a single execution instance
    of an action to eliminate redundant signature calculations.

  - Eliminate redundant signature calculations for Nodes.

  - Optimize out calling hasattr() before accessing attributes.

  - Say "Cleaning targets" (not "Building...") when the -c option is
    used.

  From Damyan Pepper:

  - Quote the "Entering directory" message like Make.

  From Stefan Reichor:

  - Add support for using Ghostscript to convert Postscript to PDF files.

  From Anthony Roach:

  - Add a standalone "Alias" function (separate from an Environment).

  - Make Export() work for local variables.

  - Support passing a dictionary to Export().

  - Support Import('*') to import everything that's been Export()ed.

  - Fix an undefined exitvalmap on Win32 systems.

  - Support new SetOption() and GetOption() functions for setting
    various command-line options from with an SConscript file.

  - Deprecate the old SetJobs() and GetJobs() functions in favor of
    using the new generic {Set,Get}Option() functions.

  - Fix a number of tests that searched for a Fortran compiler using the
    external PATH instead of what SCons would use.

  - Fix the interaction of SideEffect() and BuildDir() so that (for
    example) PDB files get put correctly in a BuildDir().

  From David Snopek:

  - Contribute the "Autoscons" code for Autoconf-like checking for
    the existence of libraries, header files and the like.

  - Have the Tool() function add the tool name to the $TOOLS
    construction variable.

  From Greg Spencer:

  - Support the C preprocessor #import statement.

  - Allow the SharedLibrary() Builder on Win32 systems to be able to
    register a newly-built dll using regsvr32.

  - Add a Builder for Windows type library (.tlb) files from IDL files.

  - Add an IDL scanner.

  - Refactor the Fortran, C and IDL scanners to share common logic.

  - Add .srcpath and .srcdir attributes to $TARGET and $SOURCE.

  From Christoph Wiedemann:

  - Integrate David Snopek's "Autoscons" code as the new SConf
    configuration subsystem, including caching of values between
    runs (using normal SCons dependency mechanisms), tests, and
    documentation.



RELEASE 0.13 - Mon, 31 Mar 2003 20:22:00 -0600

  From Charles Crain:

  - Fix a bug when BuildDir(duplicate=0) is used and SConscript
    files are called from within other SConscript files.

  - Support (older) versions of Perforce which don't set the Windows
    registry.



RELEASE 0.12 - Thu, 27 Mar 2003 23:52:09 -0600

  From Charles Crain:

  - Added support for the Perforce source code management system.

  - Fix str(Node.FS) so that it returns a path relative to the calling
    SConscript file's directory, not the top-level directory.

  - Added support for a separate src_dir argument to SConscript()
    that allows explicit specification of where the source files
    for an SConscript file can be found.

  - Support more easily re-usable flavors of command generators by
    calling callable variables when strings are expanded.

  From Steven Knight:

  - Added an INSTALL construction variable that can be set to a function
    to control how the Install() and InstallAs() Builders install files.
    The default INSTALL function now copies, not links, files.

  - Remove deprecated features:  the "name" argument to Builder objects,
    and the Environment.Update() method.

  - Add an Environment.SourceCode() method to support fetching files
    from source code systems.  Add factory methods that create Builders
    to support BitKeeper, CVS, RCS, and SCCS.  Add support for fetching
    files from RCS or SCCS transparently (like GNU Make).

  - Make the internal to_String() function more efficient.

  - Make the error message the same as other build errors when there's a
    problem unlinking a target file in preparation for it being built.

  - Make TARGET, TARGETS, SOURCE and SOURCES reserved variable names and
    warn if the user tries to set them in a construction environment.

  - Add support for Tar and Zip files.

  - Better documentation of the different ways to export variables to a
    subsidiary SConscript file.  Fix documentation bugs in a tools
    example, places that still assumed SCons split strings on white
    space, and typos.

  - Support fetching arbitrary files from the TARGETS or SOURCES lists
    (e.g. ${SOURCES[2]}) when calculating the build signature of a
    command.

  - Don't silently swallow exceptions thrown by Scanners (or other
    exceptions while finding a node's dependent children).

  - Push files to CacheDir() before calling the superclass built()
    method (which may clear the build signature as part of clearing
    cached implicit dependencies, if the file has a source scanner).
    (Bug reported by Jeff Petkau.)

  - Raise an internal error if we attempt to push a file to CacheDir()
    with a build signature of None.

  - Add an explicit Exit() function for terminating early.

  - Change the documentation to correctly describe that the -f option
    doesn't change to the directory in which the specified file lives.

  - Support changing directories locally with SConscript directory
    path names relative to any SConstruct file specified with -f.
    This allows you to build in another directory by simply changing
    there and pointing at the SConstruct file in another directory.

  - Change the default SConscriptChdir() behavior to change to the
    SConscript directory while it's being read.

  - Fix an exception thrown when the -U option was used with no
    Default() target specified.

  - Fix -u so that it builds things in corresponding build directories
    when used in a source directory.

  From Lachlan O'Dea:

  - Add SharedObject() support to the masm tool.

  - Fix WhereIs() to return normalized paths.

  From Jeff Petkau:

  - Don't copy a built file to a CacheDir() if it's already there.

  - Avoid partial copies of built files in a CacheDir() by copying
    to a temporary file and renaming.

  From Anthony Roach:

  - Fix incorrect dependency-cycle errors when an Aliased source doesn't
    exist.



RELEASE 0.11 - Tue, 11 Feb 2003 05:24:33 -0600

  From Chad Austin:

  - Add support for IRIX and the SGI MIPSPro tool chain.

  - Support using the MSVC tool chain when running Cygwin Python.

  From Michael Cook:

  - Avoid losing signal bits in the exit status from a command,
    helping terminate builds on interrupt (CTRL+C).

  From Charles Crain:

  - Added new AddPreAction() and AddPostAction() functions that support
    taking additional actions before or after building specific targets.

  - Add support for the PharLap ETS tool chain.

  From Steven Knight:

  - Allow Python function Actions to specify a list of construction
    variables that should be included in the Action's signature.

  - Allow libraries in the LIBS variable to explicitly include the prefix
    and suffix, even when using the GNU linker.
    (Bug reported by Neal Becker.)

  - Use DOS-standard CR-LF line endings in the scons.bat file.
    (Bug reported by Gary Ruben.)

  - Doc changes:  Eliminate description of deprecated "name" keyword
    argument from Builder definition (reported by Gary Ruben).

  - Support using env.Append() on BUILDERS (and other dictionaries).
    (Bug reported by Bj=F6rn Bylander.)

  - Setting the BUILDERS construction variable now properly clears
    the previous Builder attributes from the construction Environment.
    (Bug reported by Bj=F6rn Bylander.)

  - Fix adding a prefix to a file when the target isn't specified.
    (Bug reported by Esa Ilari Vuokko.)

  - Clean up error messages from problems duplicating into read-only
    BuildDir directories or into read-only files.

  - Add a CommandAction.strfunction() method, and add an "env" argument
    to the FunctionAction.strfunction() method, so that all Action
    objects have strfunction() methods, and the functions for building
    and returning a string both take the same arguments.

  - Add support for new CacheDir() functionality to share derived files
    between builds, with related options --cache-disable, --cache-force,
    and --cache-show.

  - Change the default behavior when no targets are specified to build
    everything in the current directory and below (like Make).  This
    can be disabled by specifying Default(None) in an SConscript.

  - Revamp SCons installation to fix a case-sensitive installation
    on Win32 systems, and to add SCons-specific --standard-lib,
    --standalone-lib, and --version-lib options for easier user
    control of where the libraries get installed.

  - Fix the ability to directly import and use Platform and Tool modules
    that have been implicitly imported into an Environment().

  - Add support for allowing an embedding interface to annotate a node
    when it's created.

  - Extend the SConscript() function to accept build_dir and duplicate
    keyword arguments that function like a BuildDir() call.

  From Steve Leblanc:

  - Fix the output of -c -n when directories are involved, so it
    matches -c.

  From Anthony Roach:

  - Use a different shared object suffix (.os) when using gcc so shared
    and static objects can exist side-by-side in the same directory.

  - Allow the same object files on Win32 to be linked into either
    shared or static libraries.

  - Cache implicit cache values when using --implicit-cache.



RELEASE 0.10 - Thu, 16 Jan 2003 04:11:46 -0600

  From Derrick 'dman' Hudson:

  - Support Repositories on other file systems by symlinking or
    copying files when hard linking won't work.

  From Steven Knight:

  - Remove Python bytecode (*.pyc) files from the scons-local packages.

  - Have FunctionActions print a description of what they're doing
    (a representation of the Python call).

  - Fix the Install() method so that, like other actions, it prints
    what would have happened when the -n option is used.

  - Don't create duplicate source files in a BuildDir when the -n
    option is used.

  - Refactor the Scanner interface to eliminate unnecessary Scanner
    calls and make it easier to write efficient scanners.

  - Added a "recursive" flag to Scanner creation that specifies the
    Scanner should be invoked recursively on dependency files returned
    by the scanner.

  - Significant performance improvement from using a more efficient
    check, throughout the code, for whether a Node has a Builder.

  - Fix specifying only the source file to MultiStepBuilders such as
    the Program Builder.  (Bug reported by Dean Bair.)

  - Fix an exception when building from a file with the same basename as
    the subdirectory in which it lives.  (Bug reported by Gerard Patel.)

  - Fix automatic deduction of a target file name when there are
    multiple source files specified; the target is now deduced from just
    the first source file in the list.

  - Documentation fixes: better initial explanation of SConscript files;
    fix a misformatted "table" in the StaticObject explanation.

  From Steven Knight and Steve Leblanc:

  - Fix the -c option so it will remove symlinks.

  From Steve Leblanc:

  - Add a Clean() method to support removing user-specified targets
    when using the -c option.

  - Add a development script for running SCons through PyChecker.

  - Clean up things found by PyChecker (mostly unnecessary imports).

  - Add a script to use HappyDoc to create HTML class documentation.

  From Lachlan O'Dea:

  - Make the Environment.get() method return None by default.

  From Anthony Roach:

  - Add SetJobs() and GetJobs() methods to allow configuration of the
    number of default jobs (still overridden by -j).

  - Convert the .sconsign file format from ASCII to a pickled Python
    data structure.

  - Error message cleanups:  Made consistent the format of error
    messages (now all start with "scons: ***") and warning messages (now
    all start with "scons: warning:").  Caught more cases with the "Do
    not know how to build" error message.

  - Added support for the MinGW tool chain.

  - Added a --debug=includes option.



RELEASE 0.09 - Thu,  5 Dec 2002 04:48:25 -0600

  From Chad Austin:

  - Add a Prepend() method to Environments, to append values to
    the beginning of construction variables.

  From Matt Balvin:

  - Add long command-line support to the "lib" Tool (Microsoft library
    archiver), too.

  From Charles Crain:

  - Allow $$ in a string to be passed through as $.

  - Support file names with odd characters in them.

  - Add support for construction variable substition on scanner
    directories (in CPPPATH, F77PATH, LIBPATH, etc.).

  From Charles Crain and Steven Knight:

  - Add Repository() functionality, including the -Y option.

  From Steven Knight:

  - Fix auto-deduction of target names so that deduced targets end
    up in the same subdirectory as the source.

  - Don't remove source files specified on the command line!

  - Suport the Intel Fortran Compiler (ifl.exe).

  - Supply an error message if there are no command-line or
    Default() targets specified.

  - Fix the ASPPCOM values for the GNU assembler.
    (Bug reported by Brett Polivka.)

  - Fix an exception thrown when a Default() directory was specified
    when using the -U option.

  - Issue a warning when -c can't remove a target.

  - Eliminate unnecessary Scanner calls by checking for the
    existence of a file before scanning it.  (This adds a generic
    hook to check an arbitrary condition before scanning.)

  - Add explicit messages to tell when we're "Reading SConscript files
    ...," "done reading SConscript files," "Building targets," and
    "done building targets."  Add a -Q option to supress these.

  - Add separate $SHOBJPREFIX and $SHOBJSUFFIX construction variables
    (by default, the same as $OBJPREFIX and $OBJSUFFIX).

  - Add Make-like error messages when asked to build a source file,
    and before trying to build a file that doesn't have all its source
    files (including when an invalid drive letter is used on WIN32).

  - Add an scons-local-{version} package (in both .tar.gz and .zip
    flavors) to help people who want to ship SCons as a stand-alone
    build tool in their software packages.

  - Prevent SCons from unlinking files in certain situations when
    the -n option is used.

  - Change the name of Tool/lib.py to Tool/mslib.py.

  From Steven Knight and Anthony Roach:

  - Man page:  document the fact that Builder calls return Node objects.

  From Steve LeBlanc:

  - Refactor option processing to use our own version of Greg Ward's
    Optik module, modified to run under Python 1.5.2.

  - Add a ParseConfig() command to modify an environment based on
    parsing output from a *-config command.

  From Jeff Petkau:

  - Fix interpretation of '#/../foo' on Win32 systems.

  From Anthony Roach:

  - Fixed use of command lines with spaces in their arguments,
    and use of Nodes with spaces in their string representation.

  - Make access and modification times of files in a BuildDir match
    the source file, even when hard linking isn't available.

  - Make -U be case insensitive on Win32 systems.

  - Issue a warning and continue when finding a corrupt .sconsign file.

  - Fix using an alias as a dependency of a target so that if one of the
    alias' dependencies gets rebuilt, the resulting target will, too.

  - Fix differently ordered targets causing unnecessary rebuilds
    on case insensitive systems.

  - Use os.system() to execute external commands whenever the "env"
    utility is available, which is much faster than fork()/exec(),
    and fixes the -j option on several platforms.

  - Fix use of -j with multiple targets.

  - Add an Options() object for friendlier accomodation of command-
    line arguments.

  - Add support for Microsoft VC++ precompiled header (.pch) files,
    debugger (.pdb) files, and resource (.rc) files.

  - Don't compute the $_CPPINCFLAGS, $_F77INCFLAGS, $_LIBFLAGS and
    $_LIBDIRFLAGS variables each time a command is executed, define
    them so they're computed only as needed.  Add a new _concat
    function to the Environment that allows people to define their
    own similar variables.

  - Fix dependency scans when $LIBS is overridden.

  - Add EnsurePythonVersion() and EnsureSConsVersion() functions.

  - Fix the overly-verbose stack trace on ListBuilder build errors.

  - Add a SetContentSignatureType() function, allowing use of file
    timestamps instead of MD5 signatures.

  - Make -U and Default('source') fail gracefully.

  - Allow the File() and Dir() methods to take a path-name string as
    the starting directory, in addition to a Dir object.

  - Allow the command handler to be selected via the SPAWN, SHELL
    and ESCAPE construction variables.

  - Allow construction variables to be overridden when a Builder
    is called.

  From sam th:

  - Dynamically check for the existence of utilities with which to
    initialize Environments by default.



RELEASE 0.08 - Mon, 15 Jul 2002 12:08:51 -0500

  From Charles Crain:

  - Fixed a bug with relative CPPPATH dirs when using BuildDir().
    (Bug reported by Bob Summerwill.)

  - Added a warnings framework and a --warn option to enable or
    disable warnings.

  - Make the C scanner warn users if files referenced by #include
    directives cannot be found and --warn=dependency is specified.

  - The BUILDERS construction variable should now be a dictionary
    that maps builder names to actions.  Existing uses of lists,
    and the Builder name= keyword argument, generate warnings
    about use of deprecated features.

  - Removed the "shared" keyword argument from the Object and
    Library builders.

  - Added separated StaticObject, SharedObject, StaticLibrary and
    SharedLibrary builders.  Made Object and Library synonyms for
    StaticObject and StaticLibrary, respectively.

  - Add LIBS and LIBPATH dependencies for shared libraries.

  - Removed support for the prefix, suffix and src_suffix arguments
    to Builder() to be callable functions.

  - Fix handling file names with multiple dots.

  - Allow a build directory to be outside of the SConstruct tree.

  - Add a FindFile() function that searches for a file node with a
    specified name.

  - Add $CPPFLAGS to the shared-object command lines for g++ and gcc.

  From Charles Crain and Steven Knight:

  - Add a "tools=" keyword argument to Environment instantiation,
    and a separate Tools() method, for more flexible specification
    of tool-specific environment changes.

  From Steven Knight:

  - Add a "platform=" keyword argument to Environment instantiation,
    and a separate Platform() method, for more flexible specification
    of platform-specific environment changes.

  - Updated README instructions and setup.py code to catch an
    installation failure from not having distutils installed.

  - Add descriptions to the -H help text for -D, -u and -U so
    people can tell them apart.

  - Remove the old feature of automatically splitting strings
    of file names on white space.

  - Add a dependency Scanner for native Fortran "include" statements,
    using a new "F77PATH" construction variable.

  - Fix C #include scanning to detect file names with characters like
    '-' in them.

  - Add more specific version / build output to the -v option.

  - Add support for the GNU as, Microsoft masm, and nasm assemblers.

  - Allow the "target" argument to a Builder call to be omitted, in
    which case the target(s) are deduced from the source file(s) and the
    Builder's specified suffix.

  - Add a tar archive builder.

  - Add preliminary support for the OS/2 Platform, including the icc
    and ilink Tools.

  From Jeff Petkau:

  - Fix --implicit-cache if the scanner returns an empty list.

  From Anthony Roach:

  - Add a "multi" keyword argument to Builder creation that specifies
    it's okay to call the builder multiple times for a target.

  - Set a "multi" on Aliases so multiple calls will append to an Alias.

  - Fix emitter functions' use of path names when using BuildDir or
    in subdirectories.

  - Fix --implicit-cache causing redundant rebuilds when the header
    file list changed.

  - Fix --implicit-cache when a file has no implicit dependencies and
    its source is generated.

  - Make the drive letters on Windows always be the same case, so that
    changes in the case of drive letters don't cause a rebuild.

  - Fall back to importing the SCons.TimeStamp module if the SCons.MD5
    module can't be imported.

  - Fix interrupt handling to guarantee that a single interrupt will
    halt SCons both when using -j and not.

  - Fix .sconsign signature storage so that output files of one build
    can be safely used as input files to another build.

  - Added a --debug=time option to print SCons execution times.

  - Print an error message if a file can't be unlinked before being
    built, rather than just silently terminating the build.

  - Add a SideEffect() method that can be used to tell the build
    engine that a given file is created as a side effect of building
    a target.  A file can be specified as a side effect of more than
    one build comand, in which case the commands will not be executed
    simultaneously.

  - Significant performance gains from not using our own version of
    the inefficient stock os.path.splitext() method, caching source
    suffix computation, code cleanup in MultiStepBuilder.__call__(),
    and replicating some logic in scons_subst().

  - Add --implicit-deps-changed and --implicit-deps-unchanged options.

  - Add a GetLaunchDir() function.

  - Add a SetBuildSignatureType() function.

  From Zed Shaw:

  - Add an Append() method to Environments, to append values to
    construction variables.

  - Change the name of Update() to Replace().  Keep Update() as a
    deprecated synonym, at least for now.

  From Terrel Shumway:

  - Use a $PYTHON construction variable, initialized to sys.executable,
    when using Python to build parts of the SCons packages.

  - Use sys.prefix, not sys.exec_prefix, to find pdb.py.



RELEASE 0.07 - Thu,  2 May 2002 13:37:16 -0500

  From Chad Austin:

  - Changes to build SCons packages on IRIX (and other *NIces).

  - Don't create a directory Node when a file already exists there,
    and vice versa.

  - Add 'dirs' and 'names' keyword arguments to SConscript for
    easier specification of subsidiary SConscript files.

  From Charles Crain:

  - Internal cleanup of environment passing to function Actions.

  - Builders can now take arbitrary keyword arguments to create
    attributes to be passed to: command generator functions,
    FunctionAction functions, Builder emitter functions (below),
    and prefix/suffix generator functions (below).

  - Command generator functions can now return ANYTHING that can be
    converted into an Action (a function, a string, a CommandGenerator
    instance, even an ActionBase instance).

  - Actions now call get_contents() with the actual target and source
    nodes used for the build.

  - A new DictCmdGenerator class replaces CompositeBuilder to support
    more flexible Builder behavior internally.

  - Builders can now take an emitter= keyword argument.  An emitter
    is a function that takes target, source, and env argument, then
    return a 2-tuple of (new sources, new targets).  The emitter is
    called when the Builder is __call__'ed, allowing a user to modify
    source and target lists.

  - The prefix, suffix and src_suffix Builder arguments now take a
    callable as well a string.  The callable is passed the Environment
    and any extra Builder keyword arguments and is expected to return
    the appropriate prefix or suffix.

  - CommandActions can now be a string, a list of command + argument
    strings, or a list of commands (strings or lists).

  - Added shared library support.  The Object and Library Builders now
    take a "shared=1" keyword argument to specify that a shared object
    or shared library should be built.  It is an error to try to build
    static objects into a shared library or vice versa.

  - Win32 support for .def files has been added.  Added the Win32-specific
    construction variables $WIN32DEFPREFIX, $WIN32DEFSUFFIX,
    $WIN32DLLPREFIX and $WIN32IMPLIBPREFIX.  When building a .dll,
    the new construction variable $WIN32_INSERT_DEF, controls whether
    the appropriately-named .def file is inserted into the target
    list (if not already present).  A .lib file is always added to
    a Library build if not present in the list of targets.

  - ListBuilder now passes all targets to the action, not just the first.

  - Fix so that -c now deletes generated yacc .h files.

  - Builder actions and emitter functions can now be initialized, through
    construction variables, to things other than strings.

  - Make top-relative '#/dir' lookups work like '#dir'.

  - Fix for relative CPPPATH directories in subsidiary SConscript files
    (broken in 0.06).

  - Add a for_signature argument to command generators, so that
    generators that need to can return distinct values for the
    command signature and for executing the command.

  From Alex Jacques:

  - Create a better scons.bat file from a py2bat.py script on the Python
    mailing list two years ago (modeled after pl2bat.pl).

  From Steven Knight:

  - Fix so that -c -n does *not* remove the targets!

  - Man page:  Add a hierarchical libraries + Program example.

  - Support long MSVC linker command lines through a builder action
    that writes to a temporary file and uses the magic MSVC "link @file"
    argument syntax if the line is longer than 2K characters.

  - Fix F77 command-line options on Win32 (use /Fo instead of -o).

  - Use the same action to build from .c (lower case) and .C (upper
    case) files on case-insensitive systems like Win32.

  - Support building a PDF file directly from a TeX or LaTeX file
    using pdftex or pdflatex.

  - Add a -x option to runtest.py to specify the script being tested.
    A -X option indicates it's an executable, not a script to feed
    to the Python interpreter.

  - Add a Split() function (identical to SCons.Util.argmunge()) for use
    in the next release, when Builders will no longer automatically split
    strings on white space.

  From Steve Leblanc:

  - Add the SConscriptChdir() method.

  From Anthony Roach:

  - Fix --debug=tree when used with directory targets.

  - Significant internal restructuring of Scanners and Taskmaster.

  - Added new --debug=dtree option.

  - Fixes for --profile option.

  - Performance improvement in construction variable substitution.

  - Implemented caching of content signatures, plus added --max-drift
    option to control caching.

  - Implemented caching of dependency signatures, enabled by new
    --implicit-cache option.

  - Added abspath construction variable modifier.

  - Added $SOURCE variable as a synonym for $SOURCES[0].

  - Write out .sconsign files on error or interrupt so intermediate
    build results are saved.

  - Change the -U option to -D.  Make a new -U that builds just the
    targets from the local SConscript file.

  - Fixed use of sys.path so Python modules can be imported from
    the SConscript directory.

  - Fix for using Aliases with the -u, -U and -D options.

  - Fix so that Nodes can be passed to SConscript files.

  From Moshe Zadka:

  - Changes for official Debian packaging.



RELEASE 0.06 - Thu, 28 Mar 2002 01:24:29 -0600

  From Charles Crain:

  - Fix command generators to expand construction variables.

  - Make FunctionAction arguments be Nodes, not strings.

  From Stephen Kennedy:

  - Performance:  Use a dictionary, not a list, for a Node's parents.

  From Steven Knight:

  - Add .zip files to the packages we build.

  - Man page:  document LIBS, fix a typo, document ARGUMENTS.

  - Added RANLIB and RANLIBFLAGS construction variables.  Only use them
    in ARCOM if there's a "ranlib" program on the system.

  - Add a configurable CFILESUFFIX for the Builder of .l and .y files
    into C files.

  - Add a CXXFile Builder that turns .ll and .yy files into .cc files
    (configurable via a CXXFILESUFFIX construction variable).

  - Use the POSIX-standard lex -t flag, not the GNU-specific -o flag.
    (Bug reported by Russell Christensen.)

  - Fixed an exception when CPPPATH or LIBPATH is a null string.
    (Bug reported by Richard Kiss.)

  - Add a --profile=FILE option to make profiling SCons easier.

  - Modify the new DVI builder to create .dvi files from LaTeX (.ltx
    and .latex) files.

  - Add support for Aliases (phony targets).

  - Add a WhereIs() method for searching for path names to executables.

  - Add PDF and PostScript document builders.

  - Add support for compiling Fortran programs from a variety of
    suffixes (a la GNU Make):  .f, .F, .for, .FOR, .fpp and .FPP

  - Support a CPPFLAGS variable on all default commands that use the
    C preprocessor.

  From Steve Leblanc:

  - Add support for the -U option.

  - Allow CPPPATH, LIBPATH and LIBS to be specified as white-space
    separated strings.

  - Add a document builder to create .dvi files from TeX (.tex) files.

  From Anthony Roach:

  - Fix:  Construction variables with values of 0 were incorrectly
    interpolated as ''.

  - Support env['VAR'] to fetch construction variable values.

  - Man page:  document Precious().



RELEASE 0.05 - Thu, 21 Feb 2002 16:50:03 -0600

  From Chad Austin:

  - Set PROGSUFFIX to .exe under Cygwin.

  From Charles Crain:

  - Allow a library to specified as a command-line source file, not just
    in the LIBS construction variable.

  - Compensate for a bug in os.path.normpath() that returns '' for './'
    on WIN32.

  - More performance optimizations:  cache #include lines from files,
    eliminate unnecessary calls.

  - If a prefix or suffix contains white space, treat the resulting
    concatenation as separate arguments.

  - Fix irregularities in the way we fetch DevStudio information from
    the Windows registry, and in our registry error handling.

  From Steven Knight:

  - Flush stdout after print so it intermixes correctly with stderr
    when redirected.

  - Allow Scanners to return a list of strings, and document how to
    write your own Scanners.

  - Look up implicit (scanned) dependencies relative to the directory
    of file being scanned.

  - Make writing .sconsign files more robust by first trying to write
    to a temp file that gets renamed.

  - Create all of the directories for a list of targets before trying
    to build any of the targets.

  - WIN32 portability fixes in tests.

  - Allow the list of variables exported to an SConscript file to be
    a UserList, too.

  - Document the overlooked LIBPATH construction variable.
    (Bug reported by Eicke Godehardt.)

  - Fix so that Ignore() ignores indirect, implicit dependencies
    (included files), not just direct dependencies.

  - Put the man page in the Debian distribution.

  - Run HTML docs through tidy to clean up the HTML (for Konqueror).

  - Add preliminary support for Unicode strings.

  - Efficiency:  don't scan dependencies more than once during the
    walk of a tree.

  - Fix the -c option so it doesn't stop removing targets if one doesn't
    already exist.
    (Bug reported by Paul Connell.)

  - Fix the --debug=pdb option when run on Windows NT.
    (Bug reported by Paul Connell.)

  - Add support for the -q option.

  From Steve Leblanc:

  - Add support for the -u option.

  - Add .cc and .hh file suffixes to the C Scanner.

  From Anthony Roach:

  - Make the scons script return an error code on failures.

  - Add support for using code to generate a command to build a target.



RELEASE 0.04 - Wed, 30 Jan 2002 11:09:42 -0600

  From Charles Crain:

  - Significant performance improvements in the Node.FS and
    Scanner subsystems.

  - Fix signatures of binary files on Win32 systems.

  - Allow LIBS and LIBPATH to be strings, not just arrays.

  - Print a traceback if a Python-function builder throws an exception.

  From Steven Knight:

  - Fix using a directory as a Default(), and allow Default() to
    support white space in file names for strings in arrays.

  - Man page updates:  corrected some mistakes, documented various
    missing Environment methods, alphabetized the construction
    variables and other functions, defined begin and end macros for
    the example sections, regularized white space separation, fixed
    the use of Export() in the Multiple Variants example.

  - Function action fixes:  None is now a successful return value.
    Exceptions are now reported.  Document function actions.

  - Add 'Action' and 'Scanner' to the global keywords so SConscript
    files can use them too.

  - Removed the Wrapper class between Nodes and Walkers.

  - Add examples using Library, LIBS, and LIBPATH.

  - The C Scanner now always returns a sorted list of dependencies
    so order changes don't cause unnecessary rebuilds.

  - Strip $(-$) bracketed text from command lines.  Use this to
    surround $_INCDIRS and $_LIBDIRS so we don't rebuild in response
    to changes to -I or -L options.

  - Add the Ignore() method to ignore dependencies.

  - Provide an error message when a nonexistent target is specified
    on the command line.

  - Remove targets before building them, and add an Environment
    Precious() method to override that.

  - Eliminate redundant calls to the same builder when the target is a
    list of targets:  Add a ListBuilder class that wraps Builders to
    handle lists atomically.  Extend the Task class to support building
    and updating multiple targets in a single Task.  Simplify the
    interface between Task and Taskmaster.

  - Add a --debug=pdb option to re-run SCons under the Python debugger.

  - Only compute a build signature once for each node.

  - Changes to our sys.path[] manipulation to support installation into
    an arbitrary --prefix value.

  From Steve Leblanc:

  - Add var=value command-line arguments.



RELEASE 0.03 - Fri, 11 Jan 2002 01:09:30 -0600

  From Charles Crain:

  - Performance improvements in the Node.FS and Sig.Calculator classes.

  - Add the InstallAs() method.

  - Execute commands through an external interpreter (sh, cmd.exe, or
    command.com) to handle redirection metacharacters.

  - Allow the user to supply a command handler.

  From Steven Knight:

  - Search both /usr/lib and /usr/local/lib for scons directories by
    adding them both to sys.path, with whichever is in sys.prefix first.

  - Fix interpreting strings of multiple white-space separated file names
    as separate file names, allowing prefixes and suffixes to be appended
    to each individually.

  - Refactor to move CompositeBuilder initialization logic from the
    factory wrapper to the __init__() method, and allow a Builder to
    have both an action and a src_builder (or array of them).

  - Refactor BuilderBase.__call__() to separate Node creation/lookup
    from initialization of the Node's builder information.

  - Add a CFile Builder object that supports turning lex (.l) and
    yacc (.y) files into .c files.

  - Document: variable interpretation attributes; how to propogate
    the user's environment variables to executed commands; how to
    build variants in multiple BuildDirs.

  - Collect String, Dict, and List type-checking in common utility
    routines so we can accept User{String,Dict,List}s all over.

  - Put the Action factory and classes into their own module.

  - Use one CPlusPlusAction in the Object Builder's action dictionary,
    instead of letting it create multiple identical instances.

  - Document the Install() and InstallAs() methods.

  From Steve Leblanc:

  - Require that a Builder be given a name argument, supplying a
    useful error message when it isn't.

  From Anthony Roach:

  - Add a "duplicate" keyword argument to BuildDir() that can be set
    to prevent linking/copying source files into build directories.

  - Add a "--debug=tree" option to print an ASCII dependency tree.

  - Fetch the location of the Microsoft Visual C++ compiler(s) from
    the Registry, instead of hard-coding the location.

  - Made Scanner objects take Nodes, not path names.

  - Have the C Scanner cache the #include file names instead of
    (re-)scanning the file each time it's called.

  - Created a separate class for parent "nodes" of file system roots,
    eliminating the need for separate is-parent-null checks everywhere.

  - Removed defined __hash__() and __cmp() methods from FS.Entry, in
    favor of Python's more efficient built-in identity comparisons.



RELEASE 0.02 - Sun, 23 Dec 2001 19:05:09 -0600

  From Charles Crain:

  - Added the Install(), BuildDir(), and Export() methods.

  - Fix the -C option by delaying setting the top of the FS tree.

  - Avoid putting the directory path on the libraries in the LIBS
    construction variable.

  - Added a GetBuildPath() method to return the full path to the
    Node for a specified string.

  - Fixed variable substitution in CPPPATH and LIBPATH.

  From Steven Knight:

  - Fixed the version comment in the scons.bat (the UNIX geek used
    # instead of @rem).

  - Fix to setup.py so it doesn't require a sys.argv[1] argument.

  - Provide make-like warning message for "command not found" and
    similar errors.

  - Added an EXAMPLES section to the man page.

  - Make Default() targets properly relative to their SConscript
    file's subdirectory.

  From Anthony Roach:

  - Documented CXXFLAGS, CXXCOM, and CPPPATH.

  - Fixed SCONS_LIB_DIR to work as documented.

  - Made Default() accept Nodes as arguments.

  - Changed Export() to make it easier to use.

  - Added the Import() and Return() methods.



RELEASE 0.01 - Thu Dec 13 19:25:23 CST 2001

A brief overview of important functionality available in release 0.01:

  - C and C++ compilation on POSIX and Windows NT.

  - Automatic scanning of C/C++ source files for #include dependencies.

  - Support for building libraries; setting construction variables
    allows creation of shared libraries.

  - Library and C preprocessor search paths.

  - File changes detected using MD5 signatures.

  - User-definable Builder objects for building files.

  - User-definable Scanner objects for scanning for dependencies.

  - Parallel build (-j) support.

  - Dependency cycles detected.

  - Linux packages available in RPM and Debian format.

  - Windows installer available.
<|MERGE_RESOLUTION|>--- conflicted
+++ resolved
@@ -17,22 +17,16 @@
     - Use importlib to dynamically load tool and platform modules instead of imp module
     - sconsign: default to .sconsign.dblite if no filename is specified.
       Be more informative in case of unsupported pickle protocol (py2 only).
-<<<<<<< HEAD
-    - more fixes for newer Java versions (since 9): handle new jdk directory
+    - More fixes for newer Java versions (since 9): handle new jdk directory
       naming (jdk-X.Y instead of jdkX.Y) on Windows; handle two-digit major
       version. Docstrings improved.
-=======
-    - assorted fixups for pylint: exception types, redefined functions, 
+    - Fixups for pylint: exception types, redefined functions, 
       globals, etc.  Some old code removed to resolve issues (hashlib is
       always present on modern Pythons; no longer need the code for
       2.5-and-earlier optparse). cmp is not a builtin function in Py3,
       drop one (unused) use; replace one.  Fix another instance of
       renaming to SConsEnvironmentError.
->>>>>>> 2b3a655b
-
-  From John Doe:
-
-    - Whatever John Doe did.
+
 
 
 RELEASE 3.0.5 - Mon, 26 Mar 2019 15:04:42 -0700
