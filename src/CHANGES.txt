

                 SCons - a software construction tool

                            Change Log

RELEASE  VERSION/DATE TO BE FILLED IN LATER

<<<<<<< HEAD

  From Adam Gross:

    - Fixed duplicate "Preserved directory X" messages when running SCons unit
      tests with PRESERVE=1 in the environment.
=======
  From Edoardo Bezzeccheri
    - Added debug option "action_timestamps" which outputs to stdout the absolute start and end time for each target.

  From Rob Boehne
    - Fix suncxx tool (Oracle Studio compiler) when using Python 3.  Previously would throw an exception.
      Resolved by properly handling tool version string output as unicode.

  From Tim Gates
    - Resolved a typo in engine.SCons.Tool

  From Ivan Kravets
    - Added support for "-imacros" to ParseFlags

  From Jacek Kuczera:
    - Fix CheckFunc detection code for Visual 2019. Some functions
      (e.g. memmove) were incorrectly recognized as not available.

  From Jakub Kulik
    - Fix subprocess result bytes not being decoded in SunOS/Solaris related tools.
>>>>>>> 83303e4e

  From Philipp Maierhöfer:
    - Avoid crash with UnicodeDecodeError on Python 3 when a Latex log file in
      non-UTF-8 encoding (e.g. containing umlauts in Latin-1 encoding when
      the fontenc package is included with \usepackage[T1]{fontenc}) is read.


  From Mathew Robinson:
    - Improved threading performance by ensuring NodeInfo is shared
      across threads. Results in ~13% improvement for parallel builds
      (-j# > 1) with many shared nodes.

  From Mats Wichmann
    - Replace instances of string find method with "in" checks where
      the index from find() was not used.
    - CmdStringHolder fix from issue #3428
    - Turn previously deprecated debug options into failures:
      --debug=tree, --debug=dtree, --debug=stree, --debug=nomemoizer.
    - Experimental New Feature: Enable caching MSVC configuration
      If SCONS_CACHE_MSVC_CONFIG shell environment variable is set,
      SCons will cache the results of past calls to vcvarsall.bat to
      a file; integrates with existing memoizing of such vars.
      On vs2019 saves 5+ seconds per SCons invocation, which really
      helps test suite runs.
    - Remove deprecated SourceSignatures, TargetSignatures
    - Remove deprecated Builder keywords: overrides and scanner


RELEASE 3.1.1 - Mon, 07 Aug 2019 20:09:12 -0500

  From William Deegan:
    - Remove obsoleted references to DeciderNeedsNode which could cause crash when using --debug=explain

  From Jason Kenny
    - Add Fix and test for crash in 3.1.0 when using Decider('MD5-timestamp') and --debug=explain

  From Ben Reed:
    - Added -fmerge-all-constants to flags that get included in both CCFLAGS and LINKFLAGS.

  From Mathew Robinson:
    - Fix issue #3415 - Update remaining usages of EnvironmentError to SConsEnvironmentError
      this patch fixes issues introduced in 3.1.0 where any of the
      following would cause SCons to error and exit:
        - CacheDir not write-able
        - JSON encoding errors for CacheDir config
        - JSON decoding errors for CacheDir config


RELEASE 3.1.0 - Mon, 20 Jul 2019 16:59:23 -0700

  From Joseph Brill:
    - Code to supply correct version-specifier argument to vswhere for
      VS version selection.

  From William Deegan:
    - Enhanced --debug=explain output. Now the separate components of the dependency list are split up
      as follows:

      scons: rebuilding `file3' because:
           the dependency order changed:
           ->Sources
           Old:xxx	New:zzz
           Old:yyy	New:yyy
           Old:zzz	New:xxx
           ->Depends
           ->Implicit
           Old:/usr/bin/python	New:/usr/bin/python
    - Fix Issue #3350 - SCons Exception EnvironmentError is conflicting with Python's EnvironmentError.
    - Fix spurious rebuilds on second build for cases where builder has > 1 target and the source file
      is generated. This was causing the > 1th target to not have it's implicit list cleared when the source
      file was actually built, leaving an implicit list similar to follows for 2nd and higher target
              ['/usr/bin/python', 'xxx', 'yyy', 'zzz']
      This was getting persisted to SConsign and on rebuild it would be corrected to be similar to this
              ['zzz', 'yyy', 'xxx', '/usr/bin/python']
      Which would trigger a rebuild because the order changed.
      The fix involved added logic to mark all shared targets as peers and then ensure they're implicit
      list is all cleared together.
    - Fix Issue #3349 - SCons Exception EnvironmentError is conflicting with Python's EnvironmentError.
      Renamed to SConsEnvironmentError
    - Fix Issue #3350 - mslink failing when too many objects.  This is resolved by adding TEMPFILEARGJOIN variable
      which specifies what character to join all the argements output into the tempfile. The default remains a space
      when mslink, msvc, or mslib tools are loaded they change the TEMPFILEARGJOIN to be a line separator (\r\n on win32)
    - Fix performance degradation for MD5-timestamp decider.  NOTE: This changes the Decider() function arguments.
      From:
          def my_decider(dependency, target, prev_ni):
      To:
          def my_decider(dependency, target, prev_ni, repo_node):
      Where repo_node is the repository (or other) node to use to check if the node is out of date instead of dependency.

  From Peter Diener:
    - Additional fix to issue #3135 - Also handle 'pure' and 'elemental' type bound procedures
    - Fix issue #3135 - Handle Fortran submodules and type bound procedures

  From Adam Gross:
    - Upgraded and improved Visual Studio solution/project generation code using the MSVSProject builder.
      - Added support for Visual Studio 2017 and 2019.
      - Added support for the following per-variant parameters to the builder:
        - cpppaths: Provides per-variant include paths.
        - cppdefines: Provides per-variant preprocessor definitions.

  From Michael Hartmann:
    - Fix handling of Visual Studio Compilers to properly reject any unknown HOST_PLATFORM or TARGET_PLATFORM

  From Bert Huijben:
    - Added support for Visual Studio 2019 toolset.

  From Mathew Robinson:
    - Update cache debug output to include cache hit rate.
    - No longer unintentionally hide exceptions in Action.py
    - Allow builders and pseudo-builders to inherit from OverrideEnvironments

  From Leonard de Ruijter:
    - Add logic to derive correct version argument to vswhere

  From Lukas Schrangl:
    - Enable LaTeX scanner to find more than one include per line

  From Mats Wichmann:
    - scons-time takes more care closing files and uses safer mkdtemp to avoid
      possible races on multi-job runs.
    - Use importlib to dynamically load tool and platform modules instead of imp module
    - sconsign: default to .sconsign.dblite if no filename is specified.
      Be more informative in case of unsupported pickle protocol (py2 only).
    - Fix issue #3336 - on Windows, paths were being added to PATH even if
      tools were not found in those paths.
    - More fixes for newer Java versions (since 9): handle new jdk directory
      naming (jdk-X.Y instead of jdkX.Y) on Windows; handle two-digit major
      version. Docstrings improved.
    - Fixups for pylint: exception types, redefined functions,
      globals, etc.  Some old code removed to resolve issues (hashlib is
      always present on modern Pythons; no longer need the code for
      2.5-and-earlier optparse). cmp is not a builtin function in Py3,
      drop one (unused) use; replace one.  Fix another instance of
      renaming to SConsEnvironmentError. Trailing whitespace.
      Consistently use not is/in (if not x is y -> if x is not y).
    - Add a PY3-only function for setting up the cachedir that should be less
      prone to races. Add a hack to the PY2 version (from Issue #3351) to
      be less prone to a race in the check for old-style cache.
    - Fix coding error in docbook tool only exercised when using python lxml
    - Recognize two additional GNU compiler header directory options in
      ParseFlags: -iquote and -idirafter.
    - Fix more re patterns that contain \ but not specified as raw strings
      (affects scanners for D, LaTeX, swig)


RELEASE 3.0.5 - Mon, 26 Mar 2019 15:04:42 -0700

  From William Deegan:

    - Fix Issue #3283 - Handle using --config=force in combination with Decider('MD5-timestamp').
      3.0.2 in fix for issue #2980 added that deciders can throw DeciderNeedsNode exception.
      The Configure logic directly calls the decider when using --config=force but wasn't handling
      that exception.  This would yield minimally configure tests using TryLink() not running and
      leaving TypeError Nonetype exception in config.log
    - Fix Issue #3303 - Handle --config=force overwriting the Environment passed into Configure()'s
      Decider and not clearing it when the configure context is completed.
    - Add default paths for yacc tool on windows to include cygwin, mingw, and chocolatey
    - Fix issue #2799 - Fix mingw tool to respect SHCCCOMSTR, SHLINKCOMSTR and LDMODULECOMSTR
    - Fix Issue #3329 - Add support for MS SDK V10.0A (which is commonly installed with VS2017)
    - Fix Issue #3333 - Add support for finding vswhere under 32 bit windows installs.

  From Maciej Kumorek:
    - Update the MSVC tool to include the nologo flag by default in RCFLAGS

From Daniel Moody:
    - Change the default for AppendENVPath to delete_existing=0, so path
      order will not be changed, unless explicitly set (Issue #3276)
    - Fixed bug which threw error when running SCons on windows system with no MSVC installed.
    - Update link tool to convert target to node before accessing node member
    - Update mingw tool to remove MSVC like nologo CCFLAG
    - Add default paths for lex tool on windows to include cygwin, mingw, and chocolatey
    - Add lex construction variable LEXUNISTD for turning off unix headers on windows
    - Update lex tool to use win_flex on windows if available

  From Mats Wichmann:
    - Quiet open file ResourceWarnings on Python >= 3.6 caused by
      not using a context manager around Popen.stdout
    - Add the textfile tool to the default tool list
    - Fix syntax on is/is not clauses: should not use with a literal
    - Properly retrieve exit code when catching SystemExit
    - scons-time now uses context managers around file opens
    - Fix regex patterns that were not specified as raw strings

  From Bernhard M. Wiedemann:
    - Do not store build host+user name if reproducible builds are wanted


RELEASE 3.0.4 - Mon, 20 Jan 2019 22:49:27 +0000

  From Mats Wichmann:
    - Improve finding of Microsoft compiler: add a 'products' wildcard
      in case 2017 Build Tools only is installed as it is considered a separate
      product from the default Visual Studio
    - Add TEMPFILESUFFIX to allow a customizable filename extension, as
      described in the patch attached to issue #2431.
    - scons.py and sconsign.py stopped working if script called as a symlink
      to location in scons-local location.
    - Fix issue running scons using a symlink to scons.py in an scons-local dir
    - Doc updates around Default(), and the various *TARGETS variables.

  From Daniel Moody:
    - Improved support for VC14.1 and Visual Studio 2017, as well as arm and arm64 targets.
      Issues #3268 & Issue #3222
    - Initial support for ARM targets with Visual Studio 2017 - Issue #3182 (You must set TARGET_ARCH for this to work)
    - Update TempFileMunge class to use PRINT_CMD_LINE_FUNC

  From Tobias Herzog
    - Enhance cpp scanner regex logic to detect if/elif expressions without whitespaces but
      parenthesis like "#if(defined FOO)" or "#elif!(BAR)" correctly.


RELEASE 3.0.3 - Mon, 07 Jan 2019 20:05:22 -0400
  NOTE: 3.0.2 release was dropped because there was a packaging bug. Please consider all 3.0.2
        content.

  From William Deegan:
    - Fixes to packaging logic.  Ensuring the SCons.Tool.clangCommon module is added
      to the release packages.
    - Modify scons.bat script to check for scons python script without .py extension if no file
      scons.py exists. This enables an all platform wheel to work.

  From Mats Wichmann:
    - Update doc examples to work with Python 3.5+:  map() now returns an iterable instead of a list.


RELEASE 3.0.2 - Mon, 31 Dec 2018 16:00:12 -0700

  From Bernard Blackham:
    - Fixed handling of side-effects in task master (fixes #3013).

  From William Deegan:
    - Remove long deprecated SCons.Options code and tests.  This removes BoolOption,EnumOption,
      ListOption,PackageOption, and PathOption which have been replaced by *Variable() many years ago.
    - Re-Enable parallel SCons (-j) when running via Pypy
    - Move SCons test framework files to testing/framework and remove all references to QMtest.
      QMTest has not been used by SCons for some time now.
    - Updated logic for mingw and clang on win32 to search default tool install paths if not
      found in normal SCons PATH.  If the user specifies PATH or tool specific paths they
      will be used and the default paths below will be ignored.
      - Default path for clang/clangxx : C:\Program Files\LLVM\bin
      - Default path for mingw         : C:\MinGW\bin and/or  C:\mingw-w64\*\mingw64\bin
      - Key program to locate mingw    : mingw32-make (as the gcc with mingw prefix has no fixed name)
    - Fixed issue causing stack trace when python Action function contains a unicode string when being
      run with Python 2.7
    - Add alternate path to QT install for Centos in qt tool: /usr/lib64/qt-3.3/bin
    - Fix Java tools to search reasonable default paths for Win32, Linux, macOS.  Add required paths
      for swig and java native interface to JAVAINCLUDES.  You should add these to your CPPPATH if you need
      to compile with them.  This handles spaces in paths in default Java paths on windows.
    - Added more java paths to match install for Centos 7 of openjdk
    - Fix new logic which populates JAVAINCLUDES to handle the case where javac is not found.
    - Fix GH Issue #2580 - # in FRAMEWORKPATH doesn't get properly expanded. The # is left in the
      command line.
    - Fix issue #2980 with credit to Piotr Bartosik (and William Blevins).  This is an issue where using
      TimeStamp-MD5 Decider and CacheDir can yield incorrect md5's being written into the .sconsign.
      The difference between Piotr Bartosik's patch and the current code is that the more complicated
      creation of file to csig map is only done when the count of children for the current node doesn't
      match the previous count which is loaded from the sconsign.
    - Fix issue # 3106 MSVC if using MSVC_BATCH and target dir had a space would fail due to quirk in
      MSVC's handling of escaped targetdirs when batch compiling.
    - Fix GH Issue #3141 unicode string in a TryAction() with python 2.7 crashes.
    - Fix GH Issue #3212 - Use of Py3 and CacheDir + Configure's TryCompile (or likely and Python Value Nodes)
      yielded trying to combine strings and bytes which threw exception.
    - Fix GH Issue #3225 SCons.Util.Flatten() doesn't handle MappingView's produced by dictionary as return
      values from dict().{items(), keys(), values()}.
    - Fix GH Issue #3241 - Properly support versioned shared libraries for MacOS.  We've also introduced two
      new env variables APPLELINK_CURRENT_VERSION and APPLELINK_COMPATIBILITY_VERSION which will specify
      what is passed to the linkers -current_version and -compatibility_version flags.  If not specified
      they will be derived from SHLIBVERSION as such:
      - APPLELINK_CURRENT_VERSION = SHLIBVERSION
      - APPLELINK_COMPATIBILITY_VERSION = all but the last digit in SHLIBVERSION with .0 appended.
      Note that the values of the above will be validated. Valid format for either APPLELINK variable is
      X[.Y[.Z]] where 0 <= X <= 65535, 0 <= Y <= 255, 0 <= Z <= 255.
      The new variables have been added to the documents and should show up in user guide and manpage.
    - Fix GH Issue #3136 no longer wrap io.{BufferedReader,BufferedWriter,BufferedRWPair,BufferedRandom,TextIOWrapper
      with logic to set HANDLE_FLAG_INHERIT flag on the file handle.  Python 3.4+ automatically sets this according
      to Python docs: https://docs.python.org/3/library/os.html#fd-inheritance

  From Ray Donnelly:
    - Fix the PATH created by scons.bat (and other .bat files) to provide a normalized
      PATH.  Some pythons in the 3.6 series are no longer able to handle paths which
      have ".." in them and end up crashing.  This is done by cd'ing into the directory
      we want to add to the path and then using %CD% to give us the normalized directory
      See bug filed under Python 3.6: https://bugs.python.org/issue32457.
      Note: On Win32 PATH's which have not been normalized may cause undefined behavior
      by other executables being run by SCons (or any subprocesses of executables being run by SCons).
      Resolving this issue should eliminate that possibility going forward.

  From Andrew Featherstone
    - Removed unused --warn options from the man page and source code.

  From Arda Fu
    - Fix cpp scanner regex logic to treat ifndef for py3.5+. Previously it was
      not properly differentiating between if, ifdef, and ifndef.

  From Philipp Maierhöfer
    - Added a __hash__ method to the class Scons.Subst.Literal. Required when substituting Literal
      objects when SCons runs with Python 3.
    - Added missing FORTRANMODDIRPREFIX to the gfortran tool.

  From Matthew Marinets:
    - Fixed an issue that caused the Java emitter to incorrectly parse arguments to constructors that
      implemented a class.

  From Fredrik Medley:
    - Fix exception when printing of EnviromentError messages.
      Specifically, this fixes error reporting of the race condition when
      initializing the cache which error previously was hidden.

  From Daniel Moody:
    - Updated Jar builder to handle nodes and directories better
    - Updated Jar builder to flatten source list which could contain embedded lists
    - Removed some magic numbers from jar.py on behalf of Mats Wichmann (mats@linux.com)
    - Set the pickling protocal back to highest which was causing issues
      with variant dir tests. This will cause issues if reading sconsigns
      pickled with the previous lower protocal.
    - Updated swig to setup default paths for windows
    - Updated gettext tools to setup default paths for windows with Cygwin/MinGW setups
    - Add common location for default paths for cygwin and mingw in Platform modules
    - Updated YACC tool to work on windows with Cygwin/MinGW setups
    - Set the pickling protocal back to highest which was causing issues
      with variant dir tests. This will cause issues if reading sconsigns
      pickled with the previous lower protocal.
    - Updated FS.py to handle removal of splitunc function from python 3.7
    - Updated the vc.py to ignore MSVS versions where not compiler could be found

  From Gary Oberbrunner:
    - Fix bug when Installing multiple subdirs outside the source tree
    - fix to_str to handle None without raising exception
    - Fix -jN for python 3.7

  From Jonathon Reinhart:
    - Replace all instances of `int main()` in C code with `int main(void)`.
      Specifically, this fixes the test cases use by Configure.CheckCC() which
      would fail when using -Wstrict-prototypes.

  From Zachary Tessler:
    - Fix calculation of signatures for FunctionActions that contain list (or set,...)
      comprehensions whose expressions involve constant literals. Those constants had
      been ignored in signatures, so changing them did not cause targets to be rebuilt.

  From Paweł Tomulik:
    - In the testing framework, module TestCommon, fixed must_contain(),
      must_not_contain(), and related methods of TestCommon class to work with
      substrings located at zero offset.
    - Added virtualenv support. A new function Virtualenv() determines whether
      SCons runs in a virtualenv. The search PATH may also be extended to
      prefer executables from the current virtualenv over the ones provided by
      base environment. New option --enable-virtualenv provided to import some
      virtualenv-related variables to SCons and extend every env['ENV']['PATH']
      automatically. New option --ignore-virtualenv disables this. Two
      environment variables, SCONS_ENABLE_VIRTUALENV and
      SCONS_IGNORE_VIRTUALENV are supported for the same purpose.

  From Richard West:
    - Add SConstruct.py, Sconstruct.py, sconstruct.py to the search path for the root SConstruct file.
      Allows easier debugging within Visual Studio
    - Change setup.py to change the install directory (via  pip, or setup.py install) from scons-#.#.#
      to scons (Yielding <pythondir>/lib/scons/SCons/ instead of <pythondir>/lib/scons/SCons-#.#.#/).
      This changes SCons to better comply with normal Python installation practices.

  From Mats Wichmann:
    - Recognize new java 9, 10, 11 (as 9.0 and 10.0, 11.0)
    - Updated manpage scons.xml to fix a nested list problem
    - Updated doc terminiology: use prepend instead of append as appropriate
    - XML validity fixes from SConstruct.py change
    - Update wiki links to new github location
    - Update bug links to new github location
    - Make it easier for SConscript() call to fail on missing script.
      It was possible to call SCons.Warnings.warningAsException
      (not documented as a user API) to make all warnings fail. Now
      SConscript can take an optional must_exist flag which if true fails
      if the script does not exist.  Not failing on missing script is
      now considered deprecated, and the first instance will print a
      deprecation message.  It is now also possible to flip the scons
      behavior (which still defaults to warn, not fail) by calling
      SCons.Script.set_missing_sconscript_error, which is also not a
      documented interface at the moment.
    - Convert TestCmd.read to use with statement on open (quiets 17 py3 warnings)
    - Quiet py3 warning in UtilTests.py
    - Fix tests specifying octal constants for py3
    - Fix must_contain tests for py3
    - RPM package generation:
       - Fix supplying a build architecture
       - Disable auto debug package generation on certain rpmbuild versions
       - Adjust some tests to only supply build-id file on certain rpmbuild versions
       - Tests now use a file fixture for the repeated (trivial) main.c program.
       - Document and comment cleanup.
       - Added new Environment Value X_RPM_EXTRADEFS to supply custom settings
         to the specfile without adding specific logic for each one to scons.
    - The test for Python.h needed by swig tests is moved to get_python_platform
      so it does not have to be repeated in every test; picks up one failure
      which did not make the (previously needed) check. Windows version
      of get_python_platform needed some rework in case running in virtualenv.
    - If test opens os.devnull, register with atexit so file opens do not leak.
    - Fix bugs in Win32 process spawn logic to handle OSError exception correctly.
    - Use time.perf_counter instead of time.clock if it exists.
      time.clock deprecated since py3.3, due to remove in 3.8. deprecation
      warnings from py3.7 were failing a bunch of tests on Windows since they
      mess up expected stderr.
    - Prefer Py3's inspect.getfullargspec over deprecated inspect.getargspec.
      Switched to "new" (standard in Py2.7) usage of receiving a namedtuple -
      we were unpacking to a four-tuple, two of the items of which were unused;
      getfullargspec returns a named tuple with seven elements so it is a
      cleaner drop-in replacement using the namedtuple.
    - Updated the test-framework.rst documentation.
    - Remove obsoleted internal implementaiton of OrderedDict.
    - Test for tar packaging fixups
    - Stop using deprecated unittest asserts
    - messages in strip-install-dir test now os-neutral
    - Add xz compression format to packaging choices.
    - Syntax cleanups - trailing blanks, use "is" to compare with None, etc.
      Three uses of variables not defined are changed.
    - Some script changes in trying to find scons engine
    - Update (pep8) configure-cache script, add a --show option.
    - Fix for a couple of "what if tool not found" exceptions in framework.
    - Add Textfile/Substfile to default environment. (issue #3147)
    - sconsign: a couple of python3 fixes; be more tolerant of implicit
      entries which have no signatures; minor PEP8 changes.
    - Fix a couple of type mistakes (list-> string, filter type -> list)
    - Fix a couple of type mistakes in packaging tools: list-> string in msi,
      filter type -> list in ipk

  From Bernhard M. Wiedemann:
    - Update SCons' internal scons build logic to allow overriding build date
      with SOURCE_DATE_EPOCH for SCons itself.
    - Change the datestamps in SCons' docs and embedded in code use ISO 8601 format and UTC

  From Hao Wu
    - Typo in customized decider example in user guide
    - Replace usage of unittest.TestSuite with unittest.main() (fix #3113)

RELEASE 3.0.1 - Mon, 12 Nov 2017 15:31:33 -0700

  From Daniel Moody:
    - Jar can take multiple targets, and will make a duplicate jar from the sources for each target
    - Added some warnings in case the Jar builder makes an implicit target
    - Added Jar method and changed jar build to be more specific. Jar method will take in
      directories or classes as source. Added more tests to JAR to ensure the jar was
      packaged with the correct compiled class files.
    - Added a No result test case to handle bug which seems unrelated to java in the
      swig-dependencies.py test, more info here: http://scons.tigris.org/issues/show_bug.cgi?id=2907
    - Added a travis script to test on ubuntu trusty now that the project is on github
      so that Continuus Integration tests can be run automatically. It tests most case and considers
      no result a pass as well. Improving this script can install more dependincies allowing for more
      tests to be run.

  From Daniel Moody:
    - Updated the Jar Builder tool in Tool/__init__.py so that is doesn't force class files as
      sources, allowing directories to be passed, which was causing test/Java/JAR.py to fail.

  From William Deegan:
    - Fix issue where code in utility routine to_String_for_subst() had code whose result was never
      properly returned.
      (Found by: James Rinkevich https://pairlist4.pair.net/pipermail/scons-users/2017-October/006358.html )
    - Fixed Variables.GenerateHelpText() to now use the sort parameter. Due to incorrect 2to3 fixer changes
      8 years ago it was being used as a boolean parameter.  Now you can specify sort to be a callable, or boolean
      value. (True = normal sort). Manpage also updated.
    - Fixed Tool loading logic from exploding sys.path with many site_scons/site_tools prepended on py3.
    - Added additional output with time to process each SConscript file when using --debug=time.

  From Thomas Berg:
    - Fixed a regression in scons-3.0.0 where "from __future__ import print_function" was imposed
      on the scope where SConstruct is executed, breaking existing builds using PY 2.7.

  From William Deegan:
    - Fix broken subst logic where a string with "$$(abc)" was being treated as "$(abc) and the
      logic for removing the signature escapes was then failing because there was no closing "$)".
      This was introduced by a pull request to allow recursive variable evaluations to yield a string
      such as "$( $( some stuff $) $)".

  From Zachary Tessler:
    - Fix incorrect warning for repeated identical builder calls that use overrides


RELEASE 3.0.0 - Mon, 18 Sep 2017 08:32:04 -0700

NOTE: This is a major release.  You should expect that some targets may rebuild when upgrading.
Significant changes in some python action signatures. Also switching between PY 2.7 and PY 3.5, 3.6
will cause rebuilds.


  From William Blevins:
    - Updated D language scanner support to latest: 2.071.1. (PR #1924)
      https://dlang.org/spec/module.html accessed 11 August 2016
      - Enhancements:
        - Added support for selective imports: "import A : B, C;" -> A
        - Added support for renamed imports. "import B = A;" -> A
        - Supports valid combinations: "import A, B, CCC = C, DDD = D : EEE = FFF;" -> A, B, C, D
      - Notes:
        - May find new (previously missed) Dlang dependencies.
        - May cause rebuild after upgrade due to dependency changes.
    - Updated Fortran-related tests to pass under GCC 5/6.
    - Fixed SCons.Tool.Packaging.rpm.package source nondeterminism across builds.

  From William Deegan:
    - Removed deprecated tools CVS, Perforce, BitKeeper, RCS, SCCS, Subversion.
    - Removed deprecated module SCons.Sig
    - Added prioritized list of xsltproc tools to docbook. The order will now be as
      follows: xsltproc, saxon, saxon-xslt, xalan  (with first being highest priority, first
      tool found is used)
    - Fixed MSVSProject example code (http://scons.tigris.org/issues/show_bug.cgi?id=2979)
    - Defined MS SDK 10.0 and Changed VS 2015 to use SDK 10.0
    - Changes to Action Function and Action Class signiture creation.  NOTE: This will cause rebuilds
      for many builds when upgrading to SCons 3.0
    - Fixed Bug #3027 - "Cross Compiling issue: cannot override ranlib"
    - Fixed Bug #3020 - "Download link in user guide wrong. python setup.py install --version-lib broken"
    - Fixed Bug #2486 - Added SetOption('silent',True) - Previously this value was not allowed to be set.
    - Fixed Bug #3040 - Non-unicode character in CHANGES.txt
    - Fixed Bug #2622 - AlwaysBuild + MSVC regression.
    - Fixed Bug #3025 - (Credit to Florian : User flow86 on tigris) - Fix typo JAVACLASSSUFIX should have been
                        JAVACLASSSUFFIX


  From Ibrahim Esmat:
    - Added the capability to build Windows Store Compatible libraries that can be used
      with Universal Windows Platform (UWP) Apps and published to the store

  From Daniel Holth:
    - Add basic support for PyPy (by deleting __slots__ from Node with a
      metaclass on PyPy); wrap most-used open() calls in 'with' statements to
      avoid too many open files.
    - Add __main__.py for `python -m SCons` in case it is on PYTHONPATH.
    - Always use highest available pickle protocol for efficiency.
    - Remove unused command line fallback for the zip tool.

  From Gaurav Juvekar:
    - Fix issue #2832: Expand construction variables in 'chdir' argument of builders. (PR #463)
    - Fix issue #2910: Make --tree=all handle Unicode. (PR #427)
    - Fix issue #2788: Fix typo in documentation example for sconf. (PR #388)

  From Alexey Klimkin:
    - Use memoization to optimize PATH evaluation across all dependencies per
      node. (PR #345)
    - Use set() where it is applicable (PR #344)

  From M. Limber:
    - Fixed msvs.py for Visual Studio Express editions that would report
      "Error  : ValueError: invalid literal for float(): 10.0Exp".

  From Rick Lupton:
    - Update LaTeX scanner to understand \import and related commands

  From Steve Robinson:
    - Add support for Visual Studio 2017.  This support requires vswhere.exe a helper
      tool installed with newer installs of 2017. SCons expects it to be located at
      "C:\Program Files (x86)\Microsoft Visual Studio\Installer\vswhere.exe"
      It can be downloaded separately at
      https://github.com/Microsoft/vswhere

  From Tom Tanner:
    - Allow nested $( ... $) sections

  From Paweł Tomulik:
    - Fixed the issue with LDMODULEVERSIONFLAGS reported by Tim Jenness
      (https://pairlist4.pair.net/pipermail/scons-users/2016-May/004893.html).
      An error was causing "-Wl,Bsymbolic" being added to linker's command-line
      even when there was no specified value in LDMODULEVERSION and thus no
      need for the flags to be specified.
    - Added LoadableModule to the list of global functions (DefaultEnvironment
      builders).

  From Manish Vachharajani:
    - Update debian rules, compat, and control to not use features
      deprecated or obsolete in later versions of debhelpers
    - Update python version to 2.7 in debian/control

  From Richard Viney:
    - Fixed PCHPDBFLAGS causing a deprecation warning on MSVC v8 and later when
      using PCHs and PDBs together.


  From Richard West:
    - Added nested / namespace tool support
    - Added a small fix to the python3 tool loader when loading a tool as a package
    - Added additional documentation to the user manual on using toolpaths with the environment
      This includes the use of sys.path to search for tools installed via pip or package managers
    - Added support for a PyPackageDir function for use with the toolpath

  From Russel Winder:
    - Reordered the default D tools from "dmd, gdc, ldc" to "dmd, ldc, gdc".
    - Add a ProgramAllAtOnce builder to the dmd, ldc, and gdc tools. (PR #448)
    - Remove a file name exception for very old Fedora LDC installation.
    - gdc can now handle building shared objects (tested for version 6.3.0).
    - Remove establishing the SharedLibrary builder in the dmd, ldc, and gdc
      tools, must now include the ar tool to get this builder as is required for
      other compiler tools.
    - Add clang and clang++ tools based on Paweł Tomulik's work.

RELEASE 2.5.1 - Mon, 03 Nov 2016 13:37:42 -0400

  From William Deegan:
    - Add scons-configure-cache.py to packaging. It was omitted

  From Alexey Klimkin:
    - Use memoization to optimize PATH evaluation across all dependencies per
      node. (PR #345)

RELEASE 2.5.0 - Mon, 09 Apr 2016 11:27:42 -0700

  From Dirk Baechle:
    - Removed a lot of compatibility methods and workarounds
      for Python versions < 2.7, in order to prepare the work
      towards a combined 2.7/3.x version. (PR #284)
      Also fixed the default arguments for the print_tree and
      render_tree methods. (PR #284, too)

  From William Blevins:
    - Added support for cross-language dependency scanning;
      SCons now respects scanner keys for implicit dependencies.
      - Notes for SCons users with heterogeneous systems.
        - May find new (previously missed) dependencies.
        - May cause rebuild after upgrade due to dependency changes.
        - May find new dependency errors (EG. cycles).
          - Discovered in some of the SCons QT tests.
    - Resolved missing cross-language dependencies for
      SWIG bindings (fixes #2264).
    - Corrected typo in User Guide for Scanner keyword. (PR #2959)
    - Install builder interacts with scanner found in SCANNERS differently.
      - Previous: Install builder recursively scanned implicit dependencies
        for scanners from SCANNER, but not for built-in (default) scanners.
      - Current: Install builder will not scan for implicit dependencies via
        either scanner source. This optimizes some Install builder behavior
        and brings orthogonality to Install builder scanning behavior.

  From William Deegan:
    - Add better messaging when two environments have
      different actions for the same target (Bug #2024)
    - Fix issue only with MSVC and Always build where targets
      marked AlwaysBuild wouldn't make it into CHANGED_SOURCES
      and thus yield an empty compile command line. (Bug #2622)
    - Fix posix platform escaping logic to properly handle paths
      with parens in them "()".  (Bug #2225)

  From Jakub Pola:
    - Intel Compiler 2016 (Linux/Mac) update for tool directories.

  From Adarsh Sanjeev:
    - Fix for issue #2494: Added string support for Chmod function.

  From Tom Tanner:
    - change cache to use 2 character subdirectories, rather than one character,
      so as not to give huge directories for large caches, a situation which
      causes issues for NFS.
      For existing caches, you will need to run the scons-configure-cache.py
      script to update them to the new format. You will get a warning every time
      you build until you co this.
    - Fix a bunch of unit tests on windows

RELEASE 2.4.1 - Mon, 07 Nov 2015 10:37:21 -0700

  From Arfrever Frehtes Taifersar Arahesis:
    - Fix for Bug # 2791 - Setup.py fails unnecessarily under Jython.

  From Dirk Baechle:
    - Fixed license of SVG titlepage files in the context of Debian
      packaging, such that they allow for commercial use too (#2985).

  From William Blevins:
    - InstallVersionedLib now available in the DefaultEnvironment context.
    - Improves orthogonality of use cases between different Install functions.

  From Carnë Draug:
    - Added new configure check, CheckProg, to check for
      existence of a program.

  From Andrew Featherstone:
    - Fix for issue #2840 - Fix for two environments specifying same target with different
      actions not throwing hard error. Instead SCons was incorrectly issuing a warning
      and continuing.

  From Hiroaki Itoh :
    - Add support `Microsoft Visual C++ Compiler for Python 2.7'
      Compiler can be obtained at: https://www.microsoft.com/en-us/download/details.aspx?id=44266

  From Florian Miedniak:
    - Fixed tigris issue #3011: Glob() excludes didn't work when used with VariantDir(duplicate=0)

  From William Roberts:
    - Fix bug 2831 and allow Help() text to be appended to AddOption() help.

  From Paweł Tomulik:
    - Reimplemented versioning for shared libraries, with the following effects
    - Fixed tigris issues #3001, #3006.
    - Fixed several other issues not reported to tigris, including:
      issues with versioned libraries in subdirectories with tricky names,
      issues with versioned libraries and variant directories,
      issue with soname not being injected to library when using D linkers,
    - Switched to direct symlinks instead of daisy-chained ones -- soname and
      development symlinks point directly to the versioned shared library now),
      for rationale see:
      https://www.debian.org/doc/debian-policy/ch-sharedlibs.html
      https://fedoraproject.org/wiki/Packaging:Guidelines#Devel_Packages
      https://bitbucket.org/scons/scons/pull-requests/247/new-versioned-libraries-gnulink-cyglink/diff#comment-10063929
    - New construction variables to allow override default behavior: SONAME,
      SHLIBVERSIONFLAGS, _SHLIBVERSIONFLAGS, SHLIBNOVERSIONSYMLINKS,
      LDMODULEVERSION, LDMODULEVERSIONFLAGS, _LDMODULEVERSIONFLAGS,
      LDMODULENOVERSIONSYMLINKS.
    - Changed logic used to configure the versioning machinery from
      platform-centric to linker-oriented.
    - The SHLIBVERSION/LDMODULEVERSION variables are no longer validated by
      SCons (more freedom to users).
    - InstallVersionedLib() doesn't use SHLIBVERSION anymore.
    - Enchanced docs for the library versioning stuff.
    - New tests for versioned libraries.
    - Library versioning is currently implemented for the following linker
      tools: 'cyglink', 'gnulink', 'sunlink'.
    - Fix to swig tool - pick-up 'swig', 'swig3.0' and 'swig2.0' (in order).
    - Fix to swig tool - respect env['SWIG'] provided by user.



RELEASE 2.4.0 - Mon, 21 Sep 2015 08:56:00 -0700

  From Dirk Baechle:
    - Switched several core classes to use "slots", to
      reduce the overall memory consumption in large
      projects (fixes #2180, #2178, #2198)
    - Memoizer counting uses decorators now, instead of
      the old metaclasses approach.

  From Andrew Featherstone
    - Fixed typo in SWIGPATH description

RELEASE 2.3.6 - Mon, 31 Jul 2015 14:35:03 -0700

  From Rob Smith:
    - Added support for Visual Studio 2015

RELEASE 2.3.5 - Mon, 17 Jun 2015 21:07:32 -0700

  From Stephen Pollard:
    - Documentation fixes for libraries.xml and
      builders-writing.xml (#2989 and #2990)

  From William Deegan:
    - Extended docs for InstallVersionedLib/SharedLibrary,
      and added SKIP_WIN_PACKAGES argument to build script
      bootstrap.py (PR #230, #3002).

  From William Blevins:
    - Fixed symlink support (PR #227, #2395).
    - Updated debug-count test case (PR #229).

  From Alexey Klimkin:
    - Fixed incomplete LIBS flattening and substitution in
      Program scanner(PR #205, #2954).

  From Dirk Baechle:
    - Added new method rentry_exists_on_disk to Node.FS (PR #193).

  From Russel Winder:
    - Fixed several D tests under the different OS.
    - Add support for f08 file extensions for Fortran 2008 code.

  From Anatoly Techtonik:
    - Show --config choices if no argument is specified (PR #202).
    - Fixed build crash when XML toolchain isn't installed, and
      activated compression for ZIP archives.

  From Alexandre Feblot:
    - Fix for VersionedSharedLibrary under 'sunos' platform.
    - Fixed dll link with precompiled headers on MSVC 2012
    - Added an 'exclude' parameter to Glob()

  From Laurent Marchelli:
    - Support for multiple cmdargs (one per variant) in VS project files.
    - Various improvements for TempFileMunge class.
    - Added an implementation for Visual Studio users files (PR #209).

  From Dan Pidcock:
    - Added support for the 'PlatformToolset' tag in VS project files (#2978).

  From James McCoy:
    - Added support for '-isystem' to ParseFlags.

RELEASE 2.3.4 - Mon, 27 Sep 2014 12:50:35 -0400

  From Bernhard Walle and Dirk Baechle:
    - Fixed the interactive mode, in connection with
      Configure contexts (#2971).

  From Anatoly Techtonik:
    - Fix EnsureSConsVersion warning when running packaged version

  From Russel Winder:
    - Fix D tools for building shared libraries

RELEASE 2.3.3 - Sun, 24 Aug 2014 21:08:33 -0400

  From Roland Stark:
    - Fixed false line length calculation in the TempFileMunge class (#2970).

  From Gary Oberbrunner:
    - Improve SWIG detection

  From Russel Winder:
    - Fix regression on Windows in D language update

  From Neal Becker and Stefan Zimmermann:
    - Python 3 port and compatibility

  From Anatoly Techtonik:
    - Do not fail on EnsureSConsVersion when running from checkout

  From Kendrick Boyd and Rob Managan:
    - Fixed the newglossary action to work with VariantDir (LaTeX).

  From Manuel Francisco Naranjo:
    - Added a default for the BUILDERS environment variable,
      to prevent not defined exception on a Clone().

  From Andrew Featherstone:
    - Added description of CheckTypeSize method (#1991).
    - Fixed handling of CPPDEFINE var in Append()
      for several list-dict combinations (#2900).

  From William Blevins:
    - Added test for Java derived-source dependency tree generation.
    - Added Copy Action symlink soft-copy support (#2395).
    - Various contributions to the documentation (UserGuide).

RELEASE 2.3.2

  From Dirk Baechle:
    - Update XML doc editor configuration
    - Fix: Allow varlist to be specified as list of strings for Actions (#2754)

  From veon on bitbucket:
    - Fixed handling of nested ifs in CPP scanner PreProcessor class.

  From Shane Gannon:
    - Support for Visual Studio 2013 (12.0)

  From Michael Haubenwallner:
    - Respect user's CC/CXX values; don't always overwrite in generate()
    - Delegate linker Tool.exists() to CC/CXX Tool.exists().

  From Rob Managan:
    - Updated the TeX builder to support use of the -synctex=1
      option and the files it creates.
    - Updated the TeX builder to correctly clean auxiliary files when
      the biblatex package is used.

  From Gary Oberbrunner:
    - get default RPM architecture more robustly when building RPMs

  From Amir Szekely:
    - Fixed NoClean() for multi-target builders (#2353).

  From Paweł Tomulik:
    - Fix SConf tests that write output

  From Russel Winder:
    - Revamp of the D language support. Tools for DMD, GDC and LDC provided
      and integrated with the C and C++ linking. NOTE: This is only tested
      with D v2. Support for D v1 is now deprecated.

  From Anatoly Techtonik:
    - Several improvements for running scons.py from source:
      * engine files form source directory take priority over all other
        importable versions
      * message about scons.py running from source is removed to fix tests
        that were failing because of this extra line in the output
      * error message when SCons import fails now lists lookup paths
    - Remove support for QMTest harness from runtest.py
    - Remove RPM and m4 from default tools on Windows
    - BitKeeper, CVS, Perforce, RCS, SCCS are deprecated from default
      tools and will be removed in future SCons versions to speed up
      SCons initialization (it will still be possible to use these tools
      explicitly)

  From Sye van der Veen:
    - Support for Visual Studio 12.0Exp, and fixes for earlier MSVS
      versions.


RELEASE 2.3.1

  From Andrew Featherstone:
    - Added support for EPUB output format to the DocBook tool.

  From Tom Tanner:
    - Stop leaking file handles to subprocesses by switching to using subprocess
      always.
    - Allow multiple options to be specified with --debug=a,b,c
    - Add support for a readonly cache (--cache-readonly)
    - Always print stats if requested
    - Generally try harder to print out a message on build errors
    - Adds a switch to warn on missing targets
    - Add Pseudo command to mark targets which should not exist after
      they are built.

  From Bogdan Tenea:
    - Check for 8.3 filenames on cygwin as well as win32 to make variant_dir work properly.

  From Alexandre Feblot:
    - Make sure SharedLibrary depends on all dependent libs (by depending on SHLINKCOM)

  From Stefan Sperling:
    - Fixed the setup of linker flags for a versioned SharedLibrary
      under OpenBSD (#2916).

  From Antonio Cavallo:
    - Improve error if Visual Studio bat file not found.

  From Manuel Francisco Naranjo:
    - Allow Subst.Literal string objects to be compared with each other,
      so they work better in AddUnique() and Remove().

  From David Rothenberger:
    - Added cyglink linker that uses Cygwin naming conventions for
      shared libraries and automatically generates import libraries.

  From Dirk Baechle:
    - Update bootstrap.py so it can be used from any dir, to run
      SCons from a source (non-installed) dir.
    - Count statistics of instances are now collected only when
      the --debug=count command-line option is used (#2922).
    - Added release_target_info() to File nodes, which helps to
      reduce memory consumption in clean builds and update runs
      of large projects.
    - Fixed the handling of long options in the command-line
      parsing (#2929).
    - Fixed misspelled variable in intelc.py (#2928).

  From Gary Oberbrunner:
    - Test harness: fail_test() can now print a message to help debugging.

  From Anatoly Techtonik:
    - Require rpmbuild when building SCons package.
    - Print full stack on certain errors, for debugging.
    - Improve documentation for Textfile builder.

  From William Deegan:
    - VS2012 & VS2010 Resolve initialization issues by adding path to reg.exe
      in shell used to run batch files.
    - MSVC Support fixed defaulting TARGET_ARCH to HOST_ARCH. It should be
      None if not explicitly set.
    - MSVC Fixed issue where if more than one Architectures compilers are
      detected, it would take the last one found, and not the first.

  From Philipp Kraus:
    - Added optional ZIPROOT to Zip tool.

  From Dirk Baechle:
    - Replaced old SGML-based documentation toolchain with a more modern
      approach, that also requires less external dependencies (programs and
      Python packages). Added a customized Docbook XSD for strict validation of
      all input XML files.

  From Luca Falavigna:
    - Fixed spelling errors in MAN pages (#2897).

  From Michael McDougall:
    - Fixed description of ignore_case for EnumVariable in the
      MAN page (#2774).

RELEASE 2.3.0 - Mon, 02 Mar 2013 13:22:29 -0400

  From Anatoly Techtonik:
    - Added ability to run scripts/scons.py directly from source checkout
    - Hide deprecated --debug={dtree,stree,tree} from --help output
    - Error messages from option parser now include hints about valid choices
    - Cleaned up some Python 1.5 and pre-2.3 code, so don't expect SCons
      to run on anything less than Python 2.4 anymore
    - Several fixes for runtest.py:
      * exit with an error if no tests were found
      * removed --noqmtest option - this behavior is by default
      * replaced `-o FILE --xml` combination with `--xml FILE`
      * changed `-o, --output FILE` option to capture stdout/stderr output
        from runtest.py
    - Remove os_spawnv_fix.diff patch required to enable parallel builds
      support prior to Python 2.2

  From Juan Lang:
    - Fix WiX Tool to use .wixobj rather than .wxiobj for compiler output
    - Support building with WiX releases after 2.0

  From Alexey Klimkin:
    - Fix nested LIBPATH expansion by flattening sequences in subst_path.

  From eyan on Bitbucket:
    - Print target name with command execution time with --debug=time

  From Thomas Berg and Evgeny Podjachev:
    - Fix subprocess spawning on Windows.  Work around a Windows
      bug that can crash python occasionally when using -jN. (#2449)

  From Dirk Baechle:
    - Updated test framework to support dir and file fixtures and
      added ability to test external (out-of-tree) tools (#2862).
      See doc in QMTest/test-framework.rst.
    - Fixed several errors in the test suite (Java paths, MSVS version
      detection, Tool import), additionally
      * provided MinGW command-line support for the CXX, AS and
        Fortran tests,
      * refactored the detection of the gcc version and the according
        Fortran startup library,
      * provided a new module rpmutils.py, wrapping the RPM naming rules
        for target files and further hardware-dependent info (compatibility,
        compiler flags, ...),
      * added new test methods must_exist_one_of() and
        must_not_exist_any_of() and
      * removed Aegis support from runtest.py. (#2872)

  From Gary Oberbrunner:
    - Add -jN support to runtest.py to run tests in parallel
    - Add MSVC10 and MSVC11 support to get_output low-level bat script runner.
    - Fix MSVS solution generation for VS11, and fixed tests.

  From Rob Managan:
    - Updated the TeX builder to support the \newglossary command
      in LaTeX's glossaries package and the files it creates.
    - Improve support for new versions of biblatex in the TeX builder
      so biber is called automatically if biblatex requires it.
    - Add SHLIBVERSION as an option that tells SharedLibrary to build
      a versioned shared library and create the required symlinks.
      Add builder InstallVersionedLib to create the required symlinks
      installing a versioned shared library.

RELEASE 2.2.0 - Mon, 05 Aug 2012 15:37:48 +0000

  From dubcanada on Bitbucket:
    - Fix 32-bit Visual Express C++ on 64-bit Windows (generate 32-bit code)

  From Paweł Tomulik:
    - Added gettext toolset
    - Fixed FindSourceFiles to find final sources (leaf nodes).

  From Greg Ward:
    - Allow Node objects in Java path (#2825)

  From Joshua Hughes:
    - Make Windows not redefine builtin file as un-inheritable (#2857)
    - Fix WINDOWS_INSERT_DEF on MinGW (Windows) (#2856)

  From smallbub on Bitbucket:
    - Fix LINKCOMSTR, SHLINKCOMSTR, and LDMODULECOMSTR on Windows (#2833).

  From Mortoray:
    - Make -s (silent mode) be silent about entering subdirs (#2976).
    - Fix cloning of builders when cloning environment (#2821).

  From Gary Oberbrunner:
    - Show valid Visual Studio architectures in error message
       when user passes invalid arch.

  From Alexey Petruchik:
    - Support for Microsoft Visual Studio 11 (both using it
      and generating MSVS11 solution files).

  From Alexey Klimkin:
    - Fixed the Taskmaster, curing spurious build failures in
      multi-threaded runs (#2720).

  From Dirk Baechle:
    - Improved documentation of command-line variables (#2809).
    - Fixed scons-doc.py to properly convert main XML files (#2812).

  From Rob Managan:
    - Updated the TeX builder to support LaTeX's multibib package.
    - Updated the TeX builder to support LaTeX's biblatex package.
    - Added support for using biber instead of bibtex by setting
      env['BIBTEX'] = 'biber'

  From Arve Knudsen:
    - Test for FORTRANPPFILESUFFIXES (#2129).


RELEASE 2.1.0 - Mon, 09 Sep 2011 20:54:57 -0700

  From Anton Lazarev:
    - Fix Windows resource compiler scanner to accept DOS line endings.

  From Matthias:
    - Update MSVS documents to remove note indicating that only one
      project is currently supported per solution file.

  From Grzegorz Bizoń:
    - Fix long compile lines in batch mode by using TEMPFILE
    - Fix MSVC_BATCH=False (was treating it as true)

  From Justin Gullingsrud:
    - support -std=c++0x and related CXXFLAGS in pkgconfig (ParseFlags)

  From Vincent Beffara:
    - Support -dylib_file in pkgconfig (ParseFlags)

  From Gary Oberbrunner and Sohail Somani:
    - new construction variable WINDOWS_EMBED_MANIFEST to automatically
      embed manifests in Windows EXEs and DLLs.

  From Gary Oberbrunner:
    - Fix Visual Studio project generation when CPPPATH contains Dir nodes
    - Ensure Visual Studio project is regenerated when CPPPATH or CPPDEFINES change
    - Fix unicode error when using non-ASCII filenames with Copy or Install
    - Put RPATH in LINKCOM rather than LINKFLAGS so resetting
      LINKFLAGS doesn't kill RPATH
    - Fix precompiled headers on Windows when variant dir name has spaces.
    - Adding None to an Action no longer fails (just returns original action)
    - New --debug=prepare option to show each target as it's being
      prepared, whether or not anything needs to be done for it.
    - New debug option --debug=duplicate to print a line for each
      unlink/relink (or copy) of a variant file from its source file.
    - Improve error message for EnumVariables to show legal values.
    - Fix Intel compiler to sort versions >9 correctly (esp. on Linux)
    - Fix Install() when the source and target are directories and the
      target directory exists.

  From David Garcia Garzon:
    - Fix Delete to be able to delete broken symlinks and dir
      symlinks.

  From Imran Fanaswala and Robert Lehr:
    - Handle .output file generated by bison/yacc properly. Cleaning it
      when necessary.

  From Antoine Dechaume:
    - Handle SWIG file where there is whitespace after the module name
      properly. Previously the generated files would include
      the whitespace.

  From Dmitry R.:
    - Handle Environment in case __semi_deepcopy is None

  From Benoit Belley:

    - Much improved support for Windows UNC paths (\\SERVERNAME).

  From Jean-Baptiste Lab:

    - Fix problems with appending CPPDEFINES that contain
      dictionaries, and related issues with Parse/MergeFlags and
      CPPDEFINES.

  From Allen Weeks:

    - Fix for an issue with implicit-cache with multiple targets
      when dependencies are removed on disk.

  From Evgeny Podjachev and Alexey Petruchick:

    - Support generation of Microsoft Visual Studio 2008 (9.0)
      and 2010 (10.0) project and solution files.

  From Ken Deeter:

    - Fix a problem when FS Entries which are actually Dirs have builders.

  From Luca Falavigna:

    - Support Fortran 03

  From Gary Oberbrunner:

    - Print the path to the SCons package in scons --version

  From Jean-Franï¿½ois Colson:

    - Improve Microsoft Visual Studio Solution generation, and fix
      various errors in the generated solutions especially when using
      MSVS_SCC_PROVIDER, and when generating multiple projects.  The
      construction variable MSVS_SCC_PROJECT_BASE_PATH, which never
      worked properly, is removed.  Users can use the new variable
      MSVS_SCC_CONNECTION_ROOT instead if desired.

  From Anatoly Techtonik:

    - Use subprocess in bootstrap.py instead of os.execve to avoid
      losing output control on Windows (http://bugs.python.org/issue9148)

    - Revert patch for adding SCons to App Paths, because standard cmd
      shell doesn't search there. This is confusing, because `scons` can
      be executed from explorer, but fail to start from console.

    - Fix broken installation with easy_install on Windows (issue #2051)
      SCons traditionally installed in a way that allowed to run multiple
      versions side by side. This custom logic was incompatible with
      easy_install way of doing things.

    - Use epydoc module for generating API docs in HTML if command line
      utility is not found in PATH. Actual for Windows.

  From Alexander Goomenyuk:

    - Add .sx to assembly source scanner list so .sx files
      get their header file dependencies detected.

  From Arve Knudsen:

    - Set module metadata when loading site_scons/site_init.py
      so it is treated as a proper module; __doc__, __file__ and
      __name__ now refer to the site_init.py file.

  From Russel Winder:

    - Users Guide updates explaining that Tools can be packages as
      well as python modules.

  From Gary Oberbrunner:

    - New systemwide and per-user site_scons dirs.

  From Dirk Baechle:

    - XML fixes in User's Guide.
    - Fixed the detection of 'jar' and 'rmic' during
      the initialization of the respective Tools (#2730).
    - Improved docs for custom Decider functions and
      custom Scanner objects (#2711, #2713).
    - Corrected SWIG module names for generated *.i files (#2707).

  From Joe Zuntz:

    - Fixed a case-sensitivity problem with Fortran modules.

  From Bauke Conijn:

    - Added Users Guide example for auto-generated source code

  From Steven Knight:

    - Fix explicit dependencies (Depends()) on Nodes that don't have
      attached Builders.

    - Fix use of the global Alias() function with command actions.

  From Matt Hughes:

    - Fix the ability to append to default $*FLAGS values (which are
      implemented as CLVar instances) in a copied construction environment
      without affecting the original construction environment's value.

  From Rob Managan:

    - Updated the TeX command strings to include a /D on Windows in
      case the new directory is on a different drive letter.

    - Fixed the LaTeX scanner so dependencies are found in commands that
      are broken across lines with a comment or have embedded spaces.

    - The TeX builders should now work with tex files that are generated
      by another program. Thanks to Hans-Martin von Gaudecker for
      isolating the cause of this bug.

    - Added support for INDEXSTYLE environment variable so makeindex can
      find style files.

    - Added support for the bibunits package so we call bibtex on all
      the bu*.aux files.

    - Add support of finding path information on OSX for TeX applications
      MacPorts and Fink paths need to be added by the user

  From Russel Winder:

    - Add support for DMD version 2 (the phobos2 library).

  From William Deegan:

    - Add initial support for VS/VC 2010 (express and non-express versions)
    - Remove warning for not finding MS VC/VS install.
      "scons: warning: No version of Visual Studio compiler found
        - C/C++ compilers most likely not set correctly"
    - Add support for Linux 3.0


RELEASE 2.0.1 - Mon, 15 Aug 2010 15:46:32 -0700

  From Dirk Baechle:

    - Fix XML in documentation.

  From Joe Zuntz:

    - Fixed a case-sensitivity problem with Fortran modules.

  From Bauke Conijn:

    - Added Users Guide example for auto-generated source code

  From Steven Knight:

    - Fix explicit dependencies (Depends()) on Nodes that don't have
      attached Builders.

  From Matt Hughes:

    - Fix the ability to append to default $*FLAGS values (which are
      implemented as CLVar instances) in a copied construction environment
      without affecting the original construction environment's value.

  From Rob Managan:

    - Updated the TeX command strings to include a /D on Windows in
      case the new directory is on a different drive letter.

    - Fixed the LaTeX scanner so dependencies are found in commands that
      are broken across lines with a comment or have embedded spaces.


RELEASE 2.0.0.final.0 - Mon, 14 Jun 2010 22:01:37 -0700

  From Dirk Baechle:

    - Fix XML in documentation.

  From Steven Knight:

    - Provide forward compatibility for the 'profile' module.

    - Provide forward compatibility for the 'pickle' module.

    - Provide forward compatibility for the 'io' module.

    - Provide forward compatibility for the 'queue' module.

    - Provide forward compatibility for the 'collections' module.

    - Provide forward compatibility for the 'builtins' module.

    - Provide forward compatibility for 'sys.intern()'.

    - Convert to os.walk() from of os.path.walk().

    - Remove compatibility logic no longer needed.

    - Add a '-3' option to runtest to print 3.x incompatibility warnings.

    - Convert old-style classes into new-style classes.

    - Fix "Ignoring corrupt sconsign entry" warnings when building
      in a tree with a pre-2.0 .sconsign file.

    - Fix propagation from environment of VS*COMNTOOLS to resolve issues
      initializing MSVC/MSVS/SDK issues.

    - Handle detecting Visual C++ on Python verions with upper-case
      platform architectures like 'AMD64'.

  From W. Trevor King:

    - Revisions to README.

  From Greg Noel:

    - Apply numerous Python fixers to update code to more modern idioms.
      Find where fixers should be applied to code in test strings and
      apply the fixers there, too.

    - Write a fixer to convert string functions to string methods.

    - Modify the 'dict' fixer to be less conservative.

    - Modify the 'apply' fixer to handle more cases.

    - Create a modified 'types' fixer that converts types to 2.x
      equivalents rather than 3.x equivalents.

    - Write a 'division' fixer to highlight uses of the old-style
      division operator.  Correct usage where needed.

    - Add forward compatibility for the new 'memoryview' function
      (which replaces the 'buffer' function).

    - Add forward compatibility for the 'winreg' module.

    - Remove no-longer-needed 'platform' module.

    - Run tests with the '-3' option to Python 2.6 and clear up
      various reported incompatibilities.

    - Comb out code paths specialized to Pythons older than 2.4.

    - Update deprecation warnings; most now become mandatory.

    - Start deprecation cycle for BuildDir() and build_dir.

    - Start deprecation cycle for SourceCode() and related factories

    - Fixed a problem with is_Dict() not identifying some objects derived
      from UserDict.

  From Jim Randall:

    - Document the AllowSubstExceptions() function in the User's Guide.

  From William Deegan:

    - Migrate MSVC/MSVS/SDK improvements from 1.3 branch.


RELEASE 1.3.0 - Tue, 23 Mar 2010 21:44:19 -0400

  From Steven Knight:

    - Update man page and documentation.

  From William Deegan (plus minor patch from Gary Oberbrunner):

    - Support Visual Studio 8.0 Express

RELEASE 1.2.0.d20100306 - Sat, 06 Mar 2010 16:18:33 -0800

  From Luca Falavigna:

    - Fix typos in the man page.

  From Gottfried Ganssauge:

    - Support execution when SCons is installed via easy_install.

  From Steven Knight:

    - Make the messages for Configure checks of compilers consistent.

    - Issue an error message if a BUILDERS entry is not a Builder
      object or a callable wrapper.

  From Rob Managan:

    - Update tex builder to handle the case where a \input{foo}
      command tries to work with a directory named foo instead of the
      file foo.tex. The builder now ignores a directory and continues
      searching to find the correct file. Thanks to Lennart Sauerbeck
      for the test case and initial patch

      Also allow the \include of files in subdirectories when variantDir
      is used with duplicate=0. Previously latex would crash since
      the directory in which the .aux file is written was not created.
      Thanks to Stefan Hepp for finding this and part of the solution.

  From James Teh:
    - Patches to fix some issues using MS SDK V7.0

  From William Deegan:
    - Lots of testing and minor patches to handle mixed MS VC and SDK
      installations, as well as having only the SDK installed.


RELEASE 1.2.0.d20100117 - Sun, 17 Jan 2010 14:26:59 -0800

  From Jim Randall:
    - Fixed temp filename race condition on Windows with long cmd lines.

  From David Cournapeau:
    - Fixed tryRun when sconf directory is in a variant dir.
    - Do not add -fPIC for ifort tool on non-posix platforms (darwin and
      windows).
    - Fix bug 2294 (spurious CheckCC failures).
    - Fix scons bootstrap process on windows 64 (wrong wininst name)

  From William Deegan:
    - Final merge from vs_revamp branch to main

    - Added definition and usage of HOST_OS, HOST_ARCH, TARGET_OS,
      TARGET_ARCH, currently only defined/used by Visual Studio
      Compilers. This will be rolled out to other platforms/tools
      in the future.

    - Add check for python >= 3.0.0 and exit gracefully.
      For 1.3 python >= 1.5.2 and < 3.0.0 are supported

    - Fix bug 1944 - Handle non-existent .i file in swig emitter, previously
      it would crash with an IOError exception. Now it will try to make an
      educated guess on the module name based on the filename.

  From Lukas Erlinghagen:

    - Have AddOption() remove variables from the list of
      seen-but-unknown variables (which are reported later).

    - An option name and aliases can now be specified as a tuple.

  From Hartmut Goebel:

    - Textfile builder.

  From Jared Grubb:

    - use "is/is not" in comparisons with None instead of "==" or "!=".

  From Jim Hunziker:

    - Avoid adding -gphobos to a command line multiple times
      when initializing use of the DMD compiler.

  From Jason Kenney:

    - Sugguested HOST/TARGET OS/ARCH separation.

  From Steven Knight:

    - Fix the -n option when used with VariantDir(duplicate=1)
      and the variant directory doesn't already exist.

    - Fix scanning of Unicode files for both UTF-16 endian flavors.

    - Fix a TypeError on #include of file names with Unicode characters.

    - Fix an exception if a null command-line argument is passed in.

    - Evaluate Requires() prerequisites before a Node's direct children
      (sources and dependencies).

  From Greg Noel:

    - Remove redundant __metaclass__ initializations in Environment.py.

    - Correct the documentation of text returned by sconf.Result().

    - Document that filenames with '.' as the first character are
      ignored by Glob() by default (matching UNIX glob semantics).

    - Fix SWIG testing infrastructure to work on Mac OS X.

    - Restructure a test that occasionally hung so that the test would
      detect when it was stuck and fail instead.

    - Substfile builder.

  From Gary Oberbrunner:

    - When reporting a target that SCons doesn't know how to make,
      specify whether it's a File, Dir, etc.

  From Ben Webb:

    - Fix use of $SWIGOUTDIR when generating Python wrappers.

    - Add $SWIGDIRECTORSUFFIX and $SWIGVERSION construction variables.

  From Rob Managan:

    - Add -recorder flag to Latex commands and updated internals to
      use the output to find files TeX creates. This allows the MiKTeX
      installations to find the created files

    - Notify user of Latex errors that would get buried in the
      Latex output

    - Remove LATEXSUFFIXES from environments that don't initialize Tex.

    - Add support for the glossaries package for glossaries and acronyms

    - Fix problem that pdftex, latex, and pdflatex tools by themselves did
      not create the actions for bibtex, makeindex,... by creating them
      and other environment settings in one routine called by all four
      tex tools.

    - Fix problem with filenames of sideeffects when the user changes
      the name of the output file from the latex default

    - Add scanning of files included in Latex by means of \lstinputlisting{}
      Patch from Stefan Hepp.

    - Change command line for epstopdf to use --outfile= instead of -o
      since this works on all platforms.
      Patch from Stefan Hepp.

    - Change scanner to properly search for included file from the
      directory of the main file instead of the file it is included from.
      Also update the emitter to add the .aux file associated with
      \include{filename} commands. This makes sure the required directories
      if any are created for variantdir cases.
      Half of the patch from Stefan Hepp.

RELEASE 1.2.0.d20090223 - Mon, 23 Feb 2009 08:41:06 -0800

  From Stanislav Baranov:

    - Make suffix-matching for scanners case-insensitive on Windows.

  From David Cournapeau:

    - Change the way SCons finds versions of Visual C/C++ and Visual
      Studio to find and use the Microsoft v*vars.bat files.

  From Robert P. J. Day:

    - User's Guide updates.

  From Dan Eaton:

    - Fix generation of Visual Studio 8 project files on x64 platforms.

  From Allan Erskine:

    - Set IncludeSearchPath and PreprocessorDefinitions in generated
      Visual Studio 8 project files, to help IntelliSense work.

  From Mateusz Gruca:

    - Fix deletion of broken symlinks by the --clean option.

  From Steven Knight:

    - Fix the error message when use of a non-existent drive on Windows
      is detected.

    - Add sources for files whose targets don't exist in $CHANGED_SOURCES.

    - Detect implicit dependencies on commands even when the command is
      quoted.

    - Fix interaction of $CHANGED_SOURCES with the --config=force option.

    - Fix finding #include files when the string contains escaped
      backslashes like "C:\\some\\include.h".

    - Pass $CCFLAGS to Visual C/C++ precompiled header compilation.

    - Remove unnecessary nested $( $) around $_LIBDIRFLAGS on link lines
      for the Microsoft linker, the OS/2 ilink linker and the Phar Lap
      linkloc linker.

    - Spell the Windows environment variables consistently "SystemDrive"
      and "SystemRoot" instead of "SYSTEMDRIVE" and "SYSTEMROOT".



RELEASE 1.2.0.d20090113 - Tue, 13 Jan 2009 02:50:30 -0800

  From Stanislav Baranov, Ted Johnson and Steven Knight:

    - Add support for batch compilation of Visual Studio C/C++ source
      files, controlled by a new $MSVC_BATCH construction variable.

  From Steven Knight:

    - Print the message, "scons: Build interrupted." on error output,
      not standard output.

    - Add a --warn=future-deprecated option for advance warnings about
      deprecated features that still have warnings hidden by default.

    - Fix use of $SOURCE and $SOURCES attributes when there are no
      sources specified in the Builder call.

    - Add support for new $CHANGED_SOURCES, $CHANGED_TARGETS,
      $UNCHANGED_SOURCES and $UNCHANGED_TARGETS variables.

    - Add general support for batch builds through new batch_key= and
      targets= keywords to Action object creation.

  From Arve Knudsen:

    - Make linker tools differentiate properly between SharedLibrary
      and LoadableModule.

    - Document TestCommon.shobj_prefix variable.

    - Support $SWIGOUTDIR values with spaces.

  From Rob Managan:

    - Don't automatically try to build .pdf graphics files for
      .eps files in \includegraphics{} calls in TeX/LaTeX files
      when building with the PDF builder (and thus using pdflatex).

  From Gary Oberbrunner:

    - Allow AppendENVPath() and PrependENVPath() to interpret '#'
      for paths relative to the top-level SConstruct directory.

    - Use the Borland ilink -e option to specify the output file name.

    - Document that the msvc Tool module uses $PCH, $PCHSTOP and $PDB.

    - Allow WINDOWS_INSERT_DEF=0 to disable --output-def when linking
      under MinGW.

  From Zia Sobhani:

    - Fix typos in the User's Guide.

  From Greg Spencer:

    - Support implicit dependency scanning of files encoded in utf-8
      and utf-16.

  From Roberto de Vecchi:

    - Remove $CCFLAGS from the the default definitions of $CXXFLAGS for
      Visual C/C++ and MIPSpro C++ on SGI so, they match other tools
      and avoid flag duplication on C++ command lines.

  From Ben Webb:

    - Handle quoted module names in SWIG source files.

    - Emit *_wrap.h when SWIG generates header file for directors

  From Matthew Wesley:

    - Copy file attributes so we identify, and can link a shared library
      from, shared object files in a Repository.



RELEASE 1.2.0 - Sat, 20 Dec 2008 22:47:29 -0800

  From Steven Knight:

    - Don't fail if can't import a _subprocess module on Windows.

    - Add warnings for use of the deprecated Options object.



RELEASE 1.1.0.d20081207 - Sun, 07 Dec 2008 19:17:23 -0800

  From Benoit Belley:

    - Improve the robustness of GetBuildFailures() by refactoring
      SCons exception handling (especially BuildError exceptions).

    - Have the --taskmastertrace= option print information about
      individual Task methods, not just the Taskmaster control flow.

    - Eliminate some spurious dependency cycles by being more aggressive
      about pruning pending children from the Taskmaster walk.

    - Suppress mistaken reports of a dependency cycle when a child
      left on the pending list is a single Node in EXECUTED state.

  From David Cournapeau:

    - Fix $FORTRANMODDIRPREFIX for the ifort (Intel Fortran) tool.

  From Brad Fitzpatrick:

    - Don't pre-generate an exception message (which will likely be
      ignored anyway) when an EntryProxy re-raises an AttributeError.

  From Jared Grubb:

    - Clean up coding style and white space in Node/FS.py.

    - Fix a typo in the documentation for $_CPPDEFFLAGS.

    - Issue 2401: Fix usage of comparisons with None.

  From Ludwig Hï¿½hne:

    - Handle Java inner classes declared within a method.

  From Steven Knight:

    - Fix label placement by the "scons-time.py func" subcommand
      when a profile value was close to (or equal to) 0.0.

    - Fix env.Append() and env.Prepend()'s ability to add a string to
      list-like variables like $CCFLAGS under Python 2.6.

    - Other Python2.6 portability:  don't use "as" (a Python 2.6 keyword).
      Don't use the deprecated Exception.message attribute.

    - Support using the -f option to search for a different top-level
      file name when walking up with the -D, -U or -u options.

    - Fix use of VariantDir when the -n option is used and doesn't,
      therefore, actually create the variant directory.

    - Fix a stack trace from the --debug=includes option when passed a
      static or shared library as an argument.

    - Speed up the internal find_file() function (used for searching
      CPPPATH, LIBPATH, etc.).

    - Add support for using the Python "in" keyword on construction
      environments (for example, if "CPPPATH" in env: ...).

    - Fix use of Glob() when a repository or source directory contains
      an in-memory Node without a corresponding on-disk file or directory.

    - Add a warning about future reservation of $CHANGED_SOURCES,
      $CHANGED_TARGETS, $UNCHANGED_SOURCES and $UNCHANGED_TARGETS.

    - Enable by default the existing warnings about setting the resource
      $SOURCE, $SOURCES, $TARGET and $TARGETS variable.

  From Rob Managan:

    - Scan for TeX files in the paths specified in the $TEXINPUTS
      construction variable and the $TEXINPUTS environment variable.

    - Configure the PDF() and PostScript() Builders as single_source so
      they know each source file generates a separate target file.

    - Add $EPSTOPDF, $EPSTOPDFFLAGS and $EPSTOPDFCOM

    - Add .tex as a valid extension for the PDF() builder.

    - Add regular expressions to find \input, \include and
      \includegraphics.

    - Support generating a .pdf file from a .eps source.

    - Recursive scan included input TeX files.

    - Handle requiring searched-for TeX input graphics files to have
      extensions (to avoid trying to build a .eps from itself, e.g.).

  From Greg Noel:

    - Make the Action() function handle positional parameters consistently.

    - Clarify use of Configure.CheckType().

    - Make the File.{Dir,Entry,File}() methods create their entries
      relative to the calling File's directory, not the SConscript
      directory.

    - Use the Python os.devnull variable to discard error output when
      looking for the $CC or $CXX version.

    - Mention LoadableModule() in the SharedLibrary() documentation.

  From Gary Oberbrunner:

    - Update the User's Guide to clarify use of the site_scons/
      directory and the site_init.py module.

    - Make env.AppendUnique() and env.PrependUnique remove duplicates
      within a passed-in list being added, too.

  From Randall Spangler:

    - Fix Glob() so an on-disk file or directory beginning with '#'
      doesn't throw an exception.



RELEASE 1.1.0 - Thu, 09 Oct 2008 08:33:47 -0700

  From Chris AtLee

    - Use the specified environment when checking for the GCC compiler
      version.

  From Ian P. Cardenas:

    - Fix Glob() polluting LIBPATH by returning copy of list

  From David Cournapeau:

    - Add CheckCC, CheckCXX, CheckSHCC and CheckSHCXX tests to
      configuration contexts.

    - Have the --profile= argument use the much faster cProfile module
      (if it's available in the running Python version).

    - Reorder MSVC compilation arguments so the /Fo is first.

  From Bill Deegan:

    - Add scanning Windows resource (.rc) files for implicit dependencies.

  From John Gozde:

    - When scanning for a #include file, don't use a directory that
      has the same name as the file.

  From Ralf W. Grosse-Kunstleve

    - Suppress error output when checking for the GCC compiler version.

  From Jared Grubb:

    - Fix VariantDir duplication of #included files in subdirectories.

  From Ludwig Hï¿½hne:

    - Reduce memory usage when a directory is used as a dependency of
      another Node (such as an Alias) by returning a concatenation
      of the children's signatures + names, not the children's contents,
      as the directory contents.

    - Raise AttributeError, not KeyError, when a Builder can't be found.

    - Invalidate cached Node information (such as the contenst returned
      by the get_contents() method) when calling actions with Execute().

    - Avoid object reference cycles from frame objects.

    - Reduce memory usage from Null Executor objects.

    - Compute MD5 checksums of large files without reading the entire
      file contents into memory.  Add a new --md5-chunksize option to
      control the size of each chunk read into memory.

  From Steven Knight:

    - Fix the ability of the add_src_builder() method to add a new
      source builder to any other builder.

    - Avoid an infinite loop on non-Windows systems trying to find the
      SCons library directory if the Python library directory does not
      begin with the string "python".

    - Search for the SCons library directory in "scons-local" (with
      no version number) after "scons-local-{VERSION}".

  From Rob Managan:

    - Fix the user's ability to interrupt the TeX build chain.

    - Fix the TeX builder's allowing the user to specify the target name,
      instead of always using its default output name based on the source.

    - Iterate building TeX output files until all warning are gone
      and the auxiliary files stop changing, or until we reach the
      (configurable) maximum number of retries.

    - Add TeX scanner support for:  glossaries, nomenclatures, lists of
      figures, lists of tables, hyperref and beamer.

    - Use the $BIBINPUTS, $BSTINPUTS, $TEXINPUTS and $TEXPICTS construction
      variables as search paths for the relevant types of input file.

    - Fix building TeX with VariantDir(duplicate=0) in effect.

    - Fix the LaTeX scanner to search for graphics on the TEXINPUTS path.

    - Have the PDFLaTeX scanner search for .gif files as well.

  From Greg Noel:

    - Fix typos and format bugs in the man page.

    - Add a first draft of a wrapper module for Python's subprocess
      module.

    - Refactor use of the SCons.compat module so other modules don't
      have to import it individually.

    - Add .sx as a suffix for assembly language files that use the
      C preprocessor.

  From Gary Oberbrunner:

    - Make Glob() sort the returned list of Files or Nodes
      to prevent spurious rebuilds.

    - Add a delete_existing keyword argument to the AppendENVPath()
      and PrependENVPath() Environment methods.

    - Add ability to use "$SOURCE" when specifying a target to a builder

  From Damyan Pepper:

    - Add a test case to verify that SConsignFile() files can be
      created in previously non-existent subdirectories.

  From Jim Randall:

    - Make the subdirectory in which the SConsignFile() file will
      live, if the subdirectory doesn't already exist.

  From Ali Tofigh:

    - Add a test to verify duplication of files in VariantDir subdirectories.



RELEASE 1.0.1 - Sat, 06 Sep 2008 07:29:34 -0700

  From Greg Noel:

    - Add a FindFile() section to the User's Guide.

    - Fix the FindFile() documentation in the man page.

    - Fix formatting errors in the Package() description in the man page.

    - Escape parentheses that appear within variable names when spawning
      command lines using os.system().



RELEASE 1.0.0 - XXX

  From Jared Grubb:

    - Clear the Node state when turning a generic Entry into a Dir.

  From Ludwig Hï¿½hne:

    - Fix sporadic output-order failures in test/GetBuildFailures/parallel.py.

    - Document the ParseDepends() function in the User's Guide.

  From khomenko:

    - Create a separate description and long_description for RPM packages.

  From Steven Knight:

    - Document the GetLaunchDir() function in the User's Guide.

    - Have the env.Execute() method print an error message if the
      executed command fails.

    - Add a script for creating a standard SCons development system on
      Ubuntu Hardy.  Rewrite subsidiary scripts for install Python and
      SCons versions in Python (from shell).

  From Greg Noel:

    - Handle yacc/bison on newer Mac OS X versions creating file.hpp,
      not file.cpp.h.

    - In RPCGEN tests, ignore stderr messages from older versions of
      rpcgen on some versions of Mac OS X.

    - Fix typos in man page descriptions of Tag() and Package(), and in
      the scons-time man page.

    - Fix documentation of SConf.CheckLibWithHeader and other SConf methods.

    - Update documentation of SConscript(variant_dir) usage.

    - Fix SWIG tests for (some versions of) Mac OS X.

  From Jonas Olsson:

    - Print the warning about -j on Windows being potentially unreliable if
      the pywin32 extensions are unavailable or lack file handle operations.

  From Jim Randall:

    - Fix the env.WhereIs() method to expand construction variables.

  From Rogier Schouten:

    - Enable building of shared libraries with the Bordand ilink32 linker.



RELEASE 1.0.0 - Sat, 09 Aug 2008 12:19:44 -0700

  From Luca Falavigna:

    - Fix SCons man page indentation under Debian's man page macros.

  From Steven Knight:

    - Clarify the man page description of the SConscript(src_dir) argument.

    - User's Guide updates:

       -  Document the BUILD_TARGETS, COMMAND_LINE_TARGETS and
          DEFAULT_TARGETS variables.

       -  Document the AddOption(), GetOption() and SetOption() functions.

       -  Document the Requires() function; convert to the Variables
          object, its UnknownOptions() method, and its associated
          BoolVariable(), EnumVariable(), ListVariable(), PackageVariable()
          and PathVariable() functions.

       -  Document the Progress() function.

       -  Reorganize the chapter and sections describing the different
          types of environments and how they interact.  Document the
          SetDefault() method.  Document the PrependENVPath() and
          AppendENVPath() functions.

       -  Reorganize the command-line arguments chapter.  Document the
          ARGLIST variable.

       -  Collect some miscellaneous sections into a chapter about
          configuring build output.

    - Man page updates:

       -  Document suggested use of the Visual C/C++ /FC option to fix
          the ability to double-click on file names in compilation error
          messages.

       -  Document the need to use Clean() for any SideEffect() files that
          must be explicitly removed when their targets are removed.

       -  Explicitly document use of Node lists as input to Dependency().

  From Greg Noel:

    - Document MergeFlags(), ParseConfig(), ParseFlags() and SideEffect()
      in the User's Guide.

  From Gary Oberbrunner:

    - Document use of the GetBuildFailures() function in the User's Guide.

  From Adam Simpkins:

    - Add man page text clarifying the behavior of AddPreAction() and
      AddPostAction() when called with multiple targets.

  From Alexey Zezukin:

    - Fix incorrectly swapped man page descriptions of the --warn= options
      for duplicate-environment and missing-sconscript.



RELEASE 0.98.5 - Sat, 07 Jun 2008 08:20:35 -0700

  From Benoit Belley:

  - Fix the Intel C++ compiler ABI specification for EMT64 processors.

  From David Cournapeau:

  - Issue a (suppressable) warning, not an error, when trying to link
    C++ and Fortran object files into the same executable.

  From Steven Knight:

  - Update the scons.bat file so that it returns the real exit status
    from SCons, even though it uses setlocal + endlocal.

  - Fix the --interactive post-build messages so it doesn't get stuck
    mistakenly reporting failures after any individual build fails.

  - Fix calling File() as a File object method in some circumstances.

  - Fix setup.py installation on Mac OS X so SCons gets installed
    under /usr/lcoal by default, not in the Mac OS X Python framework.



RELEASE 0.98.4 - Sat, 17 May 2008 22:14:46 -0700

  From Benoit Belley:

  - Fix calculation of signatures for Python function actions with
    closures in Python versions before 2.5.

  From David Cournapeau:

  - Fix the initialization of $SHF77FLAGS so it includes $F77FLAGS.

  From Jonas Olsson:

  - Fix a syntax error in the Intel C compiler support on Windows.

  From Steven Knight:

  - Change how we represent Python Value Nodes when printing and when
    stored in .sconsign files (to avoid blowing out memory by storing
    huge strings in .sconsign files after multiple runs using Configure
    contexts cause the Value strings to be re-escaped each time).

  - Fix a regression in not executing configuration checks after failure
    of any configuration check that used the same compiler or other tool.

  - Handle multiple destinations in Visual Studio 8 settings for the
    analogues to the INCLUDE, LIBRARY and PATH variables.

  From Greg Noel:

  - Update man page text for VariantDir().



RELEASE 0.98.3 - Tue, 29 Apr 2008 22:40:12 -0700

  From Greg Noel:

  - Fix use of $CXXFLAGS when building C++ shared object files.

  From Steven Knight:

  - Fix a regression when a Builder's source_scanner doesn't select
    a more specific scanner for the suffix of a specified source file.

  - Fix the Options object backwards compatibility so people can still
    "import SCons.Options.{Bool,Enum,List,Package,Path}Option" submodules.

  - Fix searching for implicit dependencies when an Entry Node shows up
    in the search path list.

  From Stefano:

  - Fix expansion of $FORTRANMODDIR in the default Fortran command line(s)
    when it's set to something like ${TARGET.dir}.



RELEASE 0.98.2 - Sun, 20 Apr 2008 23:38:56 -0700

  From Steven Knight:

  - Fix a bug in Fortran suffix computation that would cause SCons to
    run out of memory on Windows systems.

  - Fix being able to specify --interactive mode command lines with
    \ (backslash) path name separators on Windows.

  From Gary Oberbrunner:

  - Document Glob() in the User's Guide.



RELEASE 0.98.1 - Fri, 18 Apr 2008 19:11:58 -0700

  From Benoit Belley:

  - Speed up the SCons.Util.to_string*() functions.

  - Optimize various Node intialization and calculations.

  - Optimize Executor scanning code.

  - Optimize Taskmaster execution, including dependency-cycle checking.

  - Fix the --debug=stree option so it prints its tree once, not twice.

  From Johan Boulï¿½:

  - Fix the ability to use LoadableModule() under MinGW.

  From David Cournapeau:

  - Various missing Fortran-related construction variables have been added.

  - SCons now uses the program specified in the $FORTRAN construction
    variable to link Fortran object files.

  - Fortran compilers on Linux (Intel, g77 and gfortran) now add the -fPIC
    option by default when compilling shared objects.

  - New 'sunf77', 'sunf90' and 'sunf95' Tool modules have been added to
    support Sun Fortran compilers.  On Solaris, the Sun Fortran compilers
    are used in preference to other compilers by default.

  - Fortran support now uses gfortran in preference to g77.

  - Fortran file suffixes are now configurable through the
    $F77FILESUFFIXES, $F90FILESUFFIXES, $F95FILESUFFIXES and
    $FORTRANFILESUFFIXES variables.

  From Steven Knight:

  - Make the -d, -e, -w and --no-print-directory options "Ignored for
    compatibility."  (We're not going to implement them.)

  - Fix a serious inefficiency in how SCons checks for whether any source
    files are missing when a Builder call creates many targets from many
    input source files.

  - In Java projects, make the target .class files depend only on the
    specific source .java files where the individual classes are defined.

  - Don't store duplicate source file entries  in the .sconsign file so
    we don't endlessly rebuild the target(s) for no reason.

  - Add a Variables object as the first step towards deprecating the
    Options object name.  Similarly, add BoolVariable(), EnumVariable(),
    ListVariable(), PackageVariable() and PathVariable() functions
    as first steps towards replacing BoolOption(), EnumOption(),
    ListOption(), PackageOption() and PathOption().

  - Change the options= keyword argument to the Environment() function
    to variables=, to avoid confusion with SCons command-line options.
    Continue supporting the options= keyword for backwards compatibility.

  - When $SWIGFLAGS contains the -python flag, expect the generated .py
    file to be in the same (sub)directory as the target.

  - When compiling C++ files, allow $CCFLAGS settings to show up on the
    command line even when $CXXFLAGS has been redefined.

  - Fix --interactive with -u/-U/-D when a VariantDir() is used.

  From Anatoly Techtonik:

  - Have the scons.bat file add the script execution directory to its
    local %PATH% on Windows, so the Python executable can be found.

  From Mike Wake:

  - Fix passing variable names as a list to the Return() function.

  From Matthew Wesley:

  - Add support for the GDC 'D' language compiler.



RELEASE 0.98 - Sun, 30 Mar 2008 23:33:05 -0700

  From Benoit Belley:

  - Fix the --keep-going flag so it builds all possible targets even when
    a later top-level target depends on a child that failed its build.

  - Fix being able to use $PDB and $WINDWOWS_INSERT_MANIFEST together.

  - Don't crash if un-installing the Intel C compiler leaves left-over,
    dangling entries in the Windows registry.

  - Improve support for non-standard library prefixes and suffixes by
    stripping all prefixes/suffixes from file name string as appropriate.

  - Reduce the default stack size for -j worker threads to 256 Kbytes.
    Provide user control over this value by adding --stack-size and
    --warn=stack-size options, and a SetOption('stack_size') function.

  - Fix a crash on Linux systems when trying to use the Intel C compiler
    and no /opt/intel_cc_* directories are found.

  - Improve using Python functions as actions by incorporating into
    a FunctionAction's signature:
      - literal values referenced by the byte code.
      - values of default arguments
      - code of nested functions
      - values of variables captured by closures
      - names of referenced global variables and functions

  - Fix the closing message when --clean and --keep-going are both
    used and no errors occur.

  - Add support for the Intel C compiler on Mac OS X.

  - Speed up reading SConscript files by about 20% (for some
    configurations) by:  1) optimizing the SCons.Util.is_*() and
    SCons.Util.flatten() functions; 2) avoiding unnecessary os.stat()
    calls by using a File's .suffix attribute directly instead of
    stringifying it.

  From JÃ©rÃ´me Berger:

  - Have the D language scanner search for .di files as well as .d files.

  - Add a find_include_names() method to the Scanner.Classic class to
    abstract out how included names can be generated by subclasses.

  - Allow the D language scanner to detect multiple modules imported by
    a single statement.

  From Konstantin Bozhikov:

  - Support expansion of construction variables that contain or refer
    to lists of other variables or Nodes within expansions like $CPPPATH.

  - Change variable substitution (the env.subst() method) so that an
    input sequence (list or tuple) is preserved as a list in the output.

  From David Cournapeau:

  - Add a CheckDeclaration() call to configure contexts.

  - Improve the CheckTypeSize() code.

  - Add a Define() call to configure contexts, to add arbitrary #define
    lines to a generated configure header file.

  - Add a "gfortran" Tool module for the GNU F95/F2003 compiler.

  - Avoid use of -rpath with the Mac OS X linker.

  - Add comment lines to the generated config.h file to describe what
    the various #define/#undef lines are doing.

  From Steven Knight:

  - Support the ability to subclass the new-style "str" class as input
    to Builders.

  - Improve the performance of our type-checking by using isinstance()
    with new-style classes.

  - Fix #include (and other $*PATH variables searches) of files with
    absolute path names.  Don't die if they don't exist (due to being
    #ifdef'ed out or the like).

  - Fix --interactive mode when Default(None) is used.

  - Fix --debug=memoizer to work around a bug in base Python 2.2 metaclass
    initialization (by just not allowing Memoization in Python versions
    that have the bug).

  - Have the "scons-time time" subcommand handle empty log files, and
    log files that contain no results specified by the --which option.

  - Fix the max Y of vertical bars drawn by "scons-time --fmt=gnuplot".

  - On Mac OS X, account for the fact that the header file generated
    from a C++ file will be named (e.g.) file.cpp.h, not file.hpp.

  - Fix floating-point numbers confusing the Java parser about
    generated .class file names in some configurations.

  - Document (nearly) all the values you can now fetch with GetOption().

  - Fix use of file names containing strings of multiple spaces when
    using ActionFactory instances like the Copy() or Move() function.

  - Fix a 0.97 regression when using a variable expansion (like
    $OBJSUFFIX) in a source file name to a builder with attached source
    builders that match suffix (like Program()+Object()).

  - Have the Java parser recognize generics (surrounded by angle brackets)
    so they don't interfere with identifying anonymous inner classes.

  - Avoid an infinite loop when trying to use saved copies of the
    env.Install() or env.InstallAs() after replacing the method
    attributes.

  - Improve the performance of setting construction variables.

  - When cloning a construction environment, avoid over-writing an
    attribute for an added method if the user explicitly replaced it.

  - Add a warning about deprecated support for Python 1.5, 2.0 and 2.1.

  - Fix being able to SetOption('warn', ...) in SConscript files.

  - Add a warning about env.Copy() being deprecated.

  - Add warnings about the --debug={dtree,stree,tree} options
    being deprecated.

  - Add VariantDir() as the first step towards deprecating BuildDir().
    Add the keyword argument "variant_dir" as the replacement for
    "build_dir".

  - Add warnings about the {Target,Source}Signatures() methods and
    functions being deprecated.

  From Rob Managan:

  - Enhance TeX and LaTeX support to work with BuildDir(duplicate=0).

  - Re-run LaTeX when it issues a package warning that it must be re-run.

  From Leanid Nazdrynau:

  - Have the Copy() action factory preserve file modes and times
    when copying individual files.

  From Jan Nijtmans:

  - If $JARCHDIR isn't set explicitly, use the .java_classdir attribute
    that was set when the Java() Builder built the .class files.

  From Greg Noel:

  - Document the Dir(), File() and Entry() methods of Dir and File Nodes.

  - Add the parse_flags option when creating Environments

  From Gary Oberbrunner:

  - Make File(), Dir() and Entry() return a list of Nodes when passed
    a list of names, instead of trying to make a string from the name
    list and making a Node from that string.

  - Fix the ability to build an Alias in --interactive mode.

  - Fix the ability to hash the contents of actions for nested Python
    functions on Python versions where the inability to pickle them
    returns a TypeError (instead of the documented PicklingError).

  From Jonas Olsson:

  - Fix use of the Intel C compiler when the top compiler directory,
    but not the compiler version, is specified.

  - Handle Intel C compiler network license files (port@system).

  From Jim Randall:

  - Fix how Python Value Nodes are printed in --debug=explain output.

  From Adam Simpkins:

  - Add a --interactive option that starts a session for building (or
    cleaning) targets without re-reading the SConscript files every time.

  - Fix use of readline command-line editing in --interactive mode.

  - Have the --interactive mode "build" command with no arguments
    build the specified Default() targets.

  - Fix the Chmod(), Delete(), Mkdir() and Touch() Action factories to
    take a list (of Nodes or strings) as arguments.

  From Vaclav Smilauer:

  - Fix saving and restoring an Options value of 'all' on Python
    versions where all() is a builtin function.

  From Daniel Svensson:

  - Code correction in SCons.Util.is_List().

  From Ben Webb:

  - Support the SWIG %module statement with following modifiers in
    parenthese (e.g., '%module(directors="1")').



RELEASE 0.97.0d20071212 - Wed, 12 Dec 2007 09:29:32 -0600

  From Benoit Belley:

  - Fix occasional spurious rebuilds and inefficiency when using
    --implicit-cache and Builders that produce multiple targets.

  - Allow SCons to not have to know about the builders of generated
    files when BuildDir(duplicate=0) is used, potentially allowing some
    SConscript files to be ignored for smaller builds.

  From David Cournapeau:

  - Add a CheckTypeSize() call to configure contexts.

  From Ken Deeter:

  - Make the "contents" of Alias Nodes a concatenation of the children's
    content signatures (MD5 checksums), not a concatenation of the
    children's contents, to avoid using large amounts of memory during
    signature calculation.

  From Malte Helmert:

  - Fix a lot of typos in the man page and User's Guide.

  From Geoffrey Irving:

  - Speed up conversion of paths in .sconsign files to File or Dir Nodes.

  From Steven Knight:

  - Add an Options.UnknownOptions() method that returns any settings
    (from the command line, or whatever dictionary was passed in)
    that aren't known to the Options object.

  - Add a Glob() function.

  - When removing targets with the -c option, use the absolute path (to
    avoid problems interpreting BuildDir() when the top-level directory
    is the source directory).

  - Fix problems with Install() and InstallAs() when called through a
    clone (of a clone, ...) of a cloned construction environment.

  - When executing a file containing Options() settings, add the file's
    directory to sys.path (so modules can be imported from there) and
    explicity set __name__ to the name of the file so the statement's
    in the file can deduce the location if they need to.

  - Fix an O(n^2) performance problem when adding sources to a target
    through calls to a multi Builder (including Aliases).

  - Redefine the $WINDOWSPROGMANIFESTSUFFIX and
    $WINDOWSSHLIBMANIFESTSUFFIX variables so they pick up changes to
    the underlying $SHLIBSUFFIX and $PROGSUFFIX variables.

  - Add a GetBuildFailures() function that can be called from functions
    registered with the Python atexit module to print summary information
    about any failures encountered while building.

  - Return a NodeList object, not a Python list, when a single_source
    Builder like Object() is called with more than one file.

  - When searching for implicit dependency files in the directories
    in a $*PATH list, don't create Dir Nodes for directories that
    don't actually exist on-disk.

  - Add a Requires() function to allow the specification of order-only
    prerequisites, which will be updated before specified "downstream"
    targets but which don't actually cause the target to be rebuilt.

  - Restore the FS.{Dir,File,Entry}.rel_path() method.

  - Make the default behavior of {Source,Target}Signatures('timestamp')
    be equivalent to 'timestamp-match', not 'timestamp-newer'.

  - Fix use of CacheDir with Decider('timestamp-newer') by updating
    the modification time when copying files from the cache.

  - Fix random issues with parallel (-j) builds on Windows when Python
    holds open file handles (especially for SCons temporary files,
    or targets built by Python function actions) across process creation.

  From Maxim Kartashev:

  - Fix test scripts when run on Solaris.

  From Gary Oberbrunner:

  - Fix Glob() when a pattern is in an explicitly-named subdirectory.

  From Philipp Scholl:

  - Fix setting up targets if multiple Package builders are specified
    at once.



RELEASE 0.97.0d20070918 - Tue, 18 Sep 2007 10:51:27 -0500

  From Steven Knight:

  - Fix the wix Tool module to handle null entries in $PATH variables.

  - Move the documentation of Install() and InstallAs() from the list
    of functions to the list of Builders (now that they're implemented
    as such).

  - Allow env.CacheDir() to be set per construction environment.  The
    global CacheDir() function now sets an overridable global default.

  - Add an env.Decider() method and a Node.Decider() method that allow
    flexible specification of an arbitrary function to decide if a given
    dependency has changed since the last time a target was built.

  - Don't execute Configure actions (while reading SConscript files)
    when cleaning (-c) or getting help (-h or -H).

  - Add to each target an implicit dependency on the external command(s)
    used to build the target, as found by searching env['ENV']['PATH']
    for the first argument on each executed command line.

  - Add support for a $IMPLICIT_COMMAND_DEPENDENCIES construction
    variabe that can be used to disable the automatic implicit
    dependency on executed commands.

  - Add an "ensure_suffix" keyword to Builder() definitions that, when
    true, will add the configured suffix to the targets even if it looks
    like they already have a different suffix.

  - Add a Progress() function that allows for calling a function or string
    (or list of strings) to display progress while walking the DAG.

  - Allow ParseConfig(), MergeFlags() and ParseFlags() to handle output
    from a *config command with quoted path names that contain spaces.

  - Make the Return() function stop processing the SConscript file and
    return immediately.  Add a "stop=" keyword argument that can be set
    to False to preserve the old behavior.

  - Fix use of exitstatfunc on an Action.

  - Introduce all man page function examples with "Example:" or "Examples:".

  - When a file gets added to a directory, make sure the directory gets
    re-scanned for the new implicit dependency.

  - Fix handling a file that's specified multiple times in a target
    list so that it doesn't cause dependent Nodes to "disappear" from
    the dependency graph walk.

  From Carsten Koch:

  - Avoid race conditions with same-named files and directory creation
    when pushing copies of files to CacheDir().

  From Tzvetan Mikov:

  - Handle $ in Java class names.

  From Gary Oberbrunner:

  - Add support for the Intel C compiler on Windows64.

  - On SGI IRIX, have $SHCXX use $CXX by default (like other platforms).

  From Sohail Somani:

  - When Cloning a construction environment, set any variables before
    applying tools (so the tool module can access the configured settings)
    and re-set them after (so they end up matching what the user set).

  From Matthias Troffaes:

  - Make sure extra auxiliary files generated by some LaTeX packages
    and not ending in .aux also get deleted by scons -c.

  From Greg Ward:

  - Add a $JAVABOOTCLASSPATH variable for directories to be passed to the
    javac -bootclasspath option.

  From Christoph Wiedemann:

  - Add implicit dependencies on the commands used to build a target.




RELEASE 0.97.0d20070809 - Fri, 10 Aug 2007 10:51:27 -0500

  From Lars Albertsson:

  - Don't error if a #include line happens to match a directory
    somewhere on a path (like $CPPPATH, $FORTRANPATH, etc.).

  From Mark Bertoglio:

  - Fix listing multiple projects in Visual Studio 7.[01] solution files,
    including generating individual project GUIDs instead of re-using
    the solution GUID.

  From Jean Brouwers:

  - Add /opt/SUNWspro/bin to the default execution PATH on Solaris.

  From Allan Erskine:

  - Only expect the Microsoft IDL compiler to emit *_p.c and *_data.c
    files if the /proxy and /dlldata switches are used (respectively).

  From Steven Knight:

  - Have --debug=explain report if a target is being rebuilt because
    AlwaysBuild() is specified (instead of "unknown reasons").

  - Support {Get,Set}Option('help') to make it easier for SConscript
    files to tell if a help option (-h, --help, etc.) has been specified.

  - Support {Get,Set}Option('random') so random-dependency interaction
    with CacheDir() is controllable from SConscript files.

  - Add a new AddOption() function to support user-defined command-
    line flags (like --prefix=, --force, etc.).

  - Replace modified Optik version with new optparse compatibility module
    for command line processing in Scripts/SConsOptions.py

  - Push and retrieve built symlinks to/from a CacheDir() as actual
    symlinks, not by copying the file contents.

  - Fix how the Action module handles stringifying the shared library
    generator in the Tool/mingw.py module.

  - When generating a config.h file, print "#define HAVE_{FEATURE} 1"
    instad of just "#define HAVE_{FEATURE}", for more compatibility
    with Autoconf-style projects.

  - Fix expansion of $TARGET, $TARGETS, $SOURCE and $SOURCES keywords in
    Visual C/C++ PDB file names.

  - Fix locating Visual C/C++ PDB files in build directories.

  - Support an env.AddMethod() method and an AddMethod() global function
    for adding a new method, respectively, to a construction environment
    or an arbitrary object (such as a class).

  - Fix the --debug=time option when the -j option is specified and all
    files are up to date.

  - Add a $SWIGOUTDIR variable to allow setting the swig -outdir option,
    and use it to identify files created by the swig -java option.

  - Add a $SWIGPATH variable that specifies the path to be searched
    for included SWIG files, Also add related $SWIGINCPREFIX and
    $SWIGINCSUFFIX variables that specify the prefix and suffix to
    be be added to each $SWIGPATH directory when expanded on the SWIG
    command line.

  - More efficient copying of construction environments (mostly borrowed
    from copy.deepcopy() in the standard Python library).

  - When printing --tree=prune output, don't print [brackets] around
    source files, only do so for built targets with children.

  - Fix interpretation of Builder source arguments when the Builder has
    a src_suffix *and* a source_builder and the argument has no suffix.

  - Fix use of expansions like ${TARGET.dir} or ${SOURCE.dir} in the
    following construction variables:  $FORTRANMODDIR, $JARCHDIR,
    $JARFLAGS, $LEXFLAGS, $SWIGFLAGS, $SWIGOUTDIR and $YACCFLAGS.

  - Fix dependencies on Java files generated by SWIG so they can be
    detected and built in one pass.

  - Fix SWIG when used with a BuildDir().

  From Leanid Nazdrynau:

  - When applying Tool modules after a construction environment has
    already been created, don't overwrite existing $CFILESUFFIX and
    $CXXFILESUFFIX value.

  - Support passing the Java() builder a list of explicit .java files
    (not only a list of directories to be scanned for .java files).

  - Support passing .java files to the Jar() and JavaH() builders, which
    then use the builder underlying the Java() builder to turn them into
    .class files.  (That is, the Jar()-Java() chain of builders become
    multi-step, like the Program()-Object()-CFile() builders.)

  - Support passing SWIG .i files to the Java builders (Java(),
    Jar(), JavaH()), to cause intermediate .java files to be created
    automatically.

  - Add $JAVACLASSPATH and $JAVASOURCEPATH variables, that get added to
    the javac "-classpath" and "-sourcepath" options.  (Note that SCons
    does *not* currently search these paths for implicit dependencies.)

  - Commonize initialization of Java-related builders.

  From Jan Nijtmans:

  - Find Java anonymous classes when the next token after the name is
    an open parenthesis.

  From Gary Oberbrunner:

  - Fix a code example in the man page.

  From Tilo Prutz:

  - Add support for the file names that Java 1.5 (and 1.6) generates for
    nested anonymous inner classes, which are different from Java 1.4.

  From Adam Simpkins:

  - Allow worker threads to terminate gracefully when all jobs are
    finished.

  From Sohail Somani:

  - Add LaTeX scanner support for finding dependencies specified with
    the \usepackage{} directive.



RELEASE 0.97 - Thu, 17 May 2007 08:59:41 -0500

  From Steven Knight:

  - Fix a bug that would make parallel builds stop in their tracks if
    Nodes that depended on lists that contained some Nodes built together
    caused the reference count to drop below 0 if the Nodes were visited
    and commands finished in the wrong order.

  - Make sure the DirEntryScanner doesn't choke if it's handed something
    that's not a directory (Node.FS.Dir) Node.



RELEASE 0.96.96 - Thu, 12 Apr 2007 12:36:25 -0500

  NOTE:  This is (Yet) a(nother) pre-release of 0.97 for testing purposes.

  From Joe Bloggs:

  - Man page fix:  remove cut-and-paste sentence in NoCache() description.

  From Dmitry Grigorenko and Gary Oberbrunner:

  - Use the Intel C++ compiler, not $CC, to link C++ source.

  From Helmut Grohne:

  - Fix the man page example of propagating a user's external environment.

  From Steven Knight:

  - Back out (most of) the Windows registry installer patch, which
    seems to not work on some versions of Windows.

  - Don't treat Java ".class" attributes as defining an inner class.

  - Fix detecting an erroneous Java anonymous class when the first
    non-skipped token after a "new" keyword is a closing brace.

  - Fix a regression when a CPPDEFINES list contains a tuple, the second
    item of which (the option value) is a construction variable expansion
    (e.g. $VALUE) and the value of the variable isn't a string.

  - Improve the error message if an IOError (like trying to read a
    directory as a file) occurs while deciding if a node is up-to-date.

  - Fix "maximum recursion" / "unhashable type" errors in $CPPPATH
    PathList expansion if a subsidiary expansion yields a stringable,
    non-Node object.

  - Generate API documentation from the docstrings (using epydoc).

  - Fix use of --debug=presub with Actions for out-of-the-box Builders.

  - Fix handling nested lists within $CPPPATH, $LIBPATH, etc.

  - Fix a "builders_used" AttributeError that real-world Qt initialization
    triggered in the refactored suffix handling for Builders.

  - Make the reported --debug=time timings meaningful when used with -j.
    Better documentation of what the times mean.

  - User Guide updates: --random, AlwaysBuild(), --tree=,
    --debug=findlibs, --debug=presub, --debug=stacktrace,
    --taskmastertrace.

  - Document (in both man page and User's Guide) that --implicit-cache
    ignores changes in $CPPPATH, $LIBPATH, etc.

  From Jean-Baptiste Lab:

  - Remove hard-coded dependency on Python 2.2 from Debian packaging files.

  From Jeff Mahovsky:

  - Handle spaces in the build target name in Visual Studio project files.

  From Rob Managan:

  - Re-run LaTeX after BibTeX has been re-run in response to a changed
    .bib file.

  From Joel B. Mohler:

  - Make additional TeX auxiliary files (.toc, .idx and .bbl files)
    Precious so their removal doesn't affect whether the necessary
    sections are included in output PDF or PostScript files.

  From Gary Oberbrunner:

  - Fix the ability to import modules in the site_scons directory from
    a subdirectory.

  From Adam Simpkins:

  - Make sure parallel (-j) builds all targets even if they show up
    multiple times in the child list (as a source and a dependency).

  From Matthias Troffaes:

  - Don't re-run TeX if the triggering strings (\makeindex, \bibliography
    \tableofcontents) are commented out.

  From Richard Viney:

  - Fix use of custom include and lib paths with Visual Studio 8.

  - Select the default .NET Framework SDK Dir based on the version of
    Visual Studio being used.



RELEASE 0.96.95 - Mon, 12 Feb 2007 20:25:16 -0600

  From Anatoly Techtonik:

  - Add the scons.org URL and a package description to the setup.py
    arguments.

  - Have the Windows installer add a registry entry for scons.bat in the
    "App Paths" key, so scons.bat can be executed without adding the
    directory to the %PATH%.  (Python itself works this way.)

  From Anonymous:

  - Fix looking for default paths in Visual Studio 8.0 (and later).

  - Add -lm to the list of default D libraries for linking.

  From Matt Doar:

  - Provide a more complete write-your-own-Scanner example in the man page.

  From Ralf W. Grosse-Kunstleve:

  - Contributed upstream Python change to our copied subprocess.py module
    for more efficient standard input processing.

  From Steven Knight:

  - Fix the Node.FS.Base.rel_path() method when the two nodes are on
    different drive letters.  (This caused an infinite loop when
    trying to write .sconsign files.)

  - Fully support Scanners that use a dictionary to map file suffixes
    to other scanners.

  - Support delayed evaluation of the $SPAWN variable to allow selection
    of a function via ${} string expansions.

  - Add --srcdir as a synonym for -Y/--repository.

  - Document limitations of #include "file.h" with Repository().

  - Fix use of a toolpath under the source directory of a BuildDir().

  - Fix env.Install() with a file name portion that begins with '#'.

  - Fix ParseConfig()'s handling of multiple options in a string that's
    replaced a *FLAGS construction variable.

  - Have the C++ tools initialize common C compilation variables ($CCFLAGS,
    $SHCCFLAGS and $_CCCOMCOM) even if the 'cc' Tool isn't loaded.

  From Leanid Nazdrynau:

  - Fix detection of Java anonymous classes if a newline precedes the
    opening brace.

  From Gary Oberbrunner:

  - Document use of ${} to execute arbitrary Python code.

  - Add support for:
    1) automatically adding a site_scons subdirectory (in the top-level
       SConstruct directory) to sys.path (PYTHONPATH);
    2) automatically importing site_scons/site_init.py;
    3) automatically adding site_scons/site_tools to the toolpath.

  From John Pye:

  - Change ParseConfig() to preserve white space in arguments passed in
    as a list.

  From a smith:

  - Fix adding explicitly-named Java inner class files (and any
    other file names that may contain a '$') to Jar files.

  From David Vitek:

  - Add a NoCache() function to mark targets as unsuitable for propagating
    to (or retrieving from) a CacheDir().

  From Ben Webb:

  - If the swig -noproxy option is used, it won't generate a .py file,
    so don't emit it as a target that we expect to be built.



RELEASE 0.96.94 - Sun, 07 Jan 2007 18:36:20 -0600

  NOTE:  This is a pre-release of 0.97 for testing purposes.

  From Anonymous:

  - Allow arbitrary white space after a SWIG %module declaration.

  From Paul:

  - When compiling resources under MinGW, make sure there's a space
    between the --include-dir option and its argument.

  From Jay Kint:

  - Alleviate long command line issues on Windows by executing command
    lines directly via os.spawnv() if the command line doesn't need
    shell interpretation (has no pipes, redirection, etc.).

  From Walter Franzini:

  - Exclude additional Debian packaging files from the copyright check.

  From Fawad Halim:

  - Handle the conflict between the impending Python 2.6 'as' keyword
    and our Tool/as.py module name.

  From Steven Knight:

  - Speed up the Node.FS.Dir.rel_path() method used to generate path names
    that get put into the .sconsign* file(s).

  - Optimize Node.FS.Base.get_suffix() by computing the suffix once, up
    front, when we set the Node's name.  (Duh...)

  - Reduce the Memoizer's responsibilities to simply counting hits and
    misses when the --debug=memoizer option is used, not to actually
    handling the key calculation and memoization itself.  This speeds
    up some configurations significantly, and should cause no functional
    differences.

  - Add a new scons-time script with subcommands for generating
    consistent timing output from SCons configurations, extracting
    various information from those timings, and displaying them in
    different formats.

  - Reduce some unnecessary stat() calls from on-disk entry type checks.

  - Fix SideEffect() when used with -j, which was badly broken in 0.96.93.

  - Propagate TypeError exceptions when evaluating construction variable
    expansions up the stack, so users can see what's going on.

  - When disambiguating a Node.FS.Entry into a Dir or File, don't look
    in the on-disk source directory until we've confirmed there's no
    on-disk entry locally and there *is* one in the srcdir.  This avoids
    creating a phantom Node that can interfere with dependencies on
    directory contents.

  - Add an AllowSubstExceptions() function that gives the SConscript
    files control over what exceptions cause a string to expand to ''
    vs. terminating processing with an error.

  - Allow the f90.py and f95.py Tool modules to compile earlier source
    source files of earlier Fortran version.

  - Fix storing signatures of files retrieved from CacheDir() so they're
    correctly identified as up-to-date next invocation.

  - Make sure lists of computed source suffixes cached by Builder objects
    don't persist across changes to the list of source Builders (so the
    addition of suffixes like .ui by the qt.py Tool module take effect).

  - Enhance the bootstrap.py script to allow it to be used to execute
    SCons more easily from a checked-out source tree.

  From Ben Leslie:

  - Fix post-Memoizer value caching misspellings in Node.FS._doLookup().

  From Rob Managan, Dmitry Mikhin and Joel B. Mohler:

  - Handle TeX/LaTeX files in subdirectories by changing directory
    before invoking TeX/LaTeX.

  - Scan LaTeX files for \bibliography lines.

  - Support multiple file names in a "\bibliography{file1,file2}" string.

  - Handle TeX warnings about undefined citations.

  - Support re-running LaTeX if necessary due to a Table of Contents.

  From Dmitry Mikhin:

  - Return LaTeX if "Rerun to get citations correct" shows up on the next
    line after the "Warning:" string.

  From Gary Oberbrunner:

  - Add #include lines to fix portability issues in two tests.

  - Eliminate some unnecessary os.path.normpath() calls.

  - Add a $CFLAGS variable for C-specific options, leaving $CCFLAGS
    for options common to C and C++.

  From Tom Parker:

  - Have the error message print the missing file that Qt can't find.

  From John Pye:

  - Fix env.MergeFlags() appending to construction variable value of None.

  From Steve Robbins:

  - Fix the "sconsign" script when the .sconsign.dblite file is explicitly
    specified on the command line (and not intuited from the old way of
    calling it with just ".sconsign").

  From Jose Pablo Ezequiel "Pupeno" Fernandez Silva:

  - Give the 'lex' tool knowledge of the additional target files produced
    by the flex "--header-file=" and "--tables-file=" options.

  - Give the 'yacc' tool knowledge of the additional target files produced
    by the bison "-g", "--defines=" and "--graph=" options.

  - Generate intermediate files with Objective C file suffixes (.m) when
    the lex and yacc source files have appropriate suffixes (.lm and .ym).

  From Sohail Somain:

  - Have the mslink.py Tool only look for a 'link' executable on Windows
    systems.

  From Vaclav Smilauer:

  - Add support for a "srcdir" keyword argument when calling a Builder,
    which will add a srcdir prefix to all non-relative string sources.

  From Jonathan Ultis:

  - Allow Options converters to take the construction environment as
    an optional argument.



RELEASE 0.96.93 - Mon, 06 Nov 2006 00:44:11 -0600

  NOTE:  This is a pre-release of 0.97 for testing purposes.

  From Anonymous:

  - Allow Python Value Nodes to be Builder targets.

  From Matthias:

  - Only filter Visual Studio common filename prefixes on complete
    directory names.

  From Chad Austin:

  - Fix the build of the SCons documentation on systems that don't
    have "python" in the $PATH.

  From Ken Boortz:

  - Enhance ParseConfig() to recognize options that begin with '+'.

  From John Calcote, Elliot Murphy:

  - Document ways to override the CCPDBFLAGS variable to use the
    Microsoft linker's /Zi option instead of the default /Z7.

  From Christopher Drexler:

  - Make SCons aware bibtex must be called if any \include files
    cause creation of a bibliography.

  - Make SCons aware that "\bilbiography" in TeX source files means
    that related .bbl and .blg bibliography files will be created.
    (NOTE:  This still needs to search for the string in \include files.)

  From David Gruener:

  - Fix inconsistent handling of Action strfunction arguments.

  - Preserve white space in display Action strfunction strings.

  From James Y. Knight and Gerard Patel:

  - Support creation of shared object files from assembly language.

  From Steven Knight:

  - Speed up the Taskmaster significantly by avoiding unnecessary
    re-scans of Nodes to find out if there's work to be done, having it
    track the currently-executed top-level target directly and not
    through its presence on the target list, and eliminating some other
    minor list(s), method(s) and manipulation.

  - Fix the expansion of $TARGET and $SOURCE in the expansion of
    $INSTALLSTR displayed for non-environment calls to InstallAs().

  - Fix the ability to have an Alias() call refer to a directory
    name that's not identified as a directory until later.

  - Enhance runtest.py with an option to use QMTest as the harness.
    This will become the default behavior as we add more functionality
    to the QMTest side.

  - Let linking on mingw use the default function that chooses $CC (gcc)
    or $CXX (g++) depending on whether there are any C++ source files.

  - Work around a bug in early versions of the Python 2.4 profile module
    that caused the --profile= option to fail.

  - Only call Options validators and converters once when initializing a
    construction environment.

  - Fix the ability of env.Append() and env.Prepend(), in all known Python
    versions, to handle different input value types when the construction
    variable being updated is a dictionary.

  - Add a --cache-debug option for information about what files it's
    looking for in a CacheDir().

  - Document the difference in construction variable expansion between
    {Action,Builder}() and env.{Action,Builder}().

  - Change the name of env.Copy() to env.Clone(), keeping the old name
    around for backwards compatibility (with the intention of eventually
    phasing it out to avoid confusion with the Copy() Action factory).

  From Arve Knudsen:

  - Support cleaning and scanning SWIG-generated files.

  From Carsten Koch:

  - Allow selection of Visual Studio version by setting $MSVS_VERSION
    after construction environment initialization.

  From Jean-Baptiste Lab:

  - Try using zipimport if we can't import Tool or Platform modules
    using the normal "imp" module.  This allows SCons to be packaged
    using py2exe's all-in-one-zip-file approach.

  From Ben Liblit:

  - Do not re-scan files if the scanner returns no implicit dependencies.

  From Sanjoy Mahajan:

  - Change use of $SOURCES to $SOURCE in all TeX-related Tool modules.

  From Joel B. Mohler:

  - Make SCons aware that "\makeindex" in TeX source files means that
    related .ilg, .ind and .idx index files will be created.
    (NOTE:  This still needs to search for the string in \include files.)

  - Prevent scanning the TeX .aux file for additional files from
    trying to remove it twice when the -c option is used.

  From Leanid Nazdrynau:

  - Give the MSVC RES (resource) Builder a src_builder list and a .rc
    src_suffix so other builders can generate .rc files.

  From Matthew A. Nicholson:

  - Enhance Install() and InstallAs() to handle directory trees as sources.

  From Jan Nijtmans:

  - Don't use the -fPIC flag when using gcc on Windows (e.g. MinGW).

  From Greg Noel:

  - Add an env.ParseFlags() method that provides separate logic for
    parsing GNU tool chain flags into a dictionary.

  - Add an env.MergeFlags() method to apply an arbitrary dictionary
    of flags to a construction environment's variables.

  From Gary Oberbrunner:

  - Fix parsing tripartite Intel C compiler version numbers on Linux.

  - Extend the ParseConfig() function to recognize -arch and
    -isysroot options.

  - Have the error message list the known suffixes when a Builder call
    can't build a source file with an unknown suffix.

  From Karol Pietrzak:

  - Avoid recursive calls to main() in the program snippet used by the
    SConf subsystem to test linking against libraries.  This changes the
    default behavior of CheckLib() and CheckLibWithHeader() to print
    "Checking for C library foo..." instead of "Checking for main()
    in C library foo...".

  From John Pye:

  - Throw an exception if a command called by ParseConfig() or
    ParseFlags() returns an error.

  From Stefan Seefeld:

  - Initial infrastructure for running SCons tests under QMTest.

  From Sohail Somani:

  - Fix tests that fail due to gcc warnings.

  From Dobes Vandermeer:

  - In stack traces, print the full paths of SConscript files.

  From Atul Varma:

  - Fix detection of Visual C++ Express Edition.

  From Dobes Vandermeer:

  - Let the src_dir option to the SConscript() function affect all the
    the source file paths, instead of treating all source files paths
    as relative to the SConscript directory itself.

  From Nicolas Vigier:

  - Fix finding Fortran modules in build directories.

  - Fix use of BuildDir() when the source file in the source directory
    is a symlink with a relative path.

  From Edward Wang:

  - Fix the Memoizer when the SCons Python modules are executed from
    .pyo files at different locations from where they were compiled.

  From Johan Zander:

  - Fix missing os.path.join() when constructing the $FRAMEWORKSDKDIR/bin.



RELEASE 0.96.92 - Mon, 10 Apr 2006 21:08:22 -0400

  NOTE:  This was a pre-release of 0.97 for testing purposes.

  From Anonymous:

  - Fix the intelc.py Tool module to not throw an exception if the
    only installed version is something other than ia32.

  - Set $CCVERSION when using gcc.

  From Matthias:

  - Support generating project and solution files for Microsoft
    Visual Studio version 8.

  - Support generating more than one project file for a Microsoft
    Visual Studio solution file.

  - Add support for a support "runfile" parameter to Microsoft
    Visual Studio project file creation.

  - Put the project GUID, not the solution GUID, in the right spot
    in the solution file.

  From Erling Andersen:

  - Fix interpretation of Node.FS objects wrapped in Proxy instances,
    allowing expansion of things like ${File(TARGET)} in command lines.

  From Stanislav Baranov:

  - Add a separate MSVSSolution() Builder, with support for the
    following new construction variables: $MSVSBUILDCOM, $MSVSCLEANCOM,
    $MSVSENCODING, $MSVSREBUILDCOM, $MSVSSCONS, $MSVSSCONSCOM,
    $MSVSSCONSFLAGS, $MSVSSCONSCRIPT and $MSVSSOLUTIONCOM.

  From Ralph W. Grosse-Kunstleve and Patrick Mezard:

  - Remove unneceesary (and incorrect) SCons.Util strings on some function
    calls in SCons.Util.

  From Bob Halley:

  - Fix C/C++ compiler selection on AIX to not always use the external $CC
    environment variable.

  From August HÃ¶randl:

  - Add a scanner for \include and \import files, with support for
    searching a directory list in $TEXINPUTS (imported from the external
    environment).

  - Support $MAKEINDEX, $MAKEINDEXCOM, $MAKEINDEXCOMSTR and
    $MAKEINDEXFLAGS for generating indices from .idx files.

  From Steven Johnson:

  - Add a NoClean() Environment method and function to override removal
    of targets during a -c clean, including documentation and tests.

  From Steven Knight:

  - Check for whether files exist on disk by listing the directory
    contents, not calling os.path.exists() file by file.  This is
    somewhat more efficient in general, and may be significantly
    more efficient on Windows.

  - Minor speedups in the internal is_Dict(), is_List() and is_String()
    functions.

  - Fix a signature refactoring bug that caused Qt header files to
    get re-generated every time.

  - Don't fail when writing signatures if the .sconsign.dblite file is
    owned by a different user (e.g. root) from a previous run.

  - When deleting variables from stacked OverrideEnvironments, don't
    throw a KeyError if we were able to delte the variable from any
    Environment in the stack.

  - Get rid of the last indentation tabs in the SCons source files and
    add -tt to the Python invocations in the packaging build and the
    tests so they don't creep back in.

  - In Visual Studio project files, put quotes around the -C directory
    so everything works even if the path has spaces in it.

  - The Intel Fortran compiler uses -object:$TARGET, not "-o $TARGET",
    when building object files on Windows.  Have the the ifort Tool
    modify the default command lines appropriately.

  - Document the --debug=explain option in the man page.  (How did we
    miss this?)

  - Add a $LATEXRETRIES variable to allow configuration of the number of
    times LaTex can be re-called to try to resolve undefined references.

  - Change the order of the arguments to Configure.Checklib() to match
    the documentation.

  - Handle signature calculation properly when the Python function used
    for a FunctionAction is an object method.

  - On Windows, assume that absolute path names without a drive letter
    refer to the drive on which the SConstruct file lives.

  - Add /usr/ccs/bin to the end of the the default external execution
    PATH on Solaris.

  - Add $PKGCHK and $PKGINFO variables for use on Solaris when searching
    for the SunPRO C++ compiler.  Make the default value for $PKGCHK
    be /usr/sbin/pgkchk (since /usr/sbin isn't usually on the external
    execution $PATH).

  - Fix a man page example of overriding variables when calling
    SharedLibrary() to also set the $LIBSUFFIXES variable.

  - Add a --taskmastertrace=FILE option to give some insight on how
    the taskmaster decides what Node to build next.

  - Changed the names of the old $WIN32DEFPREFIX, $WIN32DEFSUFFIX,
    $WIN32DLLPREFIX and $WIN32IMPLIBPREFIX construction variables to
    new $WINDOWSDEFPREFIX, $WINDOWSDEFSUFFIX, $WINDOWSDLLPREFIX and
    $WINDOWSIMPLIBPREFIX construction variables.  The old names are now
    deprecated, but preserved for backwards compatibility.

  - Fix (?) a runtest.py hang on Windows when the --xml option is used.

  - Change the message when an error occurs trying to interact with the
    file system to report the target(s) in square brackets (as before) and
    the actual file or directory that encountered the error afterwards.

  From Chen Lee:

  - Add x64 support for Microsoft Visual Studio 8.

  From Baptiste Lepilleur:

  - Support the --debug=memory option on Windows when the Python version
    has the win32process and win32api modules.

  - Add support for Visual Studio 2005 Pro.

  - Fix portability issues in various tests: test/Case.py,
    Test/Java/{JAR,JARCHDIR,JARFLAGS,JAVAC,JAVACFLAGS,JAVAH,RMIC}.py,
    test/MSVS/vs-{6.0,7.0,7.1,8.0}-exec.py,
    test/Repository/{Java,JavaH,RMIC}.py,
    test/QT/{generated-ui,installed,up-to-date,warnings}.py,
    test/ZIP/ZIP.py.

  - Ignore pkgchk errors on Solaris when searching for the C++ compiler.

  - Speed up the SCons/EnvironmentTests.py unit tests.

  - Add a --verbose= option to runtest.py to print executed commands
    and their output at various levels.

  From Christian Maaser:

  - Add support for Visual Studio Express Editions.

  - Add support for Visual Studio 8 *.manifest files, includng
    new $WINDOWS_INSERT_MANIFEST, $WINDOWSPROGMANIFESTSUFFIX,
    $WINDOWSPROGMANIFESTPREFIX, $WINDOWSPROGMANIFESTSUFFIX,
    $WINDOWSSHLIBMANIFESTPREFIX and $WINDOWSSHLIBMANIFESTSUFFIX
    construction variables.

  From Adam MacBeth:

  - Fix detection of additional Java inner classes following use of a
    "new" keyword inside an inner class.

  From Sanjoy Mahajan:

  - Correct TeX-related command lines to just $SOURCE, not $SOURCES

  From Patrick Mezard:

  - Execute build commands for a command-line target if any of the
    files built along with the target is out of date or non-existent,
    not just if the command-line target itself is out of date.

  - Fix the -n option when used with -c to print all of the targets
    that will be removed for a multi-target Builder call.

  - If there's no file in the source directory, make sure there isn't
    one in the build directory, too, to avoid dangling files left
    over from previous runs when a source file is removed.

  - Allow AppendUnique() and PrependUnique() to append strings (and
    other atomic objects) to lists.

  From Joel B. Mohler:

  - Extend latex.py, pdflatex.py, pdftex.py and tex.py so that building
    from both TeX and LaTeX files uses the same logic to call $BIBTEX
    when it's necessary, to call $MAKEINDEX when it's necessary, and to
    call $TEX or $LATEX multiple times to handle undefined references.

  - Add an emitter to the various TeX builders so that the generated
    .aux and .log files also get deleted by the -c option.

  From Leanid Nazdrynau:

  - Fix the Qt UIC scanner to work with generated .ui files (by using
    the FindFile() function instead of checking by-hand for the file).

  From Jan Nieuwenhuizen:

  - Fix a problem with interpreting quoted argument lists on command lines.

  From Greg Noel:

  - Add /sw/bin to the default execution PATH on Mac OS X.

  From Kian Win Ong:

  - When building a .jar file and there is a $JARCHDIR, put the -C
    in front of each .class file on the command line.

  - Recognize the Java 1.5 enum keyword.

  From Asfand Yar Qazi:

  - Add /opt/bin to the default execution PATH on all POSIX platforms
    (between /usr/local/bin and /bin).

  From Jon Rafkind:

  - Fix the use of Configure() contexts from nested subsidiary
    SConscript files.

  From Christoph Schulz:

  - Add support for $CONFIGUREDIR and $CONFIGURELOG variables to control
    the directory and logs for configuration tests.

  - Add support for a $INSTALLSTR variable.

  - Add support for $RANLIBCOM and $RANLIBCOMSTR variables (which fixes
    a bug when setting $ARCOMSTR).

  From Amir Szekely:

  - Add use of $CPPDEFINES to $RCCOM (resource file compilation) on MinGW.

  From Erick Tryzelaar:

  - Fix the error message when trying to report that a given option is
    not gettable/settable from an SConscript file.

  From Dobes Vandermeer:

  - Add support for SCC and other settings in Microsoft Visual
    Studio project and solution files:  $MSVS_PROJECT_BASE_PATH,
    $MSVS_PROJECT_GUID, $MSVS_SCC_AUX_PATH, $MSVS_SCC_LOCAL_PATH,
    $MSVS_SCC_PROJECT_NAME, $MSVS_SCC_PROVIDER,

  - Add support for using a $SCONS_HOME variable (imported from the
    external environment, or settable internally) to put a shortened
    SCons execution line in the Visual Studio project file.

  From David J. Van Maren:

  - Only filter common prefixes from source files names in Visual Studio
    project files if the prefix is a complete (sub)directory name.

  From Thad Ward:

  - If $MSVSVERSIONS is already set, don't overwrite it with
    information from the registry.



RELEASE 0.96.91 - Thu, 08 Sep 2005 07:18:23 -0400

  NOTE:  This was a pre-release of 0.97 for testing purposes.

  From Chad Austin:

  - Have the environment store the toolpath and re-use it to find Tools
    modules during later Copy() or Tool() calls (unless overridden).

  - Normalize the directory path names in SConsignFile() database
    files so the same signature file can interoperate on Windows and
    non-Windows systems.

  - Make --debug=stacktrace print a stacktrace when a UserError is thrown.

  - Remove an old, erroneous cut-and-paste comment in Scanner/Dir.py.

  From Stanislav Baranov:

  - Make it possible to support with custom Alias (sub-)classes.

  - Allow Builders to take empty source lists when called.

  - Allow access to both TARGET and SOURCE in $*PATH expansions.

  - Allow SConscript files to modify BUILD_TARGETS.

  From Timothee Besset:

  - Add support for Objective C/C++ .m and .mm file suffixes (for
    Mac OS X).

  From Charles Crain

  - Fix the PharLap linkloc.py module to use target+source arguments
    when calling env.subst().

  From Bjorn Eriksson:

  - Fix an incorrect Command() keyword argument in the man page.

  - Add a $TEMPFILEPREFIX variable to control the prefix or flag used
    to pass a long-command-line-execution tempfile to a command.

  From Steven Knight:

  - Enhanced the SCons setup.py script to install man pages on
    UNIX/Linux systems.

  - Add support for an Options.FormatOptionHelpText() method that can
    be overridden to customize the format of Options help text.

  - Add a global name for the Entry class (which had already been
    documented).

  - Fix re-scanning of generated source files for implicit dependencies
    when the -j option is used.

  - Fix a dependency problem that caused $LIBS scans to not be added
    to all of the targets in a multiple-target builder call, which
    could cause out-of-order builds when the -j option is used.

  - Store the paths of source files and dependencies in the .sconsign*
    file(s) relative to the target's directory, not relative to the
    top-level SConstruct directory.  This starts to make it possible to
    subdivide the dependency tree arbitrarily by putting an SConstruct
    file in every directory and using content signatures.

  - Add support for $YACCHFILESUFFIX and $YACCHXXFILESUFFIX variables
    that accomodate parser generators that write header files to a
    different suffix than the hard-coded .hpp when the -d option is used.

  - The default behavior is now to store signature information in a
    single .sconsign.dblite file in the top-level SConstruct directory.
    The old behavior of a separate .sconsign file in each directory can
    be specified by calling SConsignFile(None).

  - Remove line number byte codes within the signature calculation
    of Python function actions, so that changing the location of an
    otherwise unmodified Python function doesn't cause rebuilds.

  - Fix AddPreAction() and AddPostAction() when an action has more than
    one target file:  attach the actions to the Executor, not the Node.

  - Allow the source directory of a BuildDir / build_dir to be outside
    of the top-level SConstruct directory tree.

  - Add a --debug=nomemoizer option that disables the Memoizer for clearer
    looks at the counts and profiles of the underlying function calls,
    not the Memoizer wrappers.

  - Print various --debug= stats even if we exit early (e.g. using -h).

  - Really only use the cached content signature value if the file
    is older than --max-drift, not just if --max-drift is set.

  - Remove support for conversion from old (pre 0.96) .sconsign formats.

  - Add support for a --diskcheck option to enable or disable various
    on-disk checks:  that File and Dir nodes match on-disk entries;
    whether an RCS file exists for a missing source file; whether an
    SCCS file exists for a missing source file.

  - Add a --raw argument to the sconsign script, so it can print a
    raw representation of each entry's NodeInfo dictionary.

  - Add the 'f90' and 'f95' tools to the list of Fortran compilers
    searched for by default.

  - Add the +Z option by default when compiling shared objects on
    HP-UX.

  From Chen Lee:

  - Handle Visual Studio project and solution files in Unicode.

  From Sanjoy Mahajan:

  - Fix a bad use of Copy() in an example in the man page, and a
    bad regular expression example in the man page and User's Guide.

  From Shannon Mann:

  - Have the Visual Studio project file(s) echo "Starting SCons" before
    executing SCons, mainly to work around a quote-stripping bug in
    (some versions of?) the Windows cmd command executor.

  From Georg Mischler:

  - Remove the space after the -o option when invoking the Borland
    BCC compiler; some versions apparently require that the file name
    argument be concatenated with the option.

  From Leanid Nazdrynau:

  - Fix the Java parser's handling of backslashes in strings.

  From Greg Noel:

  - Add construction variables to support frameworks on Mac OS X:
    $FRAMEWORKS, $FRAMEWORKPREFIX, $FRAMEWORKPATH, $FRAMEWORKPATHPREFIX.

  - Re-order link lines so the -o option always comes right after the
    command name.

  From Gary Oberbrunner:

  - Add support for Intel C++ beta 9.0 (both 32 and 64 bit versions).

  - Document the new $FRAMEWORK* variables for Mac OS X.

  From Karol Pietrzak:

  - Add $RPATH (-R) support to the Sun linker Tool (sunlink).

  - Add a description of env.subst() to the man page.

  From Chris Prince:

  - Look in the right directory, not always the local directory, for a
    same-named file or directory conflict on disk.

  - On Windows, preserve the external environment's %SYSTEMDRIVE%
    variable, too.

  From Craig Scott:

  - Have the Fortran module emitter look for Fortan modules to be created
    relative to $FORTRANMODDIR, not the top-level directory.

  - When saving Options to a file, run default values through the
    converter before comparing them with the set values.  This correctly
    suppresses Boolean Option values from getting written to the saved
    file when they're one of the many synonyms for a default True or
    False value.

  - Fix the Fortran Scanner's ability to handle a module being used
    in the same file in which it is defined.

  From Steve-o:

  - Add the -KPIC option by default when compiling shared objects on
    Solaris.

  - Change the default suffix for Solaris objects to .o, to conform to
    Sun WorkShop's expectations.  Change the profix to so_ so they can
    still be differentiated from static objects in the same directory.

  From Amir Szekely:

  - When calling the resource compiler on MinGW, add --include-dir and
    the source directory so it finds the source file.

  - Update EnsureSConsVersion() to support revision numbers.

  From Greg Ward:

  - Fix a misplaced line in the man page.



RELEASE 0.96.90 - Tue, 15 Feb 2005 21:21:12 +0000

  NOTE:  This was a pre-release of 0.97 for testing purposes.

  From Anonymous:

  - Fix Java parsing to avoid erroneously identifying a new array
    of class instances as an anonymous inner class.

  - Fix a typo in the man page description of PathIsDirCreate.

  From Chad Austin:

  - Allow Help() to be called multiple times, appending to the help
    text each call.

  - Allow Tools found on a toolpath to import Python modules from
    their local directory.

  From Steve Christensen:

  - Handle exceptions from Python functions as build actions.

  - Add a set of canned PathOption validators:  PathExists (the default),
    PathIsFile, PathIsDir and PathIsDirCreate.

  From Matthew Doar:

  - Add support for .lex and .yacc file suffixes for Lex and Yacc files.

  From Eric Frias:

  - Huge performance improvement:  wrap the tuples representing an
    include path in an object, so that the time it takes to hash the
    path doesn't grow porportionally to the length of the path.

  From Gottfried Ganssauge:

  - Fix SCons on SuSE/AMD-64 Linux by having the wrapper script also
    check for the build engine in the parent directory of the Python
    library directory (/usr/lib64 instead of /usr/lib).

  From Stephen Kennedy:

  - Speed up writing the .sconsign file at the end of a run by only
    calling sync() once at the end, not after every entry.

  From Steven Knight:

  - When compiling with Microsoft Visual Studio, don't include the ATL and
    MFC directories in the default INCLUDE and LIB environment variables.

  - Remove the following deprecated features:  the ParseConfig()
    global function (deprecated in 0.93); the misspelled "validater"
    keyword to the Options.Add() method (deprecated in 0.91); the
    SetBuildSignatureType(), SetContentSignatureType(), SetJobs() and
    GetJobs() global functions (deprecated in 0.14).

  - Fix problems with corrupting the .sconsign.dblite file when
    interrupting builds by writing to a temporary file and renaming,
    not writing the file directly.

  - Fix a 0.96 regression where when running with -k, targets built from
    walking dependencies later on the command line would not realize
    that a dependency had failed an earlier build attempt, and would
    try to rebuild the dependent targets.

  - Change the final messages when using -k and errors occur from
    "{building,cleaning} terminated because of errors" to "done
    {building,cleaning} targets (errors occurred during {build,clean})."

  - Allow Configure.CheckFunc() to take an optional header argument
    (already supported by Conftest.py) to specify text at the top of
    the compiled test file.

  - Fix the --debug=explain output when a Python function action changed
    so it prints a meaningful string, not the binary representation of
    the function contents.

  - Allow a ListOption's default value(s) to be a Python list of specified
    values, not just a string containing a comma-separated list of names.

  - Add a ParseDepends() function that will parse up a list of explicit
    dependencies from a "make depend" style file.

  - Support the ability to change directory when executing an Action
    through "chdir" keyword arguments to Action and Builder creation
    and calls.

  - Fix handling of Action ojects (and other callables that don't match
    our calling arguments) in construction variable expansions.

  - On Win32, install scons.bat in the Python directory when installing
    from setup.py.  (The bdist_wininst installer was already doing this.)

  - Fix env.SConscript() when called with a list of SConscipt files.
    (The SConscript() global function already worked properly.)

  - Add a missing newline to the end of the --debug=explain "unknown
    reasons" message.

  - Enhance ParseConfig() to work properly for spaces in between the -I,
    -L and -l options and their arguments.

  - Packaging build fix:  Rebuild the files that are use to report the
    --version of SCons whenever the development version number changes.

  - Fix the ability to specify a target_factory of Dir() to a Builder,
    which the default create-a-directory Builder was interfering with.

  - Mark a directory as built if it's created as part of the preparation
    for another target, to avoid trying to build it again when it comes
    up in the target list.

  - Allow a function with the right calling signature to be put directly
    in an Environment's BUILDERS dictionary, making for easier creation
    and use of wrappers (pseudo-Builders) that call other Builders.

  - On Python 2.x, wrap lists of Nodes returned by Builders in a UserList
    object that adds a method that makes str() object return a string
    with all of the Nodes expanded to their path names.  (Builders under
    Python 1.5.2 still return lists to avoid TypeErrors when trying
    to extend() list, so Python 1.5.2 doesn't get pretty-printing of Node
    lists, but everything should still function.)

  - Allow Aliases to have actions that will be executed whenever
    any of the expanded Alias targets are out of date.

  - Fix expansion of env.Command() overrides within target and
    source file names.

  - Support easier customization of what's displayed by various default
    actions by adding lots of new construction variables: $ARCOMSTR,
    $ASCOMSTR, $ASPPCOMSTR, $BIBTEXCOMSTR, $BITKEEPERCOMSTR, $CCCOMSTR,
    $CVSCOMSTR, $CXXCOMSTR, $DCOMSTR, $DVIPDFCOMSTR, $F77COMSTR,
    $F90COMSTR, $F95COMSTR, $FORTRANCOMSTR, $GSCOMSTR, $JARCOMSTR,
    $JAVACCOMSTR, $JAVAHCOMSTR, $LATEXCOMSTR, $LEXCOMSTR, $LINKCOMSTR,
    $M4COMSTR, $MIDLCOMSTR, $P4COMSTR, $PCHCOMSTR, $PDFLATEXCOMSTR,
    $PDFTEXCOMSTR, $PSCOMSTR, $QT_MOCFROMCXXCOMSTR, $QT_MOCFROMHCOMSTR,
    $QT_UICCOMSTR, $RCCOMSTR, $REGSVRCOMSTR, $RCS_COCOMSTR, $RMICCOMSTR,
    $SCCSCOMSTR, $SHCCCOMSTR, $SHCXXCOMSTR, $SHF77COMSTR, $SHF90COMSTR,
    $SHF95COMSTR, $SHFORTRANCOMSTR, $SHLINKCOMSTR, $SWIGCOMSTR,
    $TARCOMSTR, $TEXCOMSTR, $YACCCOMSTR and $ZIPCOMSTR.

  - Add an optional "map" keyword argument to ListOption() that takes a
    dictionary to map user-specified values to legal values from the list
    (like EnumOption() already doee).

  - Add specific exceptions to try:-except: blocks without any listed,
    so that they won't catch and mask keyboard interrupts.

  - Make --debug={tree,dtree,stree} print something even when there's
    a build failure.

  - Fix how Scanners sort the found dependencies so that it doesn't
    matter whether the dependency file is in a Repository or not.
    This may cause recompilations upon upgrade to this version.

  - Make AlwaysBuild() work with Alias and Python value Nodes (making
    it much simpler to support aliases like "clean" that just invoke
    an arbitrary action).

  - Have env.ParseConfig() use AppendUnique() by default to suppress
    duplicate entries from multiple calls.  Add a "unique" keyword
    argument to allow the old behavior to be specified.

  - Allow the library modules imported by an SConscript file to get at
    all of the normally-available global functions and variables by saying
    "from SCons.Script import *".

  - Add a --debug=memoizer option to print Memoizer hit/mass statistics.

  - Allow more than one --debug= option to be set at a time.

  - Change --debug=count to report object counts before and after
    reading SConscript files and before and after building targets.

  - Change --debug=memory output to line up the numbers and to better
    match (more or less) the headers on the --debug=count columns.

  - Speed things up when there are lists of targets and/or sources by
    getting rid of some N^2 walks of the lists involved.

  - Cache evaluation of LazyActions so we don't create a new object
    for each invocation.

  - When scanning, don't create Nodes for include files that don't
    actually exist on disk.

  - Make supported global variables CScanner, DScanner, ProgramScanner and
    SourceFileScanner.  Make SourceFileScanner.add_scanner() a supported
    part of the public interface.  Keep the old SCons.Defaults.*Scan names
    around for a while longer since some people were already using them.

  - By default, don't scan directories for on-disk files.  Add a
    DirScanner global scanner that can be used in Builders or Command()
    calls that want source directory trees scanned for on-disk changes.
    Have the Tar() and Zip() Builders use the new DirScanner to preserve
    the behavior of rebuilding a .tar or .zip file if any file or
    directory under a source tree changes.  Add Command() support for
    a source_scanner keyword argument to Command() that can be set to
    DirScanner to get this behavior.

  - Documentation changes:  Explain that $CXXFLAGS contains $CCFLAGS
    by default.  Fix a bad target_factory example in the man page.
    Add appendices to the User's Guide to cover the available Tools,
    Builders and construction variables.  Comment out the build of
    the old Python 10 paper, which doesn't build on all systems and
    is old enough at this point that it probably isn't worth the
    effort to make it do so.

  From Wayne Lee:

  - Avoid "maximum recursion limit" errors when removing $(-$) pairs
    from long command lines.

  From Clive Levinson:

  - Make ParseConfig() recognize and add -mno-cygwin to $LINKFLAGS and
    $CCFLAGS, and -mwindows to $LINKFLAGS.

  From Michael McCracken:

  - Add a new "applelink" tool to handle the things like Frameworks and
    bundles that Apple has added to gcc for linking.

  - Use more appropriate default search lists of linkers, compilers and
    and other tools for the 'darwin' platform.

  - Add a LoadableModule Builder that builds a bundle on Mac OS X (Darwin)
    and a shared library on other systems.

  - Improve SWIG tests for use on Mac OS X (Darwin).

  From Elliot Murphy:

  - Enhance the tests to guarantee persistence of ListOption
    values in saved options files.

  - Supply the help text when -h is used with the -u, -U or -D options.

  From Christian Neeb:

  - Fix the Java parser's handling of string definitions to avoid ignoring
    subsequent code.

  From Han-Wen Nienhuys:

  - Optimize variable expansion by:  using the re.sub() method (when
    possible); not using "eval" for variables for which we can fetch the
    value directory; avoiding slowing substitution logic when there's no
    '$' in the string.

  From Gary Oberbrunner:

  - Add an Environment.Dump() method to print the contents of a
    construction environment.

  - Allow $LIBS (and similar variables) to contain explicit File Nodes.

  - Change ParseConfig to add the found library names directly to the
    $LIBS variable, instead of returning them.

  - Add ParseConfig() support for the -framework GNU linker option.

  - Add a PRINT_CMD_LINE_FUNC construction variable to allow people
    to filter (or log) command-line output.

  - Print an internal Python stack trace in response to an otherwise
    unexplained error when --debug=stacktrace is specified.

  - Add a --debug=findlibs option to print what's happening when
    the scanner is searching for libraries.

  - Allow Tool specifications to be passed a dictionary of keyword
    arguments.

  - Support an Options default value of None, in which case the variable
    will not be added to the construction environment unless it's set
    explicitly by the user or from an Options file.

  - Avoid copying __builtin__ values into a construction environment's
    dictionary when evaluating construction variables.

  - Add a new cross-platform intelc.py Tool that can detect and
    configure the Intel C++ v8 compiler on both Windows, where it's
    named icl, and Linux, where it's named icc.  It also checks that
    the directory specified in the Windows registry exists, and sets a
    new $INTEL_C_COMPILER_VERSION construction variable to identify the
    version being used.  (Niall Douglas contributed an early prototype
    of parts of this module.)

  - Fix the private Conftest._Have() function so it doesn't change
    non-alphanumeric characters to underscores.

  - Supply a better error message when a construction variable expansion
    has an unknown attribute.

  - Documentation changes:  Update the man page to describe use of
    filenames or Nodes in $LIBS.

  From Chris Pawling:

  - Have the linkloc tool use $MSVS_VERSION to select the Microsoft
    Visual Studio version to use.

  From Kevin Quick:

  - Fix the Builder name returned from ListBuilders and other instances
    of subclasses of the BuilderBase class.

  - Add Builders and construction variables to support rpcgen:
    RPCGenClient(), RPCGenHeader(), RPCGenService(), RPCGenXDR(),
    $RPCGEN, $RPCGENFLAGS, $RPCGENCLIENTFLAGS, $RPCGENHEADERFLAGS,
    $RPCGENSERVICEFLAGS, $RPCGENXDRFLAGS.

  - Update the man page to document that prefix and suffix Builder
    keyword arguments can be strings, callables or dictionaries.

  - Provide more info in the error message when a user tries to build
    a target multiple ways.

  - Fix Delete() when a file doesn't exist and must_exist=1.  (We were
    unintentionally dependent on a bug in versions of the Python shutil.py
    module prior to Python 2.3, which would generate an exception for
    a nonexistent file even when ignore_errors was set.)

  - Only replace a Node's builder with a non-null source builder.

  - Fix a stack trace when a suffix selection dictionary is passed
    an empty source file list.

  - Allow optional names to be attached to Builders, for default
    Builders that don't get attached to construction environments.

  - Fix problems with Parallel Task Exception handling.

  - Build targets in an associated BuildDir even if there are targets
    or subdirectories locally in the source directory.

  - If a FunctionAction has a callable class as its underlying Python
    function, use its strfunction() method (if any) to display the
    action.

  - Fix handling when BuildDir() exists but is unwriteable.  Add
    "Stop." to those error messages for consistency.

  - Catch incidents of bad builder creation (without an action) and
    supply meaningful error messages.

  - Fix handling of src_suffix values that aren't extensions (don't
    begin with a '.').

  - Don't retrieve files from a CacheDir, but report what would happen,
    when the -n option is used.

  - Use the source_scanner from the target Node, not the source node
    itself.

  - Internal Scanners fixes:  Make sure Scanners are only passed Nodes.
    Fix how a Scanner.Selector called its base class initialization.
    Make comparisons of Scanner objects more robust.  Add a name to
    an internal default ObjSourceScanner.

  - Add a deprecated warning for use of the old "scanner" keyword argument
    to Builder creation.

  - Improve the --debug=explain message when the build action changes.

  - Test enhancements in SourceCode.py, option-n.py, midl.py.  Better
    Command() and Scanner test coverage.  Improved test infrastructure
    for -c output.

  - Refactor the interface between Action and Executor objects to treat
    Actions atomically.

  - The --debug=presub option will now report the pre-substitution
    each action seprately, instead of reporting the entire list before
    executing the actions one by one.

  - The --debug=explain option explaining a changed action will now
    (more correctly) show pre-substitution action strings, instead of
    the commands with substituted file names.

  - A Node (file) will now be rebuilt if its PreAction or PostAction
    actions change.

  - Python Function actions now have their calling signature (target,
    source, env) reported correctly when displayed.

  - Fix BuildDir()/build_dir handling when the build_dir is underneath
    the source directory and trying to use entries from the build_dir
    as sources for other targets in the build-dir.

  - Fix hard-coding of JDK path names in various Java tests.

  - Handle Python stack traces consistently (stop at the SConscript stack
    frame, by default) even if the Python source code isn't available.

  - Improve the performance of the --debug={tree,dtree} options.

  - Add --debug=objects logging of creation of OverrideWarner,
    EnvironmentCopy and EnvironmentOverride objects.

  - Fix command-line expansion of Python Value Nodes.

  - Internal cleanups:  Remove an unnecessary scan argument.  Associate
    Scanners only with Builders, not nodes.  Apply overrides once when
    a Builder is called, not in multiple places.  Cache results from the
    Node.FS.get_suffix() and Node.get_build_env() methods.  Use the Python
    md5 modules' hexdigest() method, if there is one.  Have Taskmaster
    call get_stat() once for each Node and re-use the value instead of
    calling it each time it needs the value.  Have Node.depends_on()
    re-use the list from the children() method instead of calling it
    multiple times.

  - Use the correct scanner if the same source file is used for targets in
    two different environments with the same path but different scanners.

  - Collect logic for caching values in memory in a Memoizer class,
    which cleans up a lot of special-case code in various methods and
    caches additional values to speed up most configurations.

  - Add a PathAccept validator to the list of new canned PathOption
    validators.

  From Jeff Squyres:

  - Documentation changes:  Use $CPPDEFINES instead of $CCFLAGS in man
    page examples.

  From Levi Stephen:

  - Allow $JARCHDIR to be expanded to other construction variables.

  From Christoph Wiedemann:

  - Add an Environment.SetDefault() method that only sets values if
    they aren't already set.

  - Have the qt.py Tool not override variables already set by the user.

  - Add separate $QT_BINPATH, $QT_CPPPATH and $QT_LIBPATH variables
    so these can be set individually, instead of being hard-wired
    relative to $QTDIR.

  - The %TEMP% and %TMP% external environment variables are now propagated
    automatically to the command execution environment on Windows systems.

  - A new --config= command-line option allows explicit control of
    of when the Configure() tests are run:  --config=force forces all
    checks to be run, --config=cache uses all previously cached values,
    --config=auto (the default) runs tests only when dependency analysis
    determines it's necessary.

  - The Configure() subsystem can now write a config.h file with values
    like HAVE_STDIO_H, HAVE_LIBM, etc.

  - The Configure() subsystem now executes its checks silently when the
    -Q option is specified.

  - The Configure() subsystem now reports if a test result is being
    taken from cache, and prints the standard output and error output
    of tests even when cached.

  - Configure() test results are now reported as "yes" or "no" instead of
    "ok" or "failed."

  - Fixed traceback printing when calling the env.Configure() method
    instead of the Configure() global function.

  - The Configure() subsystem now caches build failures in a .sconsign
    file in the subdirectory, not a .cache file.  This may cause
    tests to be re-executed the first time after you install 0.97.

  - Additional significant internal cleanups in the Configure() subsystem
    and its tests.

  - Have the Qt Builder make uic-generated files dependent on the .ui.h
    file, if one exists.

  - Add a test to make sure that SCons source code does not contain
    try:-except: blocks that catch all errors, which potentially catch
    and mask keyboard interrupts.

  - Fix us of TargetSignatures('content') with the SConf subsystem.

  From Russell Yanofsky:

  - Add support for the Metrowerks Codewarrior compiler and linker
    (mwcc and mwld).



RELEASE 0.96.1 - Mon, 23 Aug 2004 12:55:50 +0000

  From Craig Bachelor:

  - Handle white space in the executable Python path name within in MSVS
    project files by quoting the path.

  - Correct the format of a GUID string in a solution (.dsw) file so
    MSVS can correctly "build enable" a project.

  From Steven Knight:

  - Add a must_exist flag to Delete() to let the user control whether
    it's an error if the specified entry doesn't exist.  The default
    behavior is now to silently do nothing if it doesn't exist.

  - Package up the new Platform/darwin.py, mistakenly left out of 0.96.

  - Make the scons.bat REM statements into @REM so they aren't printed.

  - Make the SCons packaging SConscript files platform independent.

  From Anthony Roach:

  - Fix scanning of pre-compiled header (.pch) files for #includes,
    broken in 0.96.



RELEASE 0.96 - Wed, 18 Aug 2004 13:36:40 +0000

  From Chad Austin:

  - Make the CacheDir() directory if it doesn't already exist.

  - Allow construction variable substitutions in $LIBS specifications.

  - Allow the emitter argument to a Builder() to be or expand to a list
    of emitter functions, which will be called in sequence.

  - Suppress null values in construction variables like $LIBS that use
    the internal _concat() function.

  - Remove .dll files from the construction variables searched for
    libraries that can be fed to Win32 compilers.

  From Chad Austin and Christoph Wiedemann:

  - Add support for a $RPATH variable to supply a list of directories
    to search for shared libraries when linking a program.  Used by
    the GNU and IRIX linkers (gnulink and sgilink).

  From Charles Crain:

  - Restore the ability to do construction variable substitutions in all
    kinds of *PATH variables, even when the substitution returns a Node
    or other object.

  From Tom Epperly:

  - Allow the Java() Builder to take more than one source directory.

  From Ralf W. Grosse-Kunstleve:

  - Have SConsignFile() use, by default, a custom "dblite.py" that we can
    control and guarantee to work on all Python versions (or nearly so).

  From Jonathan Gurley:

  - Add support for the newer "ifort" versions of the Intel Fortran
    Compiler for Linux.

  From Bob Halley:

  - Make the new *FLAGS variable type work with copied Environments.

  From Chris Hoeppler:

  - Initialize the name of a Scanner.Classic scanner correctly.

  From James Juhasz:

  - Add support for the .dylib shared library suffix and the -dynamiclib
    linker option on Mac OS X.

  From Steven Knight:

  - Add an Execute() method for executing actions directly.

  - Support passing environment override keyword arguments to Command().

  - Fix use of $MSVS_IGNORE_IDE_PATHS, which was broken when we added
    support for $MSVS_USE_MFC_DIRS last release.

  - Make env.Append() and env.Prepend() act like the underlying Python
    behavior when the variable being appended to is a UserList object.

  - Fix a regression that prevented the Command() global function in
    0.95 from working with command-line strings as actions.

  - Fix checking out a file from a source code management system when
    the env.SourceCode() method was called with an individual file name
    or node, not a directory name or node.

  - Enhance the Task.make_ready() method to create a list of the
    out-of-date Nodes for the task for use by the wrapping interface.

  - Allow Scanners to pull the list of suffixes from the construction
    environment when the "skeys" keyword argument is a string containing
    a construction variable to be expanded.

  - Support new $CPPSUFFIXES, $DSUFFIXES $FORTRANSUFFIXES, and
    $IDLSUFFIXES.  construction variables that contain the default list
    of suffixes to be scanned by a given type of scanner, allowing these
    suffix lists to be easily added to or overridden.

  - Speed up Node creation when calling a Builder by comparing whether two
    Environments are the same object, not if their underlying dictionaries
    are equivalent.

  - Add a --debug=explain option that reports the reason(s) why SCons
    thinks it must rebuild something.

  - Add support for functions that return platform-independent Actions
    to Chmod(), Copy(), Delete(), Mkdir(), Move() and Touch() files
    and/or directories.  Like any other Actions, the returned Action
    object may be executed directly using the Execute() global function
    or env.Execute() environment method, or may be used as a Builder
    action or in an env.Command() action list.

  - Add support for the strfunction argument to all types of Actions:
    CommandAction, ListAction, and CommandGeneratorAction.

  - Speed up turning file system Nodes into strings by caching the
    values after we're finished reading the SConscript files.

  - Have ParseConfig() recognize and supporting adding the -Wa, -Wl,
    and -Wp, flags to ASFLAGS, LINKFLAGS and CPPFLAGS, respectively.

  - Change the .sconsign format and the checks for whether a Node is
    up-to-date to make dependency checks more efficient and correct.

  - Add wrapper Actions to SCons.Defaults for $ASCOM, $ASPPCOM, $LINKCOM,
    $SHLINKCOM, $ARCOM, $LEXCOM and $YACCCOM.  This makes it possible
    to replace the default print behavior with a custom strfunction()
    for each of these.

  - When a Node has been built, don't walk the whole tree back to delete
    the parents's implicit dependencies, let returning up the normal
    Taskmaster descent take care of it for us.

  - Add documented support for separate target_scanner and source_scanner
    arguments to Builder creation, which allows different scanners to
    be applied to source files

  - Don't re-install or (re-generate) .h files when a subsidiary #included
    .h file changes.  This eliminates incorrect circular dependencies
    with .h files generated from other source files.

  - Slim down the internal Sig.Calculator class by eliminating methods
    whose functionality is now covered by Node methods.

  - Document use of the target_factory and source_factory keyword
    arguments when creating Builder objects.  Enhance Dir Nodes so that
    they can be created with user-specified Builder objects.

  - Don't blow up with stack trace when the external $PATH environment
    variable isn't set.

  - Make Builder calls return lists all the time, even if there's only
    one target.  This keeps things consistent and easier to program to
    across platforms.

  - Add a Flatten() function to make it easier to deal with the Builders
    all returning lists of targets, not individual targets.

  - Performance optimizations in Node.FS.__doLookup().

  - Man page fixes:  formatting typos, misspellings, bad example.

  - User's Guide fixes: Fix the signatures of the various example
    *Options() calls.  Triple-quote properly a multi-line Split example.

  - User's Guide additions:  Chapter describing File and Directory
    Nodes.  Section describing declarative nature of SCons functions in
    SConscript files.  Better organization and clarification of points
    raised by Robert P. J. Day.  Chapter describing SConf (Autoconf-like)
    functionality.  Chapter describing how to install Python and
    SCons.  Chapter describing Java builds.

  From Chris Murray:

  - Add a .win32 attribute to force file names to expand with
    Windows backslash path separators.

  - Fix escaping file names on command lines when the expansion is
    concatenated with another string.

  - Add support for Fortran 90 and Fortran 95.  This adds $FORTRAN*
    variables that specify a default compiler, command-line, flags,
    etc. for all Fortran versions, plus separate $F90* and $F95*
    variables for when different compilers/flags/etc. must be specified
    for different Fortran versions.

  - Have individual tools that create libraries override the default
    $LIBPREFIX and $LIBSUFFIX values set by the platform.  This makes
    it easier to use Microsoft Visual Studio tools on a CygWin platform.

  From Gary Oberbrunner:

  - Add a --debug=presub option to print actions prior to substitution.

  - Add a warning upon use of the override keywords "targets" and
    "sources" when calling Builders.  These are usually mistakes which
    are otherwise silently (and confusingly) turned into construction
    variable overrides.

  - Try to find the ICL license file path name in the external environment
    and the registry before resorting to the hard-coded path name.

  - Add support for fetching command-line keyword=value arguments in
    order from an ARGLIST list.

  - Avoid stack traces when trying to read dangling symlinks.

  - Treat file "extensions" that only contain digits as part of the
    file basename.  This supports version numbers as part of shared
    library names, for example.

  - Avoid problems when there are null entries (None or '') in tool
    lists or CPPPATH.

  - Add an example and explanation of how to use "tools = ['default', ..."
    when creating a construction environment.

  - Add a section describing File and Directory Nodes and some of their
    attributes and methods.

  - Have ParseConfig() add a returned -pthread flag to both $CCFLAGS
    and $LINKFLAGS.

  - Fix some test portability issues on Mac OS X (darwin).

  From Simon Perkins:

  - Fix a bug introduced in building shared libraries under MinGW.

  From Kevin Quick:

  - Handling SCons exceptions according to Pythonic standards.

  - Fix test/chained-build.py on systems that execute within one second.

  - Fix tests on systems where 'ar' warns about archive creation.

  From Anthony Roach:

  - Fix use of the --implicit-cache option with timestamp signatures.

  - If Visual Studio is installed, assume the C/C++ compiler, the linker
    and the MIDL compiler that comes with it are available, too.

  - Better error messages when evaluating a construction variable
    expansion yields a Python syntax error.

  - Change the generation of PDB files when using Visual Studio from
    compile time to link time.

  From sam th:

  - Allow SConf.CheckLib() to search a list of libraries, like the
    Autoconf AC_SEARCH_LIBS macro.

  - Allow the env.WhereIs() method to take a "reject" argument to
    let it weed out specific path names.

  From Christoph Wiedemann:

  - Add new Moc() and Uic() Builders for more explicit control over
    Qt builds, plus new construction variables to control them:
    $QT_AUTOSCAN, $QT_DEBUG, $QT_MOCCXXPREFIX, $QT_MOCCXXSUFFIX,
    $QT_MOCHPREFIX, $QT_MOCHSUFFIX, $QT_UICDECLPREFIX, $QT_UICDECLSUFFIX,
    $QT_UICIMPLPREFIX, $QT_UICIMPLSUFFIX and $QT_UISUFFIX.

  - Add a new single_source keyword argument for Builders that enforces
    a single source file on calls to the Builder.



RELEASE 0.95 - Mon, 08 Mar 2004 06:43:20 -0600

  From Chad Austin:

  - Replace print statements with calls to sys.stdout.write() so output
    lines stay together when -j is used.

  - Add portability fixes for a number of tests.

  - Accomodate the fact that Cygwin's os.path.normcase() lies about
    the underlying system being case-sensitive.

  - Fix an incorrect _concat() call in the $RCINCFLAGS definition for
    the mingw Tool.

  - Fix a problem with the msvc tool with Python versions prior to 2.3.

  - Add support for a "toolpath" Tool() and Environment keyword that
    allows Tool modules to be found in specified local directories.

  - Work around Cygwin Python's silly fiction that it's using a
    case-sensitive file system.

  - More robust handling of data in VCComponents.dat.

  - If the "env" command is available, spawn commands with the more
    general "env -" instead of "env -i".

  From Kerim Borchaev:

  - Fix a typo in a msvc.py's registry lookup:  "VCComponents.dat", not
    "VSComponents.dat".

  From Chris Burghart:

  - Fix the ability to save/restore a PackageOption to a file.

  From Steve Christensen:

  - Update the MSVS .NET and MSVC 6.0/7.0 path detection.

  From David M. Cooke:

  - Make the Fortran scanner case-insensitive for the INCLUDE string.

  From Charles Crain:

  - If no version of MSVC is detected but the tool is specified,
    use the MSVC 6.0 paths by default.

  - Ignore any "6.1" version of MSVC found in the registry; this is a
    phony version number (created by later service packs?) and would
    throw off the logic if the user had any non-default paths configure.

  - Correctly detect if the user has independently configured the MSVC
    "include," "lib" or "path" in the registry and use the appropriate
    values.  Previously, SCons would only use the values if all three
    were set in the registry.

  - Make sure side-effect nodes are prepare()d before building their
    corresponding target.

  - Preserve the ability to call BuildDir() multiple times with the
    same target and source directory arguments.

  From Andy Friesen:

  - Add support for the Digital Mars "D" programming language.

  From Scott Lystig Fritchie:

  - Fix the ability to use a custom _concat() function in the
    construction environment when calling _stripixes().

  - Make the message about ignoring a missing SConscript file into a
    suppressable Warning, not a hard-coded sys.stderr.write().

  - If a builder can be called multiple times for a target (because
    the sources and overrides are identical, or it's a builder with the
    "multi" flag set), allow the builder to be called through multiple
    environments so long as the builders have the same signature for
    the environments in questions (that is, they're the same action).

  From Bob Halley:

  - When multiple targets are built by a single action, retrieve all
    of them from cache, not just the first target, and exec the build
    command if any of the targets isn't present in the cache.

  From Zephaniah Hull:

  - Fix command-line ARGUMENTS with multiple = in them.

  From Steven Knight:

  - Fix EnsureSConsVersion() so it checks against the SCons version,
    not the Python version, on Pythons with sys.version_info.

  - Don't swallow the AttributeError when someone uses an expansion like
    $TARGET.bak, so we can supply a more informative error message.

  - Fix an odd double-quote escape sequence in the man page.

  - Fix looking up a naked drive letter as a directory (Dir('C:')).

  - Support using File nodes in the LIBS construction variable.

  - Allow the LIBS construction variable to be a single string or File
    node, not a list, when only one library is needed.

  - Fix typos in the man page:  JAVACHDIR => JARCHDIR; add "for_signature"
    to the __call__() example in the "Variable Substitution" section.

  - Correct error message spellings of "non-existant" to "non-existent."

  - When scanning for libraries to link with, don't append $LIBPREFIXES
    or $LIBSUFFIXES values to the $LIBS values if they're already present.

  - Add a ZIPCOMPRESSION construction variable to control whether the
    internal Python action for the Zip Builder compresses the file or
    not.  The default value is zipfile.ZIP_DEFLATED, which generates
    a compressed file.

  - Refactor construction variable expansion to support recursive
    expansion of variables (e.g. CCFLAGS = "$CCFLAGS -g") without going
    into an infinite loop.  Support this in all construction variable
    overrides, as well as when copying Environments.

  - Fix calling Configure() from more than one subsidiary SConscript file.

  - Fix the env.Action() method so it returns the correct type of
    Action for its argument(s).

  - Fix specifying .class files as input to JavaH with the .class suffix
    when they weren't generated using the Java Builder.

  - Make the check for whether all of the objects going into a
    SharedLibrary() are shared work even if the object was built in a
    previous run.

  - Supply meaningful error messages, not stack traces, if we try to add
    a non-Node as a source, dependency, or ignored dependency of a Node.

  - Generate MSVS Project files that re-invoke SCons properly regardless
    of whether the file was built via scons.bat or scons.py.
    (Thanks to Niall Douglas for contributing code and testing.)

  - Fix TestCmd.py, runtest.py and specific tests to accomodate being
    run from directories whose paths include white space.

  - Provide a more useful error message if a construction variable
    expansion contains a syntax error during evaluation.

  - Fix transparent checkout of implicit dependency files from SCCS
    and RCS.

  - Added new --debug=count, --debug=memory and --debug=objects options.
    --debug=count and --debug=objects only print anything when run
    under Python 2.1 or later.

  - Deprecate the "overrides" keyword argument to Builder() creation
    in favor of using keyword argument values directly (like we do
    for builder execution and the like).

  - Always use the Builder overrides in substitutions, not just if
    there isn't a target-specific environment.

  - Add new "rsrcpath" and "rsrcdir" and attributes to $TARGET/$SOURCE,
    so Builder command lines can find things in Repository source
    directories when using BuildDir.

  - Fix the M4 Builder so that it chdirs to the Repository directory
    when the input file is in the source directory of a BuildDir.

  - Save memory at build time by allowing Nodes to delete their build
    environments after they've been built.

  - Add AppendUnique() and PrependUnique() Environment methods, which
    add values to construction variables like Append() and Prepend()
    do, but suppress any duplicate elements in the list.

  - Allow the 'qt' tool to still be used successfully from a copied
    Environment.  The include and library directories previously ended up
    having the same string re-appended to the end, yielding an incorrect
    path name.

  - Supply a more descriptive error message when the source for a target
    can't be found.

  - Initialize all *FLAGS variables with objects do the right thing with
    appending flags as strings or lists.

  - Make things like ${TARGET.dir} work in *PATH construction variables.

  - Allow a $MSVS_USE_MFC_DIRS construction variable to control whether
    ATL and MFC directories are included in the default INCLUDE and
    LIB paths.

  - Document the dbm_module argument to the SConsignFile() function.

  From Vincent Risi:

  - Add support for the bcc32, ilink32 and tlib Borland tools.

  From Anthony Roach:

  - Supply an error message if the user tries to configure a BuildDir
    for a directory that already has one.

  - Remove documentation of the still-unimplemented -e option.

  - Add -H help text listing the legal --debug values.

  - Don't choke if a construction variable is a non-string value.

  - Build Type Libraries in the target directory, not the source
    directory.

  - Add an appendix to the User's Guide showing how to accomplish
    various common tasks in Python.

  From Greg Spencer:

  - Add support for Microsoft Visual Studio 2003 (version 7.1).

  - Evaluate $MSVSPROJECTSUFFIX and $MSVSSOLUTIONSUFFIX when the Builder
    is invoked, not when the tool is initialized.

  From Christoph Wiedemann:

  - When compiling Qt, make sure the moc_*.cc files are compiled using
    the flags from the environment used to specify the target, not
    the environment that first has the Qt Builders attached.



RELEASE 0.94 - Fri, 07 Nov 2003 05:29:48 -0600

  From Hartmut Goebel:

  - Add several new types of canned functions to help create options:
    BoolOption(), EnumOption(), ListOption(), PackageOption(),
    PathOption().

  From Steven Knight:

  - Fix use of CPPDEFINES with C++ source files.

  - Fix env.Append() when the operand is an object with a __cmp__()
    method (like a Scanner instance).

  - Fix subclassing the Environment and Scanner classes.

  - Add BUILD_TARGETS, COMMAND_LINE_TARGETS and DEFAULT_TARGETS variables.

  From Steve Leblanc:

  - SGI fixes:  Fix C++ compilation, add a separate Tool/sgic++.py module.

  From Gary Oberbrunner:

  - Fix how the man page un-indents after examples in some browsers.

  From Vincent Risi:

  - Fix the C and C++ tool specifications for AIX.



RELEASE 0.93 - Thu, 23 Oct 2003 07:26:55 -0500

  From J.T. Conklin:

  - On POSIX, execute commands with the more modern os.spawnvpe()
    function, if it's available.

  - Scan .S, .spp and .SPP files for C preprocessor dependencies.

  - Refactor the Job.Parallel() class to use a thread pool without a
    condition variable.  This improves parallel build performance and
    handles keyboard interrupts properly when -j is used.

  From Charles Crain:

  - Add support for a JARCHDIR variable to control changing to a
    directory using the jar -C option.

  - Add support for detecting Java manifest files when using jar,
    and specifying them using the jar m flag.

  - Fix some Python 2.2 specific things in various tool modules.

  - Support directories as build sources, so that a rebuild of a target
    can be triggered if anything underneath the directory changes.

  - Have the scons.bat and scons.py files look for the SCons modules
    in site-packages as well.

  From Christian Engel:

  - Support more flexible inclusion of separate C and C++ compilers.

  - Use package management tools on AIX and Solaris to find where
    the comilers are installed, and what version they are.

  - Add support for CCVERSION and CXXVERSION variables for a number
    of C and C++ compilers.

  From Sergey Fogel:

  - Add test cases for the new capabilities to run bibtex and to rerun
    latex as needed.

  From Ralf W. Grosse-Kunstleve:

  - Accomodate anydbm modules that don't have a sync() method.

  - Allow SConsignFile() to take an argument specifying the DBM
    module to be used.

  From Stephen Kennedy:

  - Add support for a configurable global .sconsign.dbm file which
    can be used to avoid cluttering each directory with an individual
    .sconsign file.

  From John Johnson:

  - Fix (re-)scanning of dependencies in generated or installed
    header files.

  From Steven Knight:

  - The -Q option suppressed too many messages; fix it so that it only
    suppresses the Reading/Building messages.

  - Support #include when there's no space before the opening quote
    or angle bracket.

  - Accomodate alphanumeric version strings in EnsurePythonVersion().

  - Support arbitrary expansion of construction variables within
    file and directory arguments to Builder calls and Environment methods.

  - Add Environment-method versions of the following global functions:
    Action(), AddPostAction(), AddPreAction(), Alias(), Builder(),
    BuildDir(), CacheDir(), Clean(), Configure(), Default(),
    EnsurePythonVersion(), EnsureSConsVersion(), Environment(),
    Exit(), Export(), FindFile(), GetBuildPath(), GetOption(), Help(),
    Import(), Literal(), Local(), Platform(), Repository(), Scanner(),
    SConscriptChdir(), SConsignFile(), SetOption(), SourceSignatures(),
    Split(), TargetSignatures(), Tool(), Value().

  - Add the following global functions that correspond to the same-named
    Environment methods:  AlwaysBuild(), Command(), Depends(), Ignore(),
    Install(), InstallAs(), Precious(), SideEffect() and SourceCode().

  - Add the following global functions that correspond to the default
    Builder methods supported by SCons: CFile(), CXXFile(), DVI(), Jar(),
    Java(), JavaH(), Library(), M4(), MSVSProject(), Object(), PCH(),
    PDF(), PostScript(), Program(), RES(), RMIC(), SharedLibrary(),
    SharedObject(), StaticLibrary(), StaticObject(), Tar(), TypeLibrary()
    and Zip().

  - Rearrange the man page to show construction environment methods and
    global functions in the same list, and to explain the difference.

  - Alphabetize the explanations of the builder methods in the man page.

  - Rename the Environment.Environment class to Enviroment.Base.
    Allow the wrapping interface to extend an Environment by using its own
    subclass of Environment.Base and setting a new Environment.Environment
    variable as the calling entry point.

  - Deprecate the ParseConfig() global function in favor of a same-named
    construction environment method.

  - Allow the Environment.WhereIs() method to take explicit path and
    pathext arguments (like the underlying SCons.Util.WhereIs() function).

  - Remove the long-obsolete {Get,Set}CommandHandler() functions.

  - Enhance env.Append() to suppress null values when appropriate.

  - Fix ParseConfig() so it works regardless of initial construction
    variable values.

    Extend CheckHeader(), CheckCHeader(), CheckCXXHeader() and
    CheckLibWithHeader() to accept a list of header files that will be
    #included in the test.  The last one in the list is assumed to be
    the one being checked for.  (Prototype code contributed by Gerard
    Patel and Niall Douglas).

  - Supply a warning when -j is used and threading isn't built in to
    the current version of Python.

  - First release of the User's Guide (finally, and despite a lot
    of things still missing from it...).

  From Clark McGrew:

  - Generalize the action for .tex files so that it will decide whether
    a file is TeX or LaTeX, check the .aux output to decide if it should
    run bibtex, and check the .log output to re-run LaTeX if needed.

  From Bram Moolenaar:

  - Split the non-SCons-specific functionality from SConf.py to a new,
    re-usable Conftest.py module.

  From Gary Oberbrunner:

  - Allow a directory to be the target or source or dependency of a
    Depends(), Ignore(), Precious() or SideEffect() call.

  From Gerard Patel:

  - Use the %{_mandir} macro when building our RPM package.

  From Marko Rauhamaa:

  - Have the closing message say "...terminated because of errors" if
    there were any.

  From Anthony Roach:

  - On Win32 systems, only use "rm" to delete files if Cygwin is being
    used.   ("rm" doesn't understand Win32-format path names.)

  From Christoph Wiedemann:

  - Fix test/SWIG.py to find the Python include directory in all cases.

  - Fix a bug in detection of Qt installed on the local system.

  - Support returning Python 2.3 BooleanType values from Configure checks.

  - Provide an error message if someone mistakenly tries to call a
    Configure check from within a Builder function.

  - Support calling a Builder when a Configure context is still open.

  - Handle interrupts better by eliminating all try:-except: blocks
    which caught any and all exceptions, including KeyboardInterrupt.

  - Add a --duplicate= option to control how files are duplicated.



RELEASE 0.92 - Wed, 20 Aug 2003 03:45:28 -0500

  From Charles Crain and Gary Oberbrunner:

  - Fix Tool import problems with the Intel and PharLap linkers.

  From Steven Knight

  - Refactor the DictCmdGenerator class to be a Selector subclass.

  - Allow the DefaultEnvironment() function to take arguments and pass
    them to instantiation of the default construction environment.

  - Update the Debian package so it uses Python 2.2 and more closely
    resembles the currently official Debian packaging info.

  From Gerard Patel

  - When the yacc -d flag is used, take the .h file base name from the
    target .c file, not the source (matching what yacc does).



RELEASE 0.91 - Thu, 14 Aug 2003 13:00:44 -0500

  From Chad Austin:

  - Support specifying a list of tools when calling Environment.Copy().

  - Give a Value Nodes a timestamp of the system time when they're
    created, so they'll work when using timestamp-based signatures.

  - Add a DefaultEnvironment() function that only creates a default
    environment on-demand (for fetching source files, e.g.).

  - Portability fix for test/M4.py.

  From Steven Knight:

  - Tighten up the scons -H help output.

  - When the input yacc file ends in .yy and the -d flag is specified,
    recognize that a .hpp file (not a .h file) will be created.

  - Make builder prefixes work correctly when deducing a target
    from a source file name in another directory.

  - Documentation fixes: typo in the man page; explain up-front about
    not propagating the external environment.

  - Use "cvs co -d" instead of "cvs co -p >" when checking out something
    from CVS with a specified module name.  This avoids zero-length
    files when there is a checkout error.

  - Add an "sconsign" script to print the contents of .sconsign files.

  - Speed up maintaining the various lists of Node children by using
    dictionaries to avoid "x in list" searches.

  - Cache the computed list of Node children minus those being Ignored
    so it's only calculated once.

  - Fix use of the --cache-show option when building a Program()
    (or using any other arbitrary action) by making sure all Action
    instances have strfunction() methods.

  - Allow the source of Command() to be a directory.

  - Better error handling of things like raw TypeErrors in SConscripts.

  - When installing using "setup.py install --prefix=", suppress the
    distutils warning message about adding the (incorrect) library
    directory to your search path.

  - Correct the spelling of the "validater" option to "validator."
    Add a DeprecatedWarning when the old spelling is used.

  - Allow a Builder's emitter to be a dictionary that maps source file
    suffixes to emitter functions, using the suffix of the first file
    in the source list to pick the right one.

  - Refactor the creation of the Program, *Object and *Library Builders
    so that they're moved out of SCons.Defaults and created on demand.

  - Don't split SConscript file names on white space.

  - Document the SConscript function's "dirs" and "name" keywords.

  - Remove the internal (and superfluous) SCons.Util.argmunge() function.

  - Add /TP to the default CXXFLAGS for msvc, so it can compile all
    of the suffixes we use as C++ files.

  - Allow the "prefix" and "suffix" attributes of a Builder to be
    callable objects that return generated strings, or dictionaries
    that map a source file suffix to the right prefix/suffix.

  - Support a MAXLINELINELENGTH construction variable on Win32 systems
    to control when a temporary file is used for long command lines.

  - Make how we build .rpm packages not depend on the installation
    locations from the distutils being used.

  - When deducing a target Node, create it directly from the first
    source Node, not by trying to create the right string to pass to
    arg2nodes().

  - Add support for SWIG.

  From Bram Moolenaar:

  - Test portability fixes for FreeBSD.

  From Gary Oberbrunner:

  - Report the target being built in error messages when building
    multiple sources from different extensions, or when the target file
    extension can't be deduced, or when we don't have an action for a
    file suffix.

  - Provide helpful error messages when the arguments to env.Install()
    are incorrect.

  - Fix the value returned by the Node.prevsiginfo() method to conform
    to a previous change when checking whether a node is current.

  - Supply a stack trace if the Taskmaster catches an exception.

  - When using a temporary file for a long link line on Win32 systems,
    (also) print the command line that is being executed through the
    temporary file.

  - Initialize the LIB environment variable when using the Intel
    compiler (icl).

  - Documentation fixes:  better explain the AlwaysBuild() function.

  From Laurent Pelecq:

  - When the -debug=pdb option is specified, use pdb.Pdb().runcall() to
    call pdb directly, don't call Python recursively.

  From Ben Scott:

  - Add support for a platform-independent CPPDEFINES variable.

  From Christoph Wiedemann:

  - Have the g++ Tool actually use g++ in preference to c++.

  - Have the gcc Tool actually use gcc in preference to cc.

  - Add a gnutools.py test of the GNU tool chain.

  - Be smarter about linking: use $CC by default and $CXX only if we're
    linking with any C++ objects.

  - Avoid SCons hanging when a piped command has a lot of output to read.

  - Add QT support for preprocessing .ui files into .c files.



RELEASE 0.90 - Wed, 25 Jun 2003 14:24:52 -0500

  From Chad Austin:

  - Fix the _concat() documentation, and add a test for it.

  - Portability fixes for non-GNU versions of lex and yacc.

  From Matt Balvin:

  - Fix handling of library prefixes when the subdirectory matches
    the prefix.

  From Timothee Bessett:

  - Add an M4 Builder.

  From Charles Crain:

  - Use '.lnk' as the suffix on the temporary file for linking long
    command lines (necessary for the Phar Lap linkloc linker).

  - Save non-string Options values as their actual type.

  - Save Options string values that contain a single quote correctly.

  - Save any Options values that are changed from the default
    Environment values, not just ones changed on the command line or in
    an Options file.

  - Make closing the Options file descriptor exception-safe.

  From Steven Knight:

  - SCons now enforces (with an error) that construction variables
    must have the same form as valid Python identifiers.

  - Fix man page bugs: remove duplicate AddPostAction() description;
    document no_import_lib; mention that CPPFLAGS does not contain
    $_CPPINCFLAGS; mention that F77FLAGS does not contain $_F77INCFLAGS;
    mention that LINKFLAGS and SHLINKFLAGS contains neither $_LIBFLAGS
    nor $_LIBDIRFLAGS.

  - Eliminate a dependency on the distutils.fancy_getopt module by
    copying and pasting its wrap_text() function directly.

  - Make the Script.Options() subclass match the underlying base class
    implementation.

  - When reporting a target is up to date, quote the target like make
    (backquote-quote) instead of with double quotes.

  - Fix handling of ../* targets when using -U, -D or -u.

  From Steve Leblanc:

  - Don't update the .sconsign files when run with -n.

  From Gary Oberbrunner:

  - Add support for the Intel C Compiler (icl.exe).

  From Anthony Roach

  - Fix Import('*').

  From David Snopek

  - Fix use of SConf in paths with white space in them.

  - Add CheckFunc and CheckType functionality to SConf.

  - Fix use of SConf with Builders that return a list of nodes.

  From David Snopek and Christoph Wiedemann

  - Fix use of the SConf subsystem with SConscriptChdir().

  From Greg Spencer

  - Check for the existence of MS Visual Studio on disk before using it,
    to avoid getting fooled by leftover junk in the registry.

  - Add support for MSVC++ .NET.

  - Add support for MS Visual Studio project files (DSP, DSW,
    SLN and VCPROJ files).

  From Christoph Wiedemann

  - SConf now works correctly when the -n and -q options are used.



RELEASE 0.14 - Wed, 21 May 2003 05:16:32 -0500

  From Chad Austin:

  - Use .dll (not .so) for shared libraries on Cygwin; use -fPIC
    when compiling them.

  - Use 'rm' to remove files under Cygwin.

  - Add a PLATFORM variable to construction environments.

  - Remove the "platform" argument from tool specifications.

  - Propogate PYTHONPATH when running the regression tests so distutils
    can be found in non-standard locations.

  - Using MSVC long command-line linking when running Cygwin.

  - Portability fixes for a lot of tests.

  - Add a Value Node class for dependencies on in-core Python values.

  From Allen Bierbaum:

  - Pass an Environment to the Options validator method, and
    add an Options.Save() method.

  From Steve Christensen:

  - Add an optional sort function argument to the GenerateHelpText()
    Options function.

  - Evaluate the "varlist" variables when computing the signature of a
    function action.

  From Charles Crain:

  - Parse the source .java files for class names (including inner class
    names) to figure out the target .class files that will be created.

  - Make Java support work with Repositories and SConscriptChdir(0).

  - Pass Nodes, not strings, to Builder emitter functions.

  - Refactor command-line interpolation and signature calculation
    so we can use real Node attributes.

  From Steven Knight:

  - Add Java support (javac, javah, jar and rmic).

  - Propagate the external SYSTEMROOT environment variable into ENV on
    Win32 systems, so external commands that use sockets will work.

  - Add a .posix attribute to PathList expansions.

  - Check out CVS source files using POSIX path names (forward slashes
    as separators) even on Win32.

  - Add Node.clear() and Node.FS.Entry.clear() methods to wipe out a
    Node's state, allowing it to be re-evaluated by continuous
    integration build interfaces.

  - Change the name of the Set{Build,Content}SignatureType() functions
    to {Target,Source}Signatures().  Deprecate the old names but support
    them for backwards compatibility.

  - Add internal SCons.Node.FS.{Dir,File}.Entry() methods.

  - Interpolate the null string if an out-of-range subscript is used
    for a construction variable.

  - Fix the internal Link function so that it properly links or copies
    files in subsidiary BuildDir directories.

  - Refactor the internal representation of a single execution instance
    of an action to eliminate redundant signature calculations.

  - Eliminate redundant signature calculations for Nodes.

  - Optimize out calling hasattr() before accessing attributes.

  - Say "Cleaning targets" (not "Building...") when the -c option is
    used.

  From Damyan Pepper:

  - Quote the "Entering directory" message like Make.

  From Stefan Reichor:

  - Add support for using Ghostscript to convert Postscript to PDF files.

  From Anthony Roach:

  - Add a standalone "Alias" function (separate from an Environment).

  - Make Export() work for local variables.

  - Support passing a dictionary to Export().

  - Support Import('*') to import everything that's been Export()ed.

  - Fix an undefined exitvalmap on Win32 systems.

  - Support new SetOption() and GetOption() functions for setting
    various command-line options from with an SConscript file.

  - Deprecate the old SetJobs() and GetJobs() functions in favor of
    using the new generic {Set,Get}Option() functions.

  - Fix a number of tests that searched for a Fortran compiler using the
    external PATH instead of what SCons would use.

  - Fix the interaction of SideEffect() and BuildDir() so that (for
    example) PDB files get put correctly in a BuildDir().

  From David Snopek:

  - Contribute the "Autoscons" code for Autoconf-like checking for
    the existence of libraries, header files and the like.

  - Have the Tool() function add the tool name to the $TOOLS
    construction variable.

  From Greg Spencer:

  - Support the C preprocessor #import statement.

  - Allow the SharedLibrary() Builder on Win32 systems to be able to
    register a newly-built dll using regsvr32.

  - Add a Builder for Windows type library (.tlb) files from IDL files.

  - Add an IDL scanner.

  - Refactor the Fortran, C and IDL scanners to share common logic.

  - Add .srcpath and .srcdir attributes to $TARGET and $SOURCE.

  From Christoph Wiedemann:

  - Integrate David Snopek's "Autoscons" code as the new SConf
    configuration subsystem, including caching of values between
    runs (using normal SCons dependency mechanisms), tests, and
    documentation.



RELEASE 0.13 - Mon, 31 Mar 2003 20:22:00 -0600

  From Charles Crain:

  - Fix a bug when BuildDir(duplicate=0) is used and SConscript
    files are called from within other SConscript files.

  - Support (older) versions of Perforce which don't set the Windows
    registry.



RELEASE 0.12 - Thu, 27 Mar 2003 23:52:09 -0600

  From Charles Crain:

  - Added support for the Perforce source code management system.

  - Fix str(Node.FS) so that it returns a path relative to the calling
    SConscript file's directory, not the top-level directory.

  - Added support for a separate src_dir argument to SConscript()
    that allows explicit specification of where the source files
    for an SConscript file can be found.

  - Support more easily re-usable flavors of command generators by
    calling callable variables when strings are expanded.

  From Steven Knight:

  - Added an INSTALL construction variable that can be set to a function
    to control how the Install() and InstallAs() Builders install files.
    The default INSTALL function now copies, not links, files.

  - Remove deprecated features:  the "name" argument to Builder objects,
    and the Environment.Update() method.

  - Add an Environment.SourceCode() method to support fetching files
    from source code systems.  Add factory methods that create Builders
    to support BitKeeper, CVS, RCS, and SCCS.  Add support for fetching
    files from RCS or SCCS transparently (like GNU Make).

  - Make the internal to_String() function more efficient.

  - Make the error message the same as other build errors when there's a
    problem unlinking a target file in preparation for it being built.

  - Make TARGET, TARGETS, SOURCE and SOURCES reserved variable names and
    warn if the user tries to set them in a construction environment.

  - Add support for Tar and Zip files.

  - Better documentation of the different ways to export variables to a
    subsidiary SConscript file.  Fix documentation bugs in a tools
    example, places that still assumed SCons split strings on white
    space, and typos.

  - Support fetching arbitrary files from the TARGETS or SOURCES lists
    (e.g. ${SOURCES[2]}) when calculating the build signature of a
    command.

  - Don't silently swallow exceptions thrown by Scanners (or other
    exceptions while finding a node's dependent children).

  - Push files to CacheDir() before calling the superclass built()
    method (which may clear the build signature as part of clearing
    cached implicit dependencies, if the file has a source scanner).
    (Bug reported by Jeff Petkau.)

  - Raise an internal error if we attempt to push a file to CacheDir()
    with a build signature of None.

  - Add an explicit Exit() function for terminating early.

  - Change the documentation to correctly describe that the -f option
    doesn't change to the directory in which the specified file lives.

  - Support changing directories locally with SConscript directory
    path names relative to any SConstruct file specified with -f.
    This allows you to build in another directory by simply changing
    there and pointing at the SConstruct file in another directory.

  - Change the default SConscriptChdir() behavior to change to the
    SConscript directory while it's being read.

  - Fix an exception thrown when the -U option was used with no
    Default() target specified.

  - Fix -u so that it builds things in corresponding build directories
    when used in a source directory.

  From Lachlan O'Dea:

  - Add SharedObject() support to the masm tool.

  - Fix WhereIs() to return normalized paths.

  From Jeff Petkau:

  - Don't copy a built file to a CacheDir() if it's already there.

  - Avoid partial copies of built files in a CacheDir() by copying
    to a temporary file and renaming.

  From Anthony Roach:

  - Fix incorrect dependency-cycle errors when an Aliased source doesn't
    exist.



RELEASE 0.11 - Tue, 11 Feb 2003 05:24:33 -0600

  From Chad Austin:

  - Add support for IRIX and the SGI MIPSPro tool chain.

  - Support using the MSVC tool chain when running Cygwin Python.

  From Michael Cook:

  - Avoid losing signal bits in the exit status from a command,
    helping terminate builds on interrupt (CTRL+C).

  From Charles Crain:

  - Added new AddPreAction() and AddPostAction() functions that support
    taking additional actions before or after building specific targets.

  - Add support for the PharLap ETS tool chain.

  From Steven Knight:

  - Allow Python function Actions to specify a list of construction
    variables that should be included in the Action's signature.

  - Allow libraries in the LIBS variable to explicitly include the prefix
    and suffix, even when using the GNU linker.
    (Bug reported by Neal Becker.)

  - Use DOS-standard CR-LF line endings in the scons.bat file.
    (Bug reported by Gary Ruben.)

  - Doc changes:  Eliminate description of deprecated "name" keyword
    argument from Builder definition (reported by Gary Ruben).

  - Support using env.Append() on BUILDERS (and other dictionaries).
    (Bug reported by Bj=F6rn Bylander.)

  - Setting the BUILDERS construction variable now properly clears
    the previous Builder attributes from the construction Environment.
    (Bug reported by Bj=F6rn Bylander.)

  - Fix adding a prefix to a file when the target isn't specified.
    (Bug reported by Esa Ilari Vuokko.)

  - Clean up error messages from problems duplicating into read-only
    BuildDir directories or into read-only files.

  - Add a CommandAction.strfunction() method, and add an "env" argument
    to the FunctionAction.strfunction() method, so that all Action
    objects have strfunction() methods, and the functions for building
    and returning a string both take the same arguments.

  - Add support for new CacheDir() functionality to share derived files
    between builds, with related options --cache-disable, --cache-force,
    and --cache-show.

  - Change the default behavior when no targets are specified to build
    everything in the current directory and below (like Make).  This
    can be disabled by specifying Default(None) in an SConscript.

  - Revamp SCons installation to fix a case-sensitive installation
    on Win32 systems, and to add SCons-specific --standard-lib,
    --standalone-lib, and --version-lib options for easier user
    control of where the libraries get installed.

  - Fix the ability to directly import and use Platform and Tool modules
    that have been implicitly imported into an Environment().

  - Add support for allowing an embedding interface to annotate a node
    when it's created.

  - Extend the SConscript() function to accept build_dir and duplicate
    keyword arguments that function like a BuildDir() call.

  From Steve Leblanc:

  - Fix the output of -c -n when directories are involved, so it
    matches -c.

  From Anthony Roach:

  - Use a different shared object suffix (.os) when using gcc so shared
    and static objects can exist side-by-side in the same directory.

  - Allow the same object files on Win32 to be linked into either
    shared or static libraries.

  - Cache implicit cache values when using --implicit-cache.



RELEASE 0.10 - Thu, 16 Jan 2003 04:11:46 -0600

  From Derrick 'dman' Hudson:

  - Support Repositories on other file systems by symlinking or
    copying files when hard linking won't work.

  From Steven Knight:

  - Remove Python bytecode (*.pyc) files from the scons-local packages.

  - Have FunctionActions print a description of what they're doing
    (a representation of the Python call).

  - Fix the Install() method so that, like other actions, it prints
    what would have happened when the -n option is used.

  - Don't create duplicate source files in a BuildDir when the -n
    option is used.

  - Refactor the Scanner interface to eliminate unnecessary Scanner
    calls and make it easier to write efficient scanners.

  - Added a "recursive" flag to Scanner creation that specifies the
    Scanner should be invoked recursively on dependency files returned
    by the scanner.

  - Significant performance improvement from using a more efficient
    check, throughout the code, for whether a Node has a Builder.

  - Fix specifying only the source file to MultiStepBuilders such as
    the Program Builder.  (Bug reported by Dean Bair.)

  - Fix an exception when building from a file with the same basename as
    the subdirectory in which it lives.  (Bug reported by Gerard Patel.)

  - Fix automatic deduction of a target file name when there are
    multiple source files specified; the target is now deduced from just
    the first source file in the list.

  - Documentation fixes: better initial explanation of SConscript files;
    fix a misformatted "table" in the StaticObject explanation.

  From Steven Knight and Steve Leblanc:

  - Fix the -c option so it will remove symlinks.

  From Steve Leblanc:

  - Add a Clean() method to support removing user-specified targets
    when using the -c option.

  - Add a development script for running SCons through PyChecker.

  - Clean up things found by PyChecker (mostly unnecessary imports).

  - Add a script to use HappyDoc to create HTML class documentation.

  From Lachlan O'Dea:

  - Make the Environment.get() method return None by default.

  From Anthony Roach:

  - Add SetJobs() and GetJobs() methods to allow configuration of the
    number of default jobs (still overridden by -j).

  - Convert the .sconsign file format from ASCII to a pickled Python
    data structure.

  - Error message cleanups:  Made consistent the format of error
    messages (now all start with "scons: ***") and warning messages (now
    all start with "scons: warning:").  Caught more cases with the "Do
    not know how to build" error message.

  - Added support for the MinGW tool chain.

  - Added a --debug=includes option.



RELEASE 0.09 - Thu,  5 Dec 2002 04:48:25 -0600

  From Chad Austin:

  - Add a Prepend() method to Environments, to append values to
    the beginning of construction variables.

  From Matt Balvin:

  - Add long command-line support to the "lib" Tool (Microsoft library
    archiver), too.

  From Charles Crain:

  - Allow $$ in a string to be passed through as $.

  - Support file names with odd characters in them.

  - Add support for construction variable substition on scanner
    directories (in CPPPATH, F77PATH, LIBPATH, etc.).

  From Charles Crain and Steven Knight:

  - Add Repository() functionality, including the -Y option.

  From Steven Knight:

  - Fix auto-deduction of target names so that deduced targets end
    up in the same subdirectory as the source.

  - Don't remove source files specified on the command line!

  - Suport the Intel Fortran Compiler (ifl.exe).

  - Supply an error message if there are no command-line or
    Default() targets specified.

  - Fix the ASPPCOM values for the GNU assembler.
    (Bug reported by Brett Polivka.)

  - Fix an exception thrown when a Default() directory was specified
    when using the -U option.

  - Issue a warning when -c can't remove a target.

  - Eliminate unnecessary Scanner calls by checking for the
    existence of a file before scanning it.  (This adds a generic
    hook to check an arbitrary condition before scanning.)

  - Add explicit messages to tell when we're "Reading SConscript files
    ...," "done reading SConscript files," "Building targets," and
    "done building targets."  Add a -Q option to supress these.

  - Add separate $SHOBJPREFIX and $SHOBJSUFFIX construction variables
    (by default, the same as $OBJPREFIX and $OBJSUFFIX).

  - Add Make-like error messages when asked to build a source file,
    and before trying to build a file that doesn't have all its source
    files (including when an invalid drive letter is used on WIN32).

  - Add an scons-local-{version} package (in both .tar.gz and .zip
    flavors) to help people who want to ship SCons as a stand-alone
    build tool in their software packages.

  - Prevent SCons from unlinking files in certain situations when
    the -n option is used.

  - Change the name of Tool/lib.py to Tool/mslib.py.

  From Steven Knight and Anthony Roach:

  - Man page:  document the fact that Builder calls return Node objects.

  From Steve LeBlanc:

  - Refactor option processing to use our own version of Greg Ward's
    Optik module, modified to run under Python 1.5.2.

  - Add a ParseConfig() command to modify an environment based on
    parsing output from a *-config command.

  From Jeff Petkau:

  - Fix interpretation of '#/../foo' on Win32 systems.

  From Anthony Roach:

  - Fixed use of command lines with spaces in their arguments,
    and use of Nodes with spaces in their string representation.

  - Make access and modification times of files in a BuildDir match
    the source file, even when hard linking isn't available.

  - Make -U be case insensitive on Win32 systems.

  - Issue a warning and continue when finding a corrupt .sconsign file.

  - Fix using an alias as a dependency of a target so that if one of the
    alias' dependencies gets rebuilt, the resulting target will, too.

  - Fix differently ordered targets causing unnecessary rebuilds
    on case insensitive systems.

  - Use os.system() to execute external commands whenever the "env"
    utility is available, which is much faster than fork()/exec(),
    and fixes the -j option on several platforms.

  - Fix use of -j with multiple targets.

  - Add an Options() object for friendlier accomodation of command-
    line arguments.

  - Add support for Microsoft VC++ precompiled header (.pch) files,
    debugger (.pdb) files, and resource (.rc) files.

  - Don't compute the $_CPPINCFLAGS, $_F77INCFLAGS, $_LIBFLAGS and
    $_LIBDIRFLAGS variables each time a command is executed, define
    them so they're computed only as needed.  Add a new _concat
    function to the Environment that allows people to define their
    own similar variables.

  - Fix dependency scans when $LIBS is overridden.

  - Add EnsurePythonVersion() and EnsureSConsVersion() functions.

  - Fix the overly-verbose stack trace on ListBuilder build errors.

  - Add a SetContentSignatureType() function, allowing use of file
    timestamps instead of MD5 signatures.

  - Make -U and Default('source') fail gracefully.

  - Allow the File() and Dir() methods to take a path-name string as
    the starting directory, in addition to a Dir object.

  - Allow the command handler to be selected via the SPAWN, SHELL
    and ESCAPE construction variables.

  - Allow construction variables to be overridden when a Builder
    is called.

  From sam th:

  - Dynamically check for the existence of utilities with which to
    initialize Environments by default.



RELEASE 0.08 - Mon, 15 Jul 2002 12:08:51 -0500

  From Charles Crain:

  - Fixed a bug with relative CPPPATH dirs when using BuildDir().
    (Bug reported by Bob Summerwill.)

  - Added a warnings framework and a --warn option to enable or
    disable warnings.

  - Make the C scanner warn users if files referenced by #include
    directives cannot be found and --warn=dependency is specified.

  - The BUILDERS construction variable should now be a dictionary
    that maps builder names to actions.  Existing uses of lists,
    and the Builder name= keyword argument, generate warnings
    about use of deprecated features.

  - Removed the "shared" keyword argument from the Object and
    Library builders.

  - Added separated StaticObject, SharedObject, StaticLibrary and
    SharedLibrary builders.  Made Object and Library synonyms for
    StaticObject and StaticLibrary, respectively.

  - Add LIBS and LIBPATH dependencies for shared libraries.

  - Removed support for the prefix, suffix and src_suffix arguments
    to Builder() to be callable functions.

  - Fix handling file names with multiple dots.

  - Allow a build directory to be outside of the SConstruct tree.

  - Add a FindFile() function that searches for a file node with a
    specified name.

  - Add $CPPFLAGS to the shared-object command lines for g++ and gcc.

  From Charles Crain and Steven Knight:

  - Add a "tools=" keyword argument to Environment instantiation,
    and a separate Tools() method, for more flexible specification
    of tool-specific environment changes.

  From Steven Knight:

  - Add a "platform=" keyword argument to Environment instantiation,
    and a separate Platform() method, for more flexible specification
    of platform-specific environment changes.

  - Updated README instructions and setup.py code to catch an
    installation failure from not having distutils installed.

  - Add descriptions to the -H help text for -D, -u and -U so
    people can tell them apart.

  - Remove the old feature of automatically splitting strings
    of file names on white space.

  - Add a dependency Scanner for native Fortran "include" statements,
    using a new "F77PATH" construction variable.

  - Fix C #include scanning to detect file names with characters like
    '-' in them.

  - Add more specific version / build output to the -v option.

  - Add support for the GNU as, Microsoft masm, and nasm assemblers.

  - Allow the "target" argument to a Builder call to be omitted, in
    which case the target(s) are deduced from the source file(s) and the
    Builder's specified suffix.

  - Add a tar archive builder.

  - Add preliminary support for the OS/2 Platform, including the icc
    and ilink Tools.

  From Jeff Petkau:

  - Fix --implicit-cache if the scanner returns an empty list.

  From Anthony Roach:

  - Add a "multi" keyword argument to Builder creation that specifies
    it's okay to call the builder multiple times for a target.

  - Set a "multi" on Aliases so multiple calls will append to an Alias.

  - Fix emitter functions' use of path names when using BuildDir or
    in subdirectories.

  - Fix --implicit-cache causing redundant rebuilds when the header
    file list changed.

  - Fix --implicit-cache when a file has no implicit dependencies and
    its source is generated.

  - Make the drive letters on Windows always be the same case, so that
    changes in the case of drive letters don't cause a rebuild.

  - Fall back to importing the SCons.TimeStamp module if the SCons.MD5
    module can't be imported.

  - Fix interrupt handling to guarantee that a single interrupt will
    halt SCons both when using -j and not.

  - Fix .sconsign signature storage so that output files of one build
    can be safely used as input files to another build.

  - Added a --debug=time option to print SCons execution times.

  - Print an error message if a file can't be unlinked before being
    built, rather than just silently terminating the build.

  - Add a SideEffect() method that can be used to tell the build
    engine that a given file is created as a side effect of building
    a target.  A file can be specified as a side effect of more than
    one build comand, in which case the commands will not be executed
    simultaneously.

  - Significant performance gains from not using our own version of
    the inefficient stock os.path.splitext() method, caching source
    suffix computation, code cleanup in MultiStepBuilder.__call__(),
    and replicating some logic in scons_subst().

  - Add --implicit-deps-changed and --implicit-deps-unchanged options.

  - Add a GetLaunchDir() function.

  - Add a SetBuildSignatureType() function.

  From Zed Shaw:

  - Add an Append() method to Environments, to append values to
    construction variables.

  - Change the name of Update() to Replace().  Keep Update() as a
    deprecated synonym, at least for now.

  From Terrel Shumway:

  - Use a $PYTHON construction variable, initialized to sys.executable,
    when using Python to build parts of the SCons packages.

  - Use sys.prefix, not sys.exec_prefix, to find pdb.py.



RELEASE 0.07 - Thu,  2 May 2002 13:37:16 -0500

  From Chad Austin:

  - Changes to build SCons packages on IRIX (and other *NIces).

  - Don't create a directory Node when a file already exists there,
    and vice versa.

  - Add 'dirs' and 'names' keyword arguments to SConscript for
    easier specification of subsidiary SConscript files.

  From Charles Crain:

  - Internal cleanup of environment passing to function Actions.

  - Builders can now take arbitrary keyword arguments to create
    attributes to be passed to: command generator functions,
    FunctionAction functions, Builder emitter functions (below),
    and prefix/suffix generator functions (below).

  - Command generator functions can now return ANYTHING that can be
    converted into an Action (a function, a string, a CommandGenerator
    instance, even an ActionBase instance).

  - Actions now call get_contents() with the actual target and source
    nodes used for the build.

  - A new DictCmdGenerator class replaces CompositeBuilder to support
    more flexible Builder behavior internally.

  - Builders can now take an emitter= keyword argument.  An emitter
    is a function that takes target, source, and env argument, then
    return a 2-tuple of (new sources, new targets).  The emitter is
    called when the Builder is __call__'ed, allowing a user to modify
    source and target lists.

  - The prefix, suffix and src_suffix Builder arguments now take a
    callable as well a string.  The callable is passed the Environment
    and any extra Builder keyword arguments and is expected to return
    the appropriate prefix or suffix.

  - CommandActions can now be a string, a list of command + argument
    strings, or a list of commands (strings or lists).

  - Added shared library support.  The Object and Library Builders now
    take a "shared=1" keyword argument to specify that a shared object
    or shared library should be built.  It is an error to try to build
    static objects into a shared library or vice versa.

  - Win32 support for .def files has been added.  Added the Win32-specific
    construction variables $WIN32DEFPREFIX, $WIN32DEFSUFFIX,
    $WIN32DLLPREFIX and $WIN32IMPLIBPREFIX.  When building a .dll,
    the new construction variable $WIN32_INSERT_DEF, controls whether
    the appropriately-named .def file is inserted into the target
    list (if not already present).  A .lib file is always added to
    a Library build if not present in the list of targets.

  - ListBuilder now passes all targets to the action, not just the first.

  - Fix so that -c now deletes generated yacc .h files.

  - Builder actions and emitter functions can now be initialized, through
    construction variables, to things other than strings.

  - Make top-relative '#/dir' lookups work like '#dir'.

  - Fix for relative CPPPATH directories in subsidiary SConscript files
    (broken in 0.06).

  - Add a for_signature argument to command generators, so that
    generators that need to can return distinct values for the
    command signature and for executing the command.

  From Alex Jacques:

  - Create a better scons.bat file from a py2bat.py script on the Python
    mailing list two years ago (modeled after pl2bat.pl).

  From Steven Knight:

  - Fix so that -c -n does *not* remove the targets!

  - Man page:  Add a hierarchical libraries + Program example.

  - Support long MSVC linker command lines through a builder action
    that writes to a temporary file and uses the magic MSVC "link @file"
    argument syntax if the line is longer than 2K characters.

  - Fix F77 command-line options on Win32 (use /Fo instead of -o).

  - Use the same action to build from .c (lower case) and .C (upper
    case) files on case-insensitive systems like Win32.

  - Support building a PDF file directly from a TeX or LaTeX file
    using pdftex or pdflatex.

  - Add a -x option to runtest.py to specify the script being tested.
    A -X option indicates it's an executable, not a script to feed
    to the Python interpreter.

  - Add a Split() function (identical to SCons.Util.argmunge()) for use
    in the next release, when Builders will no longer automatically split
    strings on white space.

  From Steve Leblanc:

  - Add the SConscriptChdir() method.

  From Anthony Roach:

  - Fix --debug=tree when used with directory targets.

  - Significant internal restructuring of Scanners and Taskmaster.

  - Added new --debug=dtree option.

  - Fixes for --profile option.

  - Performance improvement in construction variable substitution.

  - Implemented caching of content signatures, plus added --max-drift
    option to control caching.

  - Implemented caching of dependency signatures, enabled by new
    --implicit-cache option.

  - Added abspath construction variable modifier.

  - Added $SOURCE variable as a synonym for $SOURCES[0].

  - Write out .sconsign files on error or interrupt so intermediate
    build results are saved.

  - Change the -U option to -D.  Make a new -U that builds just the
    targets from the local SConscript file.

  - Fixed use of sys.path so Python modules can be imported from
    the SConscript directory.

  - Fix for using Aliases with the -u, -U and -D options.

  - Fix so that Nodes can be passed to SConscript files.

  From Moshe Zadka:

  - Changes for official Debian packaging.



RELEASE 0.06 - Thu, 28 Mar 2002 01:24:29 -0600

  From Charles Crain:

  - Fix command generators to expand construction variables.

  - Make FunctionAction arguments be Nodes, not strings.

  From Stephen Kennedy:

  - Performance:  Use a dictionary, not a list, for a Node's parents.

  From Steven Knight:

  - Add .zip files to the packages we build.

  - Man page:  document LIBS, fix a typo, document ARGUMENTS.

  - Added RANLIB and RANLIBFLAGS construction variables.  Only use them
    in ARCOM if there's a "ranlib" program on the system.

  - Add a configurable CFILESUFFIX for the Builder of .l and .y files
    into C files.

  - Add a CXXFile Builder that turns .ll and .yy files into .cc files
    (configurable via a CXXFILESUFFIX construction variable).

  - Use the POSIX-standard lex -t flag, not the GNU-specific -o flag.
    (Bug reported by Russell Christensen.)

  - Fixed an exception when CPPPATH or LIBPATH is a null string.
    (Bug reported by Richard Kiss.)

  - Add a --profile=FILE option to make profiling SCons easier.

  - Modify the new DVI builder to create .dvi files from LaTeX (.ltx
    and .latex) files.

  - Add support for Aliases (phony targets).

  - Add a WhereIs() method for searching for path names to executables.

  - Add PDF and PostScript document builders.

  - Add support for compiling Fortran programs from a variety of
    suffixes (a la GNU Make):  .f, .F, .for, .FOR, .fpp and .FPP

  - Support a CPPFLAGS variable on all default commands that use the
    C preprocessor.

  From Steve Leblanc:

  - Add support for the -U option.

  - Allow CPPPATH, LIBPATH and LIBS to be specified as white-space
    separated strings.

  - Add a document builder to create .dvi files from TeX (.tex) files.

  From Anthony Roach:

  - Fix:  Construction variables with values of 0 were incorrectly
    interpolated as ''.

  - Support env['VAR'] to fetch construction variable values.

  - Man page:  document Precious().



RELEASE 0.05 - Thu, 21 Feb 2002 16:50:03 -0600

  From Chad Austin:

  - Set PROGSUFFIX to .exe under Cygwin.

  From Charles Crain:

  - Allow a library to specified as a command-line source file, not just
    in the LIBS construction variable.

  - Compensate for a bug in os.path.normpath() that returns '' for './'
    on WIN32.

  - More performance optimizations:  cache #include lines from files,
    eliminate unnecessary calls.

  - If a prefix or suffix contains white space, treat the resulting
    concatenation as separate arguments.

  - Fix irregularities in the way we fetch DevStudio information from
    the Windows registry, and in our registry error handling.

  From Steven Knight:

  - Flush stdout after print so it intermixes correctly with stderr
    when redirected.

  - Allow Scanners to return a list of strings, and document how to
    write your own Scanners.

  - Look up implicit (scanned) dependencies relative to the directory
    of file being scanned.

  - Make writing .sconsign files more robust by first trying to write
    to a temp file that gets renamed.

  - Create all of the directories for a list of targets before trying
    to build any of the targets.

  - WIN32 portability fixes in tests.

  - Allow the list of variables exported to an SConscript file to be
    a UserList, too.

  - Document the overlooked LIBPATH construction variable.
    (Bug reported by Eicke Godehardt.)

  - Fix so that Ignore() ignores indirect, implicit dependencies
    (included files), not just direct dependencies.

  - Put the man page in the Debian distribution.

  - Run HTML docs through tidy to clean up the HTML (for Konqueror).

  - Add preliminary support for Unicode strings.

  - Efficiency:  don't scan dependencies more than once during the
    walk of a tree.

  - Fix the -c option so it doesn't stop removing targets if one doesn't
    already exist.
    (Bug reported by Paul Connell.)

  - Fix the --debug=pdb option when run on Windows NT.
    (Bug reported by Paul Connell.)

  - Add support for the -q option.

  From Steve Leblanc:

  - Add support for the -u option.

  - Add .cc and .hh file suffixes to the C Scanner.

  From Anthony Roach:

  - Make the scons script return an error code on failures.

  - Add support for using code to generate a command to build a target.



RELEASE 0.04 - Wed, 30 Jan 2002 11:09:42 -0600

  From Charles Crain:

  - Significant performance improvements in the Node.FS and
    Scanner subsystems.

  - Fix signatures of binary files on Win32 systems.

  - Allow LIBS and LIBPATH to be strings, not just arrays.

  - Print a traceback if a Python-function builder throws an exception.

  From Steven Knight:

  - Fix using a directory as a Default(), and allow Default() to
    support white space in file names for strings in arrays.

  - Man page updates:  corrected some mistakes, documented various
    missing Environment methods, alphabetized the construction
    variables and other functions, defined begin and end macros for
    the example sections, regularized white space separation, fixed
    the use of Export() in the Multiple Variants example.

  - Function action fixes:  None is now a successful return value.
    Exceptions are now reported.  Document function actions.

  - Add 'Action' and 'Scanner' to the global keywords so SConscript
    files can use them too.

  - Removed the Wrapper class between Nodes and Walkers.

  - Add examples using Library, LIBS, and LIBPATH.

  - The C Scanner now always returns a sorted list of dependencies
    so order changes don't cause unnecessary rebuilds.

  - Strip $(-$) bracketed text from command lines.  Use this to
    surround $_INCDIRS and $_LIBDIRS so we don't rebuild in response
    to changes to -I or -L options.

  - Add the Ignore() method to ignore dependencies.

  - Provide an error message when a nonexistent target is specified
    on the command line.

  - Remove targets before building them, and add an Environment
    Precious() method to override that.

  - Eliminate redundant calls to the same builder when the target is a
    list of targets:  Add a ListBuilder class that wraps Builders to
    handle lists atomically.  Extend the Task class to support building
    and updating multiple targets in a single Task.  Simplify the
    interface between Task and Taskmaster.

  - Add a --debug=pdb option to re-run SCons under the Python debugger.

  - Only compute a build signature once for each node.

  - Changes to our sys.path[] manipulation to support installation into
    an arbitrary --prefix value.

  From Steve Leblanc:

  - Add var=value command-line arguments.



RELEASE 0.03 - Fri, 11 Jan 2002 01:09:30 -0600

  From Charles Crain:

  - Performance improvements in the Node.FS and Sig.Calculator classes.

  - Add the InstallAs() method.

  - Execute commands through an external interpreter (sh, cmd.exe, or
    command.com) to handle redirection metacharacters.

  - Allow the user to supply a command handler.

  From Steven Knight:

  - Search both /usr/lib and /usr/local/lib for scons directories by
    adding them both to sys.path, with whichever is in sys.prefix first.

  - Fix interpreting strings of multiple white-space separated file names
    as separate file names, allowing prefixes and suffixes to be appended
    to each individually.

  - Refactor to move CompositeBuilder initialization logic from the
    factory wrapper to the __init__() method, and allow a Builder to
    have both an action and a src_builder (or array of them).

  - Refactor BuilderBase.__call__() to separate Node creation/lookup
    from initialization of the Node's builder information.

  - Add a CFile Builder object that supports turning lex (.l) and
    yacc (.y) files into .c files.

  - Document: variable interpretation attributes; how to propogate
    the user's environment variables to executed commands; how to
    build variants in multiple BuildDirs.

  - Collect String, Dict, and List type-checking in common utility
    routines so we can accept User{String,Dict,List}s all over.

  - Put the Action factory and classes into their own module.

  - Use one CPlusPlusAction in the Object Builder's action dictionary,
    instead of letting it create multiple identical instances.

  - Document the Install() and InstallAs() methods.

  From Steve Leblanc:

  - Require that a Builder be given a name argument, supplying a
    useful error message when it isn't.

  From Anthony Roach:

  - Add a "duplicate" keyword argument to BuildDir() that can be set
    to prevent linking/copying source files into build directories.

  - Add a "--debug=tree" option to print an ASCII dependency tree.

  - Fetch the location of the Microsoft Visual C++ compiler(s) from
    the Registry, instead of hard-coding the location.

  - Made Scanner objects take Nodes, not path names.

  - Have the C Scanner cache the #include file names instead of
    (re-)scanning the file each time it's called.

  - Created a separate class for parent "nodes" of file system roots,
    eliminating the need for separate is-parent-null checks everywhere.

  - Removed defined __hash__() and __cmp() methods from FS.Entry, in
    favor of Python's more efficient built-in identity comparisons.



RELEASE 0.02 - Sun, 23 Dec 2001 19:05:09 -0600

  From Charles Crain:

  - Added the Install(), BuildDir(), and Export() methods.

  - Fix the -C option by delaying setting the top of the FS tree.

  - Avoid putting the directory path on the libraries in the LIBS
    construction variable.

  - Added a GetBuildPath() method to return the full path to the
    Node for a specified string.

  - Fixed variable substitution in CPPPATH and LIBPATH.

  From Steven Knight:

  - Fixed the version comment in the scons.bat (the UNIX geek used
    # instead of @rem).

  - Fix to setup.py so it doesn't require a sys.argv[1] argument.

  - Provide make-like warning message for "command not found" and
    similar errors.

  - Added an EXAMPLES section to the man page.

  - Make Default() targets properly relative to their SConscript
    file's subdirectory.

  From Anthony Roach:

  - Documented CXXFLAGS, CXXCOM, and CPPPATH.

  - Fixed SCONS_LIB_DIR to work as documented.

  - Made Default() accept Nodes as arguments.

  - Changed Export() to make it easier to use.

  - Added the Import() and Return() methods.



RELEASE 0.01 - Thu Dec 13 19:25:23 CST 2001

A brief overview of important functionality available in release 0.01:

  - C and C++ compilation on POSIX and Windows NT.

  - Automatic scanning of C/C++ source files for #include dependencies.

  - Support for building libraries; setting construction variables
    allows creation of shared libraries.

  - Library and C preprocessor search paths.

  - File changes detected using MD5 signatures.

  - User-definable Builder objects for building files.

  - User-definable Scanner objects for scanning for dependencies.

  - Parallel build (-j) support.

  - Dependency cycles detected.

  - Linux packages available in RPM and Debian format.

  - Windows installer available.
<|MERGE_RESOLUTION|>--- conflicted
+++ resolved
@@ -5,16 +5,6 @@
                             Change Log
 
 RELEASE  VERSION/DATE TO BE FILLED IN LATER
-
-<<<<<<< HEAD
-
-  From Adam Gross:
-
-    - Fixed duplicate "Preserved directory X" messages when running SCons unit
-      tests with PRESERVE=1 in the environment.
-=======
-  From Edoardo Bezzeccheri
-    - Added debug option "action_timestamps" which outputs to stdout the absolute start and end time for each target.
 
   From Rob Boehne
     - Fix suncxx tool (Oracle Studio compiler) when using Python 3.  Previously would throw an exception.
@@ -23,6 +13,12 @@
   From Tim Gates
     - Resolved a typo in engine.SCons.Tool
 
+  From Adam Gross:
+    - Fixed duplicate "Preserved directory X" messages when running SCons unit
+      tests with PRESERVE=1 in the environment.
+  From Edoardo Bezzeccheri
+    - Added debug option "action_timestamps" which outputs to stdout the absolute start and end time for each target.
+
   From Ivan Kravets
     - Added support for "-imacros" to ParseFlags
 
@@ -32,13 +28,11 @@
 
   From Jakub Kulik
     - Fix subprocess result bytes not being decoded in SunOS/Solaris related tools.
->>>>>>> 83303e4e
 
   From Philipp Maierhöfer:
     - Avoid crash with UnicodeDecodeError on Python 3 when a Latex log file in
       non-UTF-8 encoding (e.g. containing umlauts in Latin-1 encoding when
       the fontenc package is included with \usepackage[T1]{fontenc}) is read.
-
 
   From Mathew Robinson:
     - Improved threading performance by ensuring NodeInfo is shared
