--- conflicted
+++ resolved
@@ -6,25 +6,10 @@
 
 
 RELEASE 3.1.0.alpha.yyyymmdd - NEW DATE WILL BE INSERTED HERE
-<<<<<<< HEAD
-  
+
   From Matthew Marinets
     - Fixed an issue that caused the Java emitter to incorrectly parse arguments to constructors that 
       implemented a class.
-  
-  From Philipp Maierhöfer
-    - Added a __hash__ method to the class Scons.Subst.Literal. Required when substituting Literal
-      objects when SCons runs with Python 3.
-    - Added missing FORTRANMODDIRPREFIX to the gfortran tool.
-
-  From Richard West:
-    - Add SConstruct.py, Sconstruct.py, sconstruct.py to the search path for the root SConstruct file.
-      Allows easier debugging within Visual Studio
-    - Change setup.py to change the install directory (via  pip, or setup.py install) from scons-#.#.#
-      to scons (Yielding <pythondir>/lib/scons/SCons/ instead of <pythondir>/lib/scons/SCons-#.#.#/).
-      This changes SCons to better comply with normal Python installation practices.
-=======
->>>>>>> 992aeebe
 
   From Bernard Blackham:
    - Fixed handling of side-effects in task master (fixes #3013).
