"""SCons.Tool.cyglink

Customization of gnulink for Cygwin (http://www.cygwin.com/)

There normally shouldn't be any need to import this module directly.
It will usually be imported through the generic SCons.Tool.Tool()
selection method.

"""
import re
import os

import SCons.Action
import SCons.Util
import SCons.Tool

<<<<<<< HEAD
from . import gnulink
=======
import gnulink
import link
>>>>>>> 9d558dd6

def _lib_generator(target, source, env, for_signature, **kw):
    try: cmd = kw['cmd']
    except KeyError: cmd = SCons.Util.CLVar(['$SHLINK']) 

    try: vp = kw['varprefix']
    except KeyError: vp = 'SHLIB'

    dll = env.FindIxes(target, '%sPREFIX' % vp, '%sSUFFIX' % vp)
    if dll: cmd.extend(['-o', dll])

    cmd.extend(['$SHLINKFLAGS', '$__%sVERSIONFLAGS' % vp, '$__RPATH'])

    implib = env.FindIxes(target, 'IMPLIBPREFIX', 'IMPLIBSUFFIX')
    if implib:
        cmd.extend([
            '-Wl,--out-implib='+implib.get_string(for_signature),
            '-Wl,--export-all-symbols',
            '-Wl,--enable-auto-import',
            '-Wl,--whole-archive', '$SOURCES',
            '-Wl,--no-whole-archive', '$_LIBDIRFLAGS', '$_LIBFLAGS'
            ])
    else:
        cmd.extend(['$SOURCES', '$_LIBDIRFLAGS', '$_LIBFLAGS'])
    
    return [cmd]


def shlib_generator(target, source, env, for_signature):
    return _lib_generator(target, source, env, for_signature,
                          varprefix='SHLIB',
                          cmd = SCons.Util.CLVar(['$SHLINK']))

def ldmod_generator(target, source, env, for_signature):
    return _lib_generator(target, source, env, for_signature,
                          varprefix='LDMODULE',
                          cmd = SCons.Util.CLVar(['$LDMODULE']))

def _lib_emitter(target, source, env, **kw):
    Verbose = False

    if Verbose:
        print "_lib_emitter: target[0]=%r" % target[0].get_path()

    try: vp = kw['varprefix']
    except KeyError: vp = 'SHLIB'

    try: libtype = kw['libtype']
    except KeyError: libtype = 'ShLib'
        
    dll = env.FindIxes(target, '%sPREFIX' % vp, '%sSUFFIX' % vp)
    no_import_lib = env.get('no_import_lib', 0)

    if Verbose:
        print "_lib_emitter: dll=%r" % dll.get_path()

    if not dll or len(target) > 1:
        raise SCons.Errors.UserError("A shared library should have exactly one target with the suffix: %s" % env.subst("$%sSUFFIX" % vp))
    
    # Remove any "lib" after the prefix
    pre = env.subst('$%sPREFIX' % vp)
    if dll.name[len(pre):len(pre)+3] == 'lib':
        dll.name = pre + dll.name[len(pre)+3:]

    if Verbose:
        print "_lib_emitter: dll.name=%r" % dll.name

    orig_target = target
    target = [env.fs.File(dll)]
    target[0].attributes.shared = 1

    if Verbose:
        print "_lib_emitter: after target=[env.fs.File(dll)]: target[0]=%r" % target[0].get_path()

    # Append an import lib target
    if not no_import_lib:
        # Create list of target libraries as strings
        target_strings = env.ReplaceIxes(orig_target[0],
                                         '%sPREFIX' % vp, '%sSUFFIX' % vp,
                                         'IMPLIBPREFIX', 'IMPLIBSUFFIX')
        if Verbose:
            print "_lib_emitter: target_strings=%r" % target_strings
        
        implib_target = env.fs.File(target_strings)
        if Verbose:
            print "_lib_emitter: implib_target=%r" % implib_target.get_path()
        implib_target.attributes.shared = 1
        target.append(implib_target)

    symlinks = SCons.Tool.ImpLibSymlinkGenerator(env, implib_target,
                                                 implib_libtype=libtype,
                                                 generator_libtype=libtype+'ImpLib')
    if Verbose:
        print "_lib_emitter: implib symlinks=%r" % SCons.Tool.StringizeLibSymlinks(symlinks)
    if symlinks:
        SCons.Tool.EmitLibSymlinks(env, symlinks, implib_target, clean_targets = target[0])
        implib_target.attributes.shliblinks = symlinks

    return (target, source)

def shlib_emitter(target, source, env):
    return _lib_emitter(target, source, env, varprefix='SHLIB', libtype='ShLib')

def ldmod_emitter(target, source, env):
    return _lib_emitter(target, source, env, varprefix='LDMODULE', libtype='LdMod')
                         
def _versioned_lib_suffix(env, suffix, version):
    """Generate versioned shared library suffix from a unversioned one.
       If suffix='.dll', and version='0.1.2', then it returns '-0-1-2.dll'"""
    Verbose = False
    if Verbose:
        print "_versioned_lib_suffix: suffix= ", suffix
        print "_versioned_lib_suffix: version= ", version
    cygversion = re.sub('\.', '-', version)
    if not suffix.startswith('-' + cygversion):
        suffix = '-' + cygversion + suffix
    if Verbose:
        print "_versioned_lib_suffix: return suffix= ", suffix
    return suffix

def _versioned_implib_name(env, libnode, version, prefix, suffix, **kw):
    return link._versioned_lib_name(env, libnode, version, prefix, suffix,
                                    SCons.Tool.ImpLibPrefixGenerator,
                                    SCons.Tool.ImpLibSuffixGenerator,
                                    implib_libtype=kw['libtype'])

def _versioned_implib_symlinks(env, libnode, version, prefix, suffix, **kw):
    """Generate link names that should be created for a versioned shared library.
       Returns a list in the form [ (link, linktarget), ... ]
    """
    Verbose = False

    if Verbose:
        print "_versioned_implib_symlinks: libnode=%r" % libnode.get_path()
        print "_versioned_implib_symlinks: version=%r" % version

    try: libtype = kw['libtype']
    except KeyError: libtype = 'ShLib'


    linkdir = os.path.dirname(libnode.get_path())
    if Verbose:
        print "_versioned_implib_symlinks: linkdir=%r" % linkdir

    name = SCons.Tool.ImpLibNameGenerator(env, libnode,
                                          implib_libtype=libtype,
                                          generator_libtype=libtype+'ImpLib')
    if Verbose:
        print "_versioned_implib_symlinks: name=%r" % name

    major = version.split('.')[0]

    link0 = env.fs.File(os.path.join(linkdir, name))
    symlinks = [(link0, libnode)]

    if Verbose:
        print "_versioned_implib_symlinks: return symlinks=%r" % SCons.Tool.StringizeLibSymlinks(symlinks)

    return symlinks

shlib_action = SCons.Action.Action(shlib_generator, generator=1)
ldmod_action = SCons.Action.Action(ldmod_generator, generator=1)

def generate(env):
    """Add Builders and construction variables for cyglink to an Environment."""
    gnulink.generate(env)

    env['LINKFLAGS']   = SCons.Util.CLVar('-Wl,-no-undefined')

    env['SHLINKCOM'] = shlib_action
    env['LDMODULECOM'] = ldmod_action
    env.Append(SHLIBEMITTER = [shlib_emitter])
    env.Append(LDMODULEEMITTER = [ldmod_emitter])

    env['SHLIBPREFIX']         = 'cyg'
    env['SHLIBSUFFIX']         = '.dll'

    env['IMPLIBPREFIX']        = 'lib'
    env['IMPLIBSUFFIX']        = '.dll.a'

    # Variables used by versioned shared libraries
    env['_SHLIBVERSIONFLAGS']      = '$SHLIBVERSIONFLAGS'
    env['_LDMODULEVERSIONFLAGS']   = '$LDMODULEVERSIONFLAGS'

    # SHLIBVERSIONFLAGS and LDMODULEVERSIONFLAGS are same as in gnulink...

    # LINKCALLBACKS are NOT inherited from gnulink
    env['LINKCALLBACKS'] = {
        'VersionedShLibSuffix'          : _versioned_lib_suffix,
        'VersionedLdModSuffix'          : _versioned_lib_suffix,
        'VersionedImpLibSuffix'         : _versioned_lib_suffix,
        'VersionedShLibName'            : link._versioned_shlib_name,
        'VersionedLdModName'            : link._versioned_ldmod_name,
        'VersionedShLibImpLibName'      : lambda *args: _versioned_implib_name(*args, libtype='ShLib'),
        'VersionedLdModImpLibName'      : lambda *args: _versioned_implib_name(*args, libtype='LdMod'),
        'VersionedShLibImpLibSymlinks'  : lambda *args: _versioned_implib_symlinks(*args, libtype='ShLib'),
        'VersionedLdModImpLibSymlinks'  : lambda *args: _versioned_implib_symlinks(*args, libtype='LdMod'),
    }

    # these variables were set by gnulink but are not used in cyglink
    try: del env['_SHLIBSONAME']
    except KeyError: pass
    try: del env['_LDMODULESONAME']
    except KeyError: pass

def exists(env):
    return gnulink.exists(env)


# Local Variables:
# tab-width:4
# indent-tabs-mode:nil
# End:
# vim: set expandtab tabstop=4 shiftwidth=4:<|MERGE_RESOLUTION|>--- conflicted
+++ resolved
@@ -14,16 +14,13 @@
 import SCons.Util
 import SCons.Tool
 
-<<<<<<< HEAD
-from . import gnulink
-=======
+#MAYBE:  from . import gnulink
 import gnulink
 import link
->>>>>>> 9d558dd6
 
 def _lib_generator(target, source, env, for_signature, **kw):
     try: cmd = kw['cmd']
-    except KeyError: cmd = SCons.Util.CLVar(['$SHLINK']) 
+    except KeyError: cmd = SCons.Util.CLVar(['$SHLINK'])
 
     try: vp = kw['varprefix']
     except KeyError: vp = 'SHLIB'
@@ -44,7 +41,7 @@
             ])
     else:
         cmd.extend(['$SOURCES', '$_LIBDIRFLAGS', '$_LIBFLAGS'])
-    
+
     return [cmd]
 
 
@@ -69,7 +66,7 @@
 
     try: libtype = kw['libtype']
     except KeyError: libtype = 'ShLib'
-        
+
     dll = env.FindIxes(target, '%sPREFIX' % vp, '%sSUFFIX' % vp)
     no_import_lib = env.get('no_import_lib', 0)
 
@@ -78,7 +75,7 @@
 
     if not dll or len(target) > 1:
         raise SCons.Errors.UserError("A shared library should have exactly one target with the suffix: %s" % env.subst("$%sSUFFIX" % vp))
-    
+
     # Remove any "lib" after the prefix
     pre = env.subst('$%sPREFIX' % vp)
     if dll.name[len(pre):len(pre)+3] == 'lib':
@@ -102,7 +99,7 @@
                                          'IMPLIBPREFIX', 'IMPLIBSUFFIX')
         if Verbose:
             print "_lib_emitter: target_strings=%r" % target_strings
-        
+
         implib_target = env.fs.File(target_strings)
         if Verbose:
             print "_lib_emitter: implib_target=%r" % implib_target.get_path()
@@ -125,7 +122,7 @@
 
 def ldmod_emitter(target, source, env):
     return _lib_emitter(target, source, env, varprefix='LDMODULE', libtype='LdMod')
-                         
+
 def _versioned_lib_suffix(env, suffix, version):
     """Generate versioned shared library suffix from a unversioned one.
        If suffix='.dll', and version='0.1.2', then it returns '-0-1-2.dll'"""
