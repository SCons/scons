#
# __COPYRIGHT__
#
# Permission is hereby granted, free of charge, to any person obtaining
# a copy of this software and associated documentation files (the
# "Software"), to deal in the Software without restriction, including
# without limitation the rights to use, copy, modify, merge, publish,
# distribute, sublicense, and/or sell copies of the Software, and to
# permit persons to whom the Software is furnished to do so, subject to
# the following conditions:
#
# The above copyright notice and this permission notice shall be included
# in all copies or substantial portions of the Software.
#
# THE SOFTWARE IS PROVIDED "AS IS", WITHOUT WARRANTY OF ANY
# KIND, EXPRESS OR IMPLIED, INCLUDING BUT NOT LIMITED TO THE
# WARRANTIES OF MERCHANTABILITY, FITNESS FOR A PARTICULAR PURPOSE AND
# NONINFRINGEMENT. IN NO EVENT SHALL THE AUTHORS OR COPYRIGHT HOLDERS BE
# LIABLE FOR ANY CLAIM, DAMAGES OR OTHER LIABILITY, WHETHER IN AN ACTION
# OF CONTRACT, TORT OR OTHERWISE, ARISING FROM, OUT OF OR IN CONNECTION
# WITH THE SOFTWARE OR THE USE OR OTHER DEALINGS IN THE SOFTWARE.
from __future__ import print_function

__doc__ = """
Generic Taskmaster module for the SCons build engine.

This module contains the primary interface(s) between a wrapping user
interface and the SCons build engine.  There are two key classes here:

    Taskmaster
        This is the main engine for walking the dependency graph and
        calling things to decide what does or doesn't need to be built.

    Task
        This is the base class for allowing a wrapping interface to
        decide what does or doesn't actually need to be done.  The
        intention is for a wrapping interface to subclass this as
        appropriate for different types of behavior it may need.

        The canonical example is the SCons native Python interface,
        which has Task subclasses that handle its specific behavior,
        like printing "`foo' is up to date" when a top-level target
        doesn't need to be built, and handling the -c option by removing
        targets as its "build" action.  There is also a separate subclass
        for suppressing this output when the -q option is used.

        The Taskmaster instantiates a Task object for each (set of)
        target(s) that it decides need to be evaluated and/or built.
"""

__revision__ = "__FILE__ __REVISION__ __DATE__ __DEVELOPER__"

from itertools import chain
import operator
import sys
import traceback

import SCons.Errors
import SCons.Node
import SCons.Warnings

StateString = SCons.Node.StateString
NODE_NO_STATE = SCons.Node.no_state
NODE_PENDING = SCons.Node.pending
NODE_EXECUTING = SCons.Node.executing
NODE_UP_TO_DATE = SCons.Node.up_to_date
NODE_EXECUTED = SCons.Node.executed
NODE_FAILED = SCons.Node.failed

print_prepare = 0               # set by option --debug=prepare

# A subsystem for recording stats about how different Nodes are handled by
# the main Taskmaster loop.  There's no external control here (no need for
# a --debug= option); enable it by changing the value of CollectStats.

CollectStats = None

class Stats(object):
    """
    A simple class for holding statistics about the disposition of a
    Node by the Taskmaster.  If we're collecting statistics, each Node
    processed by the Taskmaster gets one of these attached, in which case
    the Taskmaster records its decision each time it processes the Node.
    (Ideally, that's just once per Node.)
    """
    def __init__(self):
        """
        Instantiates a Taskmaster.Stats object, initializing all
        appropriate counters to zero.
        """
        self.considered  = 0
        self.already_handled  = 0
        self.problem  = 0
        self.child_failed  = 0
        self.not_built  = 0
        self.side_effects  = 0
        self.build  = 0

StatsNodes = []

fmt = "%(considered)3d "\
      "%(already_handled)3d " \
      "%(problem)3d " \
      "%(child_failed)3d " \
      "%(not_built)3d " \
      "%(side_effects)3d " \
      "%(build)3d "

def dump_stats():
    for n in sorted(StatsNodes, key=lambda a: str(a)):
<<<<<<< HEAD
        print((fmt % n.stats.__dict__) + str(n))
=======
        print (fmt % n.attributes.stats.__dict__) + str(n)
>>>>>>> ecb75f53



class Task(object):
    """
    Default SCons build engine task.

    This controls the interaction of the actual building of node
    and the rest of the engine.

    This is expected to handle all of the normally-customizable
    aspects of controlling a build, so any given application
    *should* be able to do what it wants by sub-classing this
    class and overriding methods as appropriate.  If an application
    needs to customize something by sub-classing Taskmaster (or
    some other build engine class), we should first try to migrate
    that functionality into this class.

    Note that it's generally a good idea for sub-classes to call
    these methods explicitly to update state, etc., rather than
    roll their own interaction with Taskmaster from scratch.
    """
    def __init__(self, tm, targets, top, node):
        self.tm = tm
        self.targets = targets
        self.top = top
        self.node = node
        self.exc_clear()

    def trace_message(self, method, node, description='node'):
        fmt = '%-20s %s %s\n'
        return fmt % (method + ':', description, self.tm.trace_node(node))

    def display(self, message):
        """
        Hook to allow the calling interface to display a message.

        This hook gets called as part of preparing a task for execution
        (that is, a Node to be built).  As part of figuring out what Node
        should be built next, the actual target list may be altered,
        along with a message describing the alteration.  The calling
        interface can subclass Task and provide a concrete implementation
        of this method to see those messages.
        """
        pass

    def prepare(self):
        """
        Called just before the task is executed.

        This is mainly intended to give the target Nodes a chance to
        unlink underlying files and make all necessary directories before
        the Action is actually called to build the targets.
        """
        global print_prepare
        T = self.tm.trace
        if T: T.write(self.trace_message(u'Task.prepare()', self.node))

        # Now that it's the appropriate time, give the TaskMaster a
        # chance to raise any exceptions it encountered while preparing
        # this task.
        self.exception_raise()

        if self.tm.message:
            self.display(self.tm.message)
            self.tm.message = None

        # Let the targets take care of any necessary preparations.
        # This includes verifying that all of the necessary sources
        # and dependencies exist, removing the target file(s), etc.
        #
        # As of April 2008, the get_executor().prepare() method makes
        # sure that all of the aggregate sources necessary to build this
        # Task's target(s) exist in one up-front check.  The individual
        # target t.prepare() methods check that each target's explicit
        # or implicit dependencies exists, and also initialize the
        # .sconsign info.
        executor = self.targets[0].get_executor()
        if executor is None:
            return
        executor.prepare()
        for t in executor.get_action_targets():
            if print_prepare:
                print("Preparing target %s..."%t)
                for s in t.side_effects:
                    print("...with side-effect %s..."%s)
            t.prepare()
            for s in t.side_effects:
                if print_prepare:
                    print("...Preparing side-effect %s..."%s)
                s.prepare()

    def get_target(self):
        """Fetch the target being built or updated by this task.
        """
        return self.node

    def needs_execute(self):
        # TODO(deprecate):  "return True" is the old default behavior;
        # change it to NotImplementedError (after running through the
        # Deprecation Cycle) so the desired behavior is explicitly
        # determined by which concrete subclass is used.
        #raise NotImplementedError
        msg = ('Taskmaster.Task is an abstract base class; instead of\n'
              '\tusing it directly, '
              'derive from it and override the abstract methods.')
        SCons.Warnings.warn(SCons.Warnings.TaskmasterNeedsExecuteWarning, msg)
        return True

    def execute(self):
        """
        Called to execute the task.

        This method is called from multiple threads in a parallel build,
        so only do thread safe stuff here.  Do thread unsafe stuff in
        prepare(), executed() or failed().
        """
        T = self.tm.trace
        if T: T.write(self.trace_message(u'Task.execute()', self.node))

        try:
            cached_targets = []
            for t in self.targets:
                if not t.retrieve_from_cache():
                    break
                cached_targets.append(t)
            if len(cached_targets) < len(self.targets):
                # Remove targets before building. It's possible that we
                # partially retrieved targets from the cache, leaving
                # them in read-only mode. That might cause the command
                # to fail.
                #
                for t in cached_targets:
                    try:
                        t.fs.unlink(t.get_internal_path())
                    except (IOError, OSError):
                        pass
                self.targets[0].build()
            else:
                for t in cached_targets:
                    t.cached = 1
        except SystemExit:
            exc_value = sys.exc_info()[1]
            raise SCons.Errors.ExplicitExit(self.targets[0], exc_value.code)
        except SCons.Errors.UserError:
            raise
        except SCons.Errors.BuildError:
            raise
        except Exception as e:
            buildError = SCons.Errors.convert_to_BuildError(e)
            buildError.node = self.targets[0]
            buildError.exc_info = sys.exc_info()
            raise buildError

    def executed_without_callbacks(self):
        """
        Called when the task has been successfully executed
        and the Taskmaster instance doesn't want to call
        the Node's callback methods.
        """
        T = self.tm.trace
        if T: T.write(self.trace_message('Task.executed_without_callbacks()',
                                         self.node))

        for t in self.targets:
            if t.get_state() == NODE_EXECUTING:
                for side_effect in t.side_effects:
                    side_effect.set_state(NODE_NO_STATE)
                t.set_state(NODE_EXECUTED)

    def executed_with_callbacks(self):
        """
        Called when the task has been successfully executed and
        the Taskmaster instance wants to call the Node's callback
        methods.

        This may have been a do-nothing operation (to preserve build
        order), so we must check the node's state before deciding whether
        it was "built", in which case we call the appropriate Node method.
        In any event, we always call "visited()", which will handle any
        post-visit actions that must take place regardless of whether
        or not the target was an actual built target or a source Node.
        """
        global print_prepare
        T = self.tm.trace
        if T: T.write(self.trace_message('Task.executed_with_callbacks()',
                                         self.node))

        for t in self.targets:
            if t.get_state() == NODE_EXECUTING:
                for side_effect in t.side_effects:
                    side_effect.set_state(NODE_NO_STATE)
                t.set_state(NODE_EXECUTED)
                if not t.cached:
                    t.push_to_cache()
                t.built()
                t.visited()
                if (not print_prepare and
                    (not hasattr(self, 'options') or not self.options.debug_includes)):
                    t.release_target_info()
            else:
                t.visited()

    executed = executed_with_callbacks

    def failed(self):
        """
        Default action when a task fails:  stop the build.

        Note: Although this function is normally invoked on nodes in
        the executing state, it might also be invoked on up-to-date
        nodes when using Configure().
        """
        self.fail_stop()

    def fail_stop(self):
        """
        Explicit stop-the-build failure.

        This sets failure status on the target nodes and all of
        their dependent parent nodes.

        Note: Although this function is normally invoked on nodes in
        the executing state, it might also be invoked on up-to-date
        nodes when using Configure().
        """
        T = self.tm.trace
        if T: T.write(self.trace_message('Task.failed_stop()', self.node))

        # Invoke will_not_build() to clean-up the pending children
        # list.
        self.tm.will_not_build(self.targets, lambda n: n.set_state(NODE_FAILED))

        # Tell the taskmaster to not start any new tasks
        self.tm.stop()

        # We're stopping because of a build failure, but give the
        # calling Task class a chance to postprocess() the top-level
        # target under which the build failure occurred.
        self.targets = [self.tm.current_top]
        self.top = 1

    def fail_continue(self):
        """
        Explicit continue-the-build failure.

        This sets failure status on the target nodes and all of
        their dependent parent nodes.

        Note: Although this function is normally invoked on nodes in
        the executing state, it might also be invoked on up-to-date
        nodes when using Configure().
        """
        T = self.tm.trace
        if T: T.write(self.trace_message('Task.failed_continue()', self.node))

        self.tm.will_not_build(self.targets, lambda n: n.set_state(NODE_FAILED))

    def make_ready_all(self):
        """
        Marks all targets in a task ready for execution.

        This is used when the interface needs every target Node to be
        visited--the canonical example being the "scons -c" option.
        """
        T = self.tm.trace
        if T: T.write(self.trace_message('Task.make_ready_all()', self.node))

        self.out_of_date = self.targets[:]
        for t in self.targets:
            t.disambiguate().set_state(NODE_EXECUTING)
            for s in t.side_effects:
                # add disambiguate here to mirror the call on targets above
                s.disambiguate().set_state(NODE_EXECUTING)

    def make_ready_current(self):
        """
        Marks all targets in a task ready for execution if any target
        is not current.

        This is the default behavior for building only what's necessary.
        """
        global print_prepare
        T = self.tm.trace
        if T: T.write(self.trace_message(u'Task.make_ready_current()',
                                         self.node))

        self.out_of_date = []
        needs_executing = False
        for t in self.targets:
            try:
                t.disambiguate().make_ready()
                is_up_to_date = not t.has_builder() or \
                                (not t.always_build and t.is_up_to_date())
            except EnvironmentError as e:
                raise SCons.Errors.BuildError(node=t, errstr=e.strerror, filename=e.filename)

            if not is_up_to_date:
                self.out_of_date.append(t)
                needs_executing = True

        if needs_executing:
            for t in self.targets:
                t.set_state(NODE_EXECUTING)
                for s in t.side_effects:
                    # add disambiguate here to mirror the call on targets in first loop above
                    s.disambiguate().set_state(NODE_EXECUTING)
        else:
            for t in self.targets:
                # We must invoke visited() to ensure that the node
                # information has been computed before allowing the
                # parent nodes to execute. (That could occur in a
                # parallel build...)
                t.visited()
                t.set_state(NODE_UP_TO_DATE)
                if (not print_prepare and
                    (not hasattr(self, 'options') or not self.options.debug_includes)):
                    t.release_target_info()

    make_ready = make_ready_current

    def postprocess(self):
        """
        Post-processes a task after it's been executed.

        This examines all the targets just built (or not, we don't care
        if the build was successful, or even if there was no build
        because everything was up-to-date) to see if they have any
        waiting parent Nodes, or Nodes waiting on a common side effect,
        that can be put back on the candidates list.
        """
        T = self.tm.trace
        if T: T.write(self.trace_message(u'Task.postprocess()', self.node))

        # We may have built multiple targets, some of which may have
        # common parents waiting for this build.  Count up how many
        # targets each parent was waiting for so we can subtract the
        # values later, and so we *don't* put waiting side-effect Nodes
        # back on the candidates list if the Node is also a waiting
        # parent.

        targets = set(self.targets)

        pending_children = self.tm.pending_children
        parents = {}
        for t in targets:
            # A node can only be in the pending_children set if it has
            # some waiting_parents.
            if t.waiting_parents:
                if T: T.write(self.trace_message(u'Task.postprocess()',
                                                 t,
                                                 'removing'))
                pending_children.discard(t)
            for p in t.waiting_parents:
                parents[p] = parents.get(p, 0) + 1

        for t in targets:
            if t.side_effects is not None:
                for s in t.side_effects:
                    if s.get_state() == NODE_EXECUTING:
                        s.set_state(NODE_NO_STATE)
                        for p in s.waiting_parents:
                            parents[p] = parents.get(p, 0) + 1
                    for p in s.waiting_s_e:
                        if p.ref_count == 0:
                            self.tm.candidates.append(p)

        for p, subtract in parents.items():
            p.ref_count = p.ref_count - subtract
            if T: T.write(self.trace_message(u'Task.postprocess()',
                                             p,
                                             'adjusted parent ref count'))
            if p.ref_count == 0:
                self.tm.candidates.append(p)

        for t in targets:
            t.postprocess()

    # Exception handling subsystem.
    #
    # Exceptions that occur while walking the DAG or examining Nodes
    # must be raised, but must be raised at an appropriate time and in
    # a controlled manner so we can, if necessary, recover gracefully,
    # possibly write out signature information for Nodes we've updated,
    # etc.  This is done by having the Taskmaster tell us about the
    # exception, and letting

    def exc_info(self):
        """
        Returns info about a recorded exception.
        """
        return self.exception

    def exc_clear(self):
        """
        Clears any recorded exception.

        This also changes the "exception_raise" attribute to point
        to the appropriate do-nothing method.
        """
        self.exception = (None, None, None)
        self.exception_raise = self._no_exception_to_raise

    def exception_set(self, exception=None):
        """
        Records an exception to be raised at the appropriate time.

        This also changes the "exception_raise" attribute to point
        to the method that will, in fact
        """
        if not exception:
            exception = sys.exc_info()
        self.exception = exception
        self.exception_raise = self._exception_raise

    def _no_exception_to_raise(self):
        pass

    def _exception_raise(self):
        """
        Raises a pending exception that was recorded while getting a
        Task ready for execution.
        """

        import SCons.compat.six
        SCons.compat.six.reraise(*self.exc_info())

class AlwaysTask(Task):
    def needs_execute(self):
        """
        Always returns True (indicating this Task should always
        be executed).

        Subclasses that need this behavior (as opposed to the default
        of only executing Nodes that are out of date w.r.t. their
        dependencies) can use this as follows:

            class MyTaskSubclass(SCons.Taskmaster.Task):
                needs_execute = SCons.Taskmaster.Task.execute_always
        """
        return True

class OutOfDateTask(Task):
    def needs_execute(self):
        """
        Returns True (indicating this Task should be executed) if this
        Task's target state indicates it needs executing, which has
        already been determined by an earlier up-to-date check.
        """
        return self.targets[0].get_state() == SCons.Node.executing


def find_cycle(stack, visited):
    if stack[-1] in visited:
        return None
    visited.add(stack[-1])
    for n in stack[-1].waiting_parents:
        stack.append(n)
        if stack[0] == stack[-1]:
            return stack
        if find_cycle(stack, visited):
            return stack
        stack.pop()
    return None


class Taskmaster(object):
    """
    The Taskmaster for walking the dependency DAG.
    """

    def __init__(self, targets=[], tasker=None, order=None, trace=None):
        self.original_top = targets
        self.top_targets_left = targets[:]
        self.top_targets_left.reverse()
        self.candidates = []
        if tasker is None:
            tasker = OutOfDateTask
        self.tasker = tasker
        if not order:
            order = lambda l: l
        self.order = order
        self.message = None
        self.trace = trace
        self.next_candidate = self.find_next_candidate
        self.pending_children = set()

    def find_next_candidate(self):
        """
        Returns the next candidate Node for (potential) evaluation.

        The candidate list (really a stack) initially consists of all of
        the top-level (command line) targets provided when the Taskmaster
        was initialized.  While we walk the DAG, visiting Nodes, all the
        children that haven't finished processing get pushed on to the
        candidate list.  Each child can then be popped and examined in
        turn for whether *their* children are all up-to-date, in which
        case a Task will be created for their actual evaluation and
        potential building.

        Here is where we also allow candidate Nodes to alter the list of
        Nodes that should be examined.  This is used, for example, when
        invoking SCons in a source directory.  A source directory Node can
        return its corresponding build directory Node, essentially saying,
        "Hey, you really need to build this thing over here instead."
        """
        try:
            return self.candidates.pop()
        except IndexError:
            pass
        try:
            node = self.top_targets_left.pop()
        except IndexError:
            return None
        self.current_top = node
        alt, message = node.alter_targets()
        if alt:
            self.message = message
            self.candidates.append(node)
            self.candidates.extend(self.order(alt))
            node = self.candidates.pop()
        return node

    def no_next_candidate(self):
        """
        Stops Taskmaster processing by not returning a next candidate.

        Note that we have to clean-up the Taskmaster candidate list
        because the cycle detection depends on the fact all nodes have
        been processed somehow.
        """
        while self.candidates:
            candidates = self.candidates
            self.candidates = []
            self.will_not_build(candidates)
        return None

    def _validate_pending_children(self):
        """
        Validate the content of the pending_children set. Assert if an
        internal error is found.

        This function is used strictly for debugging the taskmaster by
        checking that no invariants are violated. It is not used in
        normal operation.

        The pending_children set is used to detect cycles in the
        dependency graph. We call a "pending child" a child that is
        found in the "pending" state when checking the dependencies of
        its parent node.

        A pending child can occur when the Taskmaster completes a loop
        through a cycle. For example, let's imagine a graph made of
        three nodes (A, B and C) making a cycle. The evaluation starts
        at node A. The Taskmaster first considers whether node A's
        child B is up-to-date. Then, recursively, node B needs to
        check whether node C is up-to-date. This leaves us with a
        dependency graph looking like:

                                      Next candidate \
                                                      \
        Node A (Pending) --> Node B(Pending) --> Node C (NoState)
                ^                                     |
                |                                     |
                +-------------------------------------+

        Now, when the Taskmaster examines the Node C's child Node A,
        it finds that Node A is in the "pending" state. Therefore,
        Node A is a pending child of node C.

        Pending children indicate that the Taskmaster has potentially
        loop back through a cycle. We say potentially because it could
        also occur when a DAG is evaluated in parallel. For example,
        consider the following graph:


        Node A (Pending) --> Node B(Pending) --> Node C (Pending) --> ...
                |                                     ^
                |                                     |
                +----------> Node D (NoState) --------+
                                  /
                  Next candidate /

        The Taskmaster first evaluates the nodes A, B, and C and
        starts building some children of node C. Assuming, that the
        maximum parallel level has not been reached, the Taskmaster
        will examine Node D. It will find that Node C is a pending
        child of Node D.

        In summary, evaluating a graph with a cycle will always
        involve a pending child at one point. A pending child might
        indicate either a cycle or a diamond-shaped DAG. Only a
        fraction of the nodes ends-up being a "pending child" of
        another node. This keeps the pending_children set small in
        practice.

        We can differentiate between the two cases if we wait until
        the end of the build. At this point, all the pending children
        nodes due to a diamond-shaped DAG will have been properly
        built (or will have failed to build). But, the pending
        children involved in a cycle will still be in the pending
        state.

        The taskmaster removes nodes from the pending_children set as
        soon as a pending_children node moves out of the pending
        state. This also helps to keep the pending_children set small.
        """

        for n in self.pending_children:
            assert n.state in (NODE_PENDING, NODE_EXECUTING), \
                (str(n), StateString[n.state])
            assert len(n.waiting_parents) != 0, (str(n), len(n.waiting_parents))
            for p in n.waiting_parents:
                assert p.ref_count > 0, (str(n), str(p), p.ref_count)


    def trace_message(self, message):
        return 'Taskmaster: %s\n' % message

    def trace_node(self, node):
        return '<%-10s %-3s %s>' % (StateString[node.get_state()],
                                    node.ref_count,
                                    repr(str(node)))

    def _find_next_ready_node(self):
        """
        Finds the next node that is ready to be built.

        This is *the* main guts of the DAG walk.  We loop through the
        list of candidates, looking for something that has no un-built
        children (i.e., that is a leaf Node or has dependencies that are
        all leaf Nodes or up-to-date).  Candidate Nodes are re-scanned
        (both the target Node itself and its sources, which are always
        scanned in the context of a given target) to discover implicit
        dependencies.  A Node that must wait for some children to be
        built will be put back on the candidates list after the children
        have finished building.  A Node that has been put back on the
        candidates list in this way may have itself (or its sources)
        re-scanned, in order to handle generated header files (e.g.) and
        the implicit dependencies therein.

        Note that this method does not do any signature calculation or
        up-to-date check itself.  All of that is handled by the Task
        class.  This is purely concerned with the dependency graph walk.
        """

        self.ready_exc = None

        T = self.trace
        if T: T.write(u'\n' + self.trace_message('Looking for a node to evaluate'))

        while True:
            node = self.next_candidate()
            if node is None:
                if T: T.write(self.trace_message('No candidate anymore.') + u'\n')
                return None

            node = node.disambiguate()
            state = node.get_state()

            # For debugging only:
            #
            # try:
            #     self._validate_pending_children()
            # except:
            #     self.ready_exc = sys.exc_info()
            #     return node

            if CollectStats:
                if not hasattr(node.attributes, 'stats'):
                    node.attributes.stats = Stats()
                    StatsNodes.append(node)
                S = node.attributes.stats
                S.considered = S.considered + 1
            else:
                S = None

            if T: T.write(self.trace_message(u'    Considering node %s and its children:' % self.trace_node(node)))

            if state == NODE_NO_STATE:
                # Mark this node as being on the execution stack:
                node.set_state(NODE_PENDING)
            elif state > NODE_PENDING:
                # Skip this node if it has already been evaluated:
                if S: S.already_handled = S.already_handled + 1
                if T: T.write(self.trace_message(u'       already handled (executed)'))
                continue

            executor = node.get_executor()

            try:
                children = executor.get_all_children()
            except SystemExit:
                exc_value = sys.exc_info()[1]
                e = SCons.Errors.ExplicitExit(node, exc_value.code)
                self.ready_exc = (SCons.Errors.ExplicitExit, e)
                if T: T.write(self.trace_message('       SystemExit'))
                return node
            except Exception as e:
                # We had a problem just trying to figure out the
                # children (like a child couldn't be linked in to a
                # VariantDir, or a Scanner threw something).  Arrange to
                # raise the exception when the Task is "executed."
                self.ready_exc = sys.exc_info()
                if S: S.problem = S.problem + 1
                if T: T.write(self.trace_message('       exception %s while scanning children.\n' % e))
                return node

            children_not_visited = []
            children_pending = set()
            children_not_ready = []
            children_failed = False

            for child in chain(executor.get_all_prerequisites(), children):
                childstate = child.get_state()

                if T: T.write(self.trace_message(u'       ' + self.trace_node(child)))

                if childstate == NODE_NO_STATE:
                    children_not_visited.append(child)
                elif childstate == NODE_PENDING:
                    children_pending.add(child)
                elif childstate == NODE_FAILED:
                    children_failed = True

                if childstate <= NODE_EXECUTING:
                    children_not_ready.append(child)


            # These nodes have not even been visited yet.  Add
            # them to the list so that on some next pass we can
            # take a stab at evaluating them (or their children).
            children_not_visited.reverse()
            self.candidates.extend(self.order(children_not_visited))
            #if T and children_not_visited:
            #    T.write(self.trace_message('     adding to candidates: %s' % map(str, children_not_visited)))
            #    T.write(self.trace_message('     candidates now: %s\n' % map(str, self.candidates)))

            # Skip this node if any of its children have failed.
            #
            # This catches the case where we're descending a top-level
            # target and one of our children failed while trying to be
            # built by a *previous* descent of an earlier top-level
            # target.
            #
            # It can also occur if a node is reused in multiple
            # targets. One first descends though the one of the
            # target, the next time occurs through the other target.
            #
            # Note that we can only have failed_children if the
            # --keep-going flag was used, because without it the build
            # will stop before diving in the other branch.
            #
            # Note that even if one of the children fails, we still
            # added the other children to the list of candidate nodes
            # to keep on building (--keep-going).
            if children_failed:
                for n in executor.get_action_targets():
                    n.set_state(NODE_FAILED)

                if S: S.child_failed = S.child_failed + 1
                if T: T.write(self.trace_message('****** %s\n' % self.trace_node(node)))
                continue

            if children_not_ready:
                for child in children_not_ready:
                    # We're waiting on one or more derived targets
                    # that have not yet finished building.
                    if S: S.not_built = S.not_built + 1

                    # Add this node to the waiting parents lists of
                    # anything we're waiting on, with a reference
                    # count so we can be put back on the list for
                    # re-evaluation when they've all finished.
                    node.ref_count =  node.ref_count + child.add_to_waiting_parents(node)
                    if T: T.write(self.trace_message(u'     adjusted ref count: %s, child %s' %
                                  (self.trace_node(node), repr(str(child)))))

                if T:
                    for pc in children_pending:
                        T.write(self.trace_message('       adding %s to the pending children set\n' %
                                self.trace_node(pc)))
                self.pending_children = self.pending_children | children_pending

                continue

            # Skip this node if it has side-effects that are
            # currently being built:
            wait_side_effects = False
            for se in executor.get_action_side_effects():
                if se.get_state() == NODE_EXECUTING:
                    se.add_to_waiting_s_e(node)
                    wait_side_effects = True

            if wait_side_effects:
                if S: S.side_effects = S.side_effects + 1
                continue

            # The default when we've gotten through all of the checks above:
            # this node is ready to be built.
            if S: S.build = S.build + 1
            if T: T.write(self.trace_message(u'Evaluating %s\n' %
                                             self.trace_node(node)))

            # For debugging only:
            #
            # try:
            #     self._validate_pending_children()
            # except:
            #     self.ready_exc = sys.exc_info()
            #     return node

            return node

        return None

    def next_task(self):
        """
        Returns the next task to be executed.

        This simply asks for the next Node to be evaluated, and then wraps
        it in the specific Task subclass with which we were initialized.
        """
        node = self._find_next_ready_node()

        if node is None:
            return None

        executor = node.get_executor()
        if executor is None:
            return None

        tlist = executor.get_all_targets()

        task = self.tasker(self, tlist, node in self.original_top, node)
        try:
            task.make_ready()
        except:
            # We had a problem just trying to get this task ready (like
            # a child couldn't be linked to a VariantDir when deciding
            # whether this node is current).  Arrange to raise the
            # exception when the Task is "executed."
            self.ready_exc = sys.exc_info()

        if self.ready_exc:
            task.exception_set(self.ready_exc)

        self.ready_exc = None

        return task

    def will_not_build(self, nodes, node_func=lambda n: None):
        """
        Perform clean-up about nodes that will never be built. Invokes
        a user defined function on all of these nodes (including all
        of their parents).
        """

        T = self.trace

        pending_children = self.pending_children

        to_visit = set(nodes)
        pending_children = pending_children - to_visit

        if T:
            for n in nodes:
                T.write(self.trace_message('       removing node %s from the pending children set\n' %
                        self.trace_node(n)))
        try:
            while len(to_visit):
                node = to_visit.pop()
                node_func(node)

                # Prune recursion by flushing the waiting children
                # list immediately.
                parents = node.waiting_parents
                node.waiting_parents = set()

                to_visit = to_visit | parents
                pending_children = pending_children - parents

                for p in parents:
                    p.ref_count = p.ref_count - 1
                    if T: T.write(self.trace_message('       removing parent %s from the pending children set\n' %
                                  self.trace_node(p)))
        except KeyError:
            # The container to_visit has been emptied.
            pass

        # We have the stick back the pending_children list into the
        # taskmaster because the python 1.5.2 compatibility does not
        # allow us to use in-place updates
        self.pending_children = pending_children

    def stop(self):
        """
        Stops the current build completely.
        """
        self.next_candidate = self.no_next_candidate

    def cleanup(self):
        """
        Check for dependency cycles.
        """
        if not self.pending_children:
            return

        nclist = [(n, find_cycle([n], set())) for n in self.pending_children]

        genuine_cycles = [
            node for node,cycle in nclist
                     if cycle or node.get_state() != NODE_EXECUTED
        ]
        if not genuine_cycles:
            # All of the "cycles" found were single nodes in EXECUTED state,
            # which is to say, they really weren't cycles.  Just return.
            return

        desc = 'Found dependency cycle(s):\n'
        for node, cycle in nclist:
            if cycle:
                desc = desc + "  " + " -> ".join(map(str, cycle)) + "\n"
            else:
                desc = desc + \
                    "  Internal Error: no cycle found for node %s (%s) in state %s\n" %  \
                    (node, repr(node), StateString[node.get_state()])

        raise SCons.Errors.UserError(desc)

# Local Variables:
# tab-width:4
# indent-tabs-mode:nil
# End:
# vim: set expandtab tabstop=4 shiftwidth=4:<|MERGE_RESOLUTION|>--- conflicted
+++ resolved
@@ -19,6 +19,7 @@
 # LIABLE FOR ANY CLAIM, DAMAGES OR OTHER LIABILITY, WHETHER IN AN ACTION
 # OF CONTRACT, TORT OR OTHERWISE, ARISING FROM, OUT OF OR IN CONNECTION
 # WITH THE SOFTWARE OR THE USE OR OTHER DEALINGS IN THE SOFTWARE.
+
 from __future__ import print_function
 
 __doc__ = """
@@ -108,11 +109,7 @@
 
 def dump_stats():
     for n in sorted(StatsNodes, key=lambda a: str(a)):
-<<<<<<< HEAD
-        print((fmt % n.stats.__dict__) + str(n))
-=======
-        print (fmt % n.attributes.stats.__dict__) + str(n)
->>>>>>> ecb75f53
+        print((fmt % n.attributes.stats.__dict__) + str(n))
 
 
 
@@ -536,9 +533,13 @@
         Raises a pending exception that was recorded while getting a
         Task ready for execution.
         """
-
-        import SCons.compat.six
-        SCons.compat.six.reraise(*self.exc_info())
+        exc = self.exc_info()[:]
+        try:
+            exc_type, exc_value, exc_traceback = exc
+        except ValueError:
+            exc_type, exc_value = exc
+            exc_traceback = None
+        raise exc_type, exc_value, exc_traceback
 
 class AlwaysTask(Task):
     def needs_execute(self):
