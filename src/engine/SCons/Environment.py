--- conflicted
+++ resolved
@@ -2325,12 +2325,9 @@
             while node != node.srcnode():
                 node = node.srcnode()
             return node
-<<<<<<< HEAD
-
-        sources = list(map(final_source, sources));
-=======
+
         sources = list(map(final_source, sources))
->>>>>>> e342d031
+
         # remove duplicates
         return list(set(sources))
 
