--- conflicted
+++ resolved
@@ -3337,27 +3337,6 @@
             List of csigs for provided list of children
         """
         prev = []
-<<<<<<< HEAD
-        DEBUG = False
-
-        if len(dmap) == 0:
-            if DEBUG: print("Nothing dmap shortcutting")
-            return None
-
-        if DEBUG: print("len(dmap):%d"%len(dmap))
-        # First try the simple name for node
-        c_str = str(self)
-        if DEBUG: print("Checking   :%s"%c_str)
-        df = dmap.get(c_str, None)
-        if DEBUG: print("-->%s"%df)
-        if df:
-            return df
-        
-        if os.altsep:
-            c_str = c_str.replace(os.sep, os.altsep)
-            df = dmap.get(c_str, None)
-            if DEBUG: print("-->%s"%df)
-=======
         # MD5_TIMESTAMP_DEBUG = False
 
         if len(dmap) == 0:
@@ -3376,7 +3355,6 @@
             c_str = c_str.replace(os.sep, os.altsep)
             df = dmap.get(c_str, None)
             if MD5_TIMESTAMP_DEBUG: print("-->%s"%df)
->>>>>>> 52d388e5
             if df:
                 return df
 
@@ -3385,22 +3363,14 @@
                 # this should yield a path which matches what's in the sconsign
                 c_str = self.get_path()
                 df = dmap.get(c_str, None)
-<<<<<<< HEAD
-                if DEBUG: print("-->%s"%df)
-=======
                 if MD5_TIMESTAMP_DEBUG: print("-->%s"%df)
->>>>>>> 52d388e5
                 if df:
                     return df
 
                 if os.altsep:
                     c_str = c_str.replace(os.sep, os.altsep)
                     df = dmap.get(c_str, None)
-<<<<<<< HEAD
-                    if DEBUG: print("-->%s"%df)
-=======
                     if MD5_TIMESTAMP_DEBUG: print("-->%s"%df)
->>>>>>> 52d388e5
                     if df:
                         return df
 
@@ -3442,24 +3412,6 @@
             dependency_map = self._build_dependency_map(bi)
             rebuilt = True
 
-<<<<<<< HEAD
-        if len(dependency_map) != 0:
-            new_prev_ni = self._get_previous_signatures(dependency_map)
-        else:
-            new_prev_ni = None
-            # print("Empty dependency_map skipping lookup")
-            # If there's no previous dependency_map then there's no
-            # use in checking for timestamp match or content match
-            # So we can shortcut that and return True
-            return True
-        
-        new = self.changed_timestamp_match(target, new_prev_ni)
-        # old = self.changed_timestamp_match(target, prev_ni)
-
-        # if old != new:
-        #     print("Mismatch self.changed_timestamp_match(%s, prev_ni) old:%s new:%s"%(str(target), old, new))
-        #     new_prev_ni = self._get_previous_signatures(dependency_map)
-=======
         if len(dependency_map) == 0:
             # If there's no dependency map, there's no need to find the
             # prev_ni as there aren't any
@@ -3480,7 +3432,6 @@
             if old != new:
                 print("Mismatch self.changed_timestamp_match(%s, prev_ni) old:%s new:%s"%(str(target), old, new))
                 new_prev_ni = self._get_previous_signatures(dependency_map)
->>>>>>> 52d388e5
 
 
         if not new:
