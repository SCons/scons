"""SCons.Platform.posix

Platform-specific initialization for POSIX (Linux, UNIX, etc.) systems.

There normally shouldn't be any need to import this module directly.  It
will usually be imported through the generic SCons.Platform.Platform()
selection method.
"""

#
# __COPYRIGHT__
#
# Permission is hereby granted, free of charge, to any person obtaining
# a copy of this software and associated documentation files (the
# "Software"), to deal in the Software without restriction, including
# without limitation the rights to use, copy, modify, merge, publish,
# distribute, sublicense, and/or sell copies of the Software, and to
# permit persons to whom the Software is furnished to do so, subject to
# the following conditions:
#
# The above copyright notice and this permission notice shall be included
# in all copies or substantial portions of the Software.
#
# THE SOFTWARE IS PROVIDED "AS IS", WITHOUT WARRANTY OF ANY
# KIND, EXPRESS OR IMPLIED, INCLUDING BUT NOT LIMITED TO THE
# WARRANTIES OF MERCHANTABILITY, FITNESS FOR A PARTICULAR PURPOSE AND
# NONINFRINGEMENT. IN NO EVENT SHALL THE AUTHORS OR COPYRIGHT HOLDERS BE
# LIABLE FOR ANY CLAIM, DAMAGES OR OTHER LIABILITY, WHETHER IN AN ACTION
# OF CONTRACT, TORT OR OTHERWISE, ARISING FROM, OUT OF OR IN CONNECTION
# WITH THE SOFTWARE OR THE USE OR OTHER DEALINGS IN THE SOFTWARE.
#

__revision__ = "__FILE__ __REVISION__ __DATE__ __DEVELOPER__"

import errno
import os
import os.path
import subprocess
import sys
import select

import SCons.Util
from SCons.Platform import TempFileMunge

exitvalmap = {
    2 : 127,
    13 : 126,
}

def escape(arg):
    "escape shell special characters"
    slash = '\\'
    special = '"$()'

    arg = arg.replace(slash, slash+slash)
    for c in special:
        arg = arg.replace(c, slash+c)

    return '"' + arg + '"'

def exec_subprocess(l, env):
    proc = subprocess.Popen(l, env = env, close_fds = True)
    return proc.wait()

<<<<<<< HEAD
def exec_spawnvpe(l, env):
    stat = os.spawnvpe(os.P_WAIT, l[0], l, env)
    # os.spawnvpe() returns the actual exit code, not the encoding
    # returned by os.waitpid() or os.system().
    return stat

def exec_fork(l, env): 
    pid = os.fork()
    if not pid:
        # Child process.
        exitval = 127
        try:
            os.execvpe(l[0], l, env)
        except OSError as e:
            exitval = exitvalmap.get(e[0], e[0])
            sys.stderr.write("scons: %s: %s\n" % (l[0], e[1]))
        os._exit(exitval)
    else:
        # Parent process.
        pid, stat = os.waitpid(pid, 0)
        if stat & 0xff:
            return stat | 0x80
        return stat >> 8

def _get_env_command(sh, escape, cmd, args, env):
    s = ' '.join(args)
    if env:
        l = ['env', '-'] + \
            [escape(t[0])+'='+escape(t[1]) for t in env.items()] + \
            [sh, '-c', escape(s)]
        s = ' '.join(l)
    return s

def env_spawn(sh, escape, cmd, args, env):
    return exec_system([_get_env_command( sh, escape, cmd, args, env)], env)

def spawnvpe_spawn(sh, escape, cmd, args, env):
    return exec_spawnvpe([sh, '-c', ' '.join(args)], env)

def fork_spawn(sh, escape, cmd, args, env):
    return exec_fork([sh, '-c', ' '.join(args)], env)

def process_cmd_output(cmd_stdout, cmd_stderr, stdout, stderr):
    stdout_eof = stderr_eof = 0
    while not (stdout_eof and stderr_eof):
        try:
            (i,o,e) = select.select([cmd_stdout, cmd_stderr], [], [])
            if cmd_stdout in i:
                str = cmd_stdout.read()
                if len(str) == 0:
                    stdout_eof = 1
                elif stdout is not None:
                    stdout.write(str)
            if cmd_stderr in i:
                str = cmd_stderr.read()
                if len(str) == 0:
                    #sys.__stderr__.write( "stderr_eof=1\n" )
                    stderr_eof = 1
                else:
                    #sys.__stderr__.write( "str(stderr) = %s\n" % str )
                    stderr.write(str)
        except select.error as xxx_todo_changeme:
            (_errno, _strerror) = xxx_todo_changeme.args
            if _errno != errno.EINTR:
                raise

def exec_popen3(l, env, stdout, stderr):
    proc = subprocess.Popen(' '.join(l),
                            stdout=stdout,
                            stderr=stderr,
                            shell=True)
    stat = proc.wait()
    if stat & 0xff:
        return stat | 0x80
    return stat >> 8

def exec_piped_fork(l, env, stdout, stderr):
    # spawn using fork / exec and providing a pipe for the command's
    # stdout / stderr stream
    if stdout != stderr:
        (rFdOut, wFdOut) = os.pipe()
        (rFdErr, wFdErr) = os.pipe()
    else:
        (rFdOut, wFdOut) = os.pipe()
        rFdErr = rFdOut
        wFdErr = wFdOut
    # do the fork
    pid = os.fork()
    if not pid:
        # Child process
        os.close( rFdOut )
        if rFdOut != rFdErr:
            os.close( rFdErr )
        os.dup2( wFdOut, 1 ) # is there some symbolic way to do that ?
        os.dup2( wFdErr, 2 )
        os.close( wFdOut )
        if stdout != stderr:
            os.close( wFdErr )
        exitval = 127
        try:
            os.execvpe(l[0], l, env)
        except OSError as e:
            exitval = exitvalmap.get(e[0], e[0])
            stderr.write("scons: %s: %s\n" % (l[0], e[1]))
        os._exit(exitval)
    else:
        # Parent process
        pid, stat = os.waitpid(pid, 0)
        os.close( wFdOut )
        if stdout != stderr:
            os.close( wFdErr )
        childOut = os.fdopen( rFdOut )
        if stdout != stderr:
            childErr = os.fdopen( rFdErr )
        else:
            childErr = childOut
        process_cmd_output(childOut, childErr, stdout, stderr)
        os.close( rFdOut )
        if stdout != stderr:
            os.close( rFdErr )
        if stat & 0xff:
            return stat | 0x80
        return stat >> 8
=======
def subprocess_spawn(sh, escape, cmd, args, env):
    return exec_subprocess([sh, '-c', ' '.join(args)], env)

def exec_popen3(l, env, stdout, stderr):
    proc = subprocess.Popen(l, env = env, close_fds = True,
                            stdout = stdout,
                            stderr = stderr)
    return proc.wait()
>>>>>>> cb442105

def piped_env_spawn(sh, escape, cmd, args, env, stdout, stderr):
    # spawn using Popen3 combined with the env command
    # the command name and the command's stdout is written to stdout
    # the command's stderr is written to stderr
    return exec_popen3([sh, '-c', ' '.join(args)],
                       env, stdout, stderr)


def generate(env):
    # Bearing in mind we have python 2.4 as a baseline, we can just do this:
    spawn = subprocess_spawn
    pspawn = piped_env_spawn
    # Note that this means that 'escape' is no longer used

    if 'ENV' not in env:
        env['ENV']        = {}
    env['ENV']['PATH']    = '/usr/local/bin:/opt/bin:/bin:/usr/bin'
    env['OBJPREFIX']      = ''
    env['OBJSUFFIX']      = '.o'
    env['SHOBJPREFIX']    = '$OBJPREFIX'
    env['SHOBJSUFFIX']    = '$OBJSUFFIX'
    env['PROGPREFIX']     = ''
    env['PROGSUFFIX']     = ''
    env['LIBPREFIX']      = 'lib'
    env['LIBSUFFIX']      = '.a'
    env['SHLIBPREFIX']    = '$LIBPREFIX'
    env['SHLIBSUFFIX']    = '.so'
    env['LIBPREFIXES']    = [ '$LIBPREFIX' ]
    env['LIBSUFFIXES']    = [ '$LIBSUFFIX', '$SHLIBSUFFIX' ]
    env['PSPAWN']         = pspawn
    env['SPAWN']          = spawn
    env['SHELL']          = 'sh'
    env['ESCAPE']         = escape
    env['TEMPFILE']       = TempFileMunge
    env['TEMPFILEPREFIX'] = '@'
    #Based on LINUX: ARG_MAX=ARG_MAX=131072 - 3000 for environment expansion
    #Note: specific platforms might rise or lower this value
    env['MAXLINELENGTH']  = 128072

    # This platform supports RPATH specifications.
    env['__RPATH'] = '$_RPATH'

# Local Variables:
# tab-width:4
# indent-tabs-mode:nil
# End:
# vim: set expandtab tabstop=4 shiftwidth=4:<|MERGE_RESOLUTION|>--- conflicted
+++ resolved
@@ -62,131 +62,6 @@
     proc = subprocess.Popen(l, env = env, close_fds = True)
     return proc.wait()
 
-<<<<<<< HEAD
-def exec_spawnvpe(l, env):
-    stat = os.spawnvpe(os.P_WAIT, l[0], l, env)
-    # os.spawnvpe() returns the actual exit code, not the encoding
-    # returned by os.waitpid() or os.system().
-    return stat
-
-def exec_fork(l, env): 
-    pid = os.fork()
-    if not pid:
-        # Child process.
-        exitval = 127
-        try:
-            os.execvpe(l[0], l, env)
-        except OSError as e:
-            exitval = exitvalmap.get(e[0], e[0])
-            sys.stderr.write("scons: %s: %s\n" % (l[0], e[1]))
-        os._exit(exitval)
-    else:
-        # Parent process.
-        pid, stat = os.waitpid(pid, 0)
-        if stat & 0xff:
-            return stat | 0x80
-        return stat >> 8
-
-def _get_env_command(sh, escape, cmd, args, env):
-    s = ' '.join(args)
-    if env:
-        l = ['env', '-'] + \
-            [escape(t[0])+'='+escape(t[1]) for t in env.items()] + \
-            [sh, '-c', escape(s)]
-        s = ' '.join(l)
-    return s
-
-def env_spawn(sh, escape, cmd, args, env):
-    return exec_system([_get_env_command( sh, escape, cmd, args, env)], env)
-
-def spawnvpe_spawn(sh, escape, cmd, args, env):
-    return exec_spawnvpe([sh, '-c', ' '.join(args)], env)
-
-def fork_spawn(sh, escape, cmd, args, env):
-    return exec_fork([sh, '-c', ' '.join(args)], env)
-
-def process_cmd_output(cmd_stdout, cmd_stderr, stdout, stderr):
-    stdout_eof = stderr_eof = 0
-    while not (stdout_eof and stderr_eof):
-        try:
-            (i,o,e) = select.select([cmd_stdout, cmd_stderr], [], [])
-            if cmd_stdout in i:
-                str = cmd_stdout.read()
-                if len(str) == 0:
-                    stdout_eof = 1
-                elif stdout is not None:
-                    stdout.write(str)
-            if cmd_stderr in i:
-                str = cmd_stderr.read()
-                if len(str) == 0:
-                    #sys.__stderr__.write( "stderr_eof=1\n" )
-                    stderr_eof = 1
-                else:
-                    #sys.__stderr__.write( "str(stderr) = %s\n" % str )
-                    stderr.write(str)
-        except select.error as xxx_todo_changeme:
-            (_errno, _strerror) = xxx_todo_changeme.args
-            if _errno != errno.EINTR:
-                raise
-
-def exec_popen3(l, env, stdout, stderr):
-    proc = subprocess.Popen(' '.join(l),
-                            stdout=stdout,
-                            stderr=stderr,
-                            shell=True)
-    stat = proc.wait()
-    if stat & 0xff:
-        return stat | 0x80
-    return stat >> 8
-
-def exec_piped_fork(l, env, stdout, stderr):
-    # spawn using fork / exec and providing a pipe for the command's
-    # stdout / stderr stream
-    if stdout != stderr:
-        (rFdOut, wFdOut) = os.pipe()
-        (rFdErr, wFdErr) = os.pipe()
-    else:
-        (rFdOut, wFdOut) = os.pipe()
-        rFdErr = rFdOut
-        wFdErr = wFdOut
-    # do the fork
-    pid = os.fork()
-    if not pid:
-        # Child process
-        os.close( rFdOut )
-        if rFdOut != rFdErr:
-            os.close( rFdErr )
-        os.dup2( wFdOut, 1 ) # is there some symbolic way to do that ?
-        os.dup2( wFdErr, 2 )
-        os.close( wFdOut )
-        if stdout != stderr:
-            os.close( wFdErr )
-        exitval = 127
-        try:
-            os.execvpe(l[0], l, env)
-        except OSError as e:
-            exitval = exitvalmap.get(e[0], e[0])
-            stderr.write("scons: %s: %s\n" % (l[0], e[1]))
-        os._exit(exitval)
-    else:
-        # Parent process
-        pid, stat = os.waitpid(pid, 0)
-        os.close( wFdOut )
-        if stdout != stderr:
-            os.close( wFdErr )
-        childOut = os.fdopen( rFdOut )
-        if stdout != stderr:
-            childErr = os.fdopen( rFdErr )
-        else:
-            childErr = childOut
-        process_cmd_output(childOut, childErr, stdout, stderr)
-        os.close( rFdOut )
-        if stdout != stderr:
-            os.close( rFdErr )
-        if stat & 0xff:
-            return stat | 0x80
-        return stat >> 8
-=======
 def subprocess_spawn(sh, escape, cmd, args, env):
     return exec_subprocess([sh, '-c', ' '.join(args)], env)
 
@@ -195,7 +70,6 @@
                             stdout = stdout,
                             stderr = stderr)
     return proc.wait()
->>>>>>> cb442105
 
 def piped_env_spawn(sh, escape, cmd, args, env, stdout, stderr):
     # spawn using Popen3 combined with the env command
