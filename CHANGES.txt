

                 SCons - a software construction tool

                            Change Log

NOTE: The 4.0.0 Release of SCons dropped Python 2.7 Support
NOTE: The 4.2.0 Release of SCons will drop Python 3.5 Support

RELEASE  VERSION/DATE TO BE FILLED IN LATER

  From Joseph Brill:
    - Internal MSVS update: Remove unnecessary calls to find all installed versions of msvc
      when constructing the installed visual studios list.

  From William Deegan:
    - Improve Subst()'s logic to check for proper callable function or class's argument list.
      It will now allow callables with expected args, and any extra args as long as they
      have default arguments. Additionally functions with no defaults for extra arguments
      as long as they are set using functools.partial to create a new callable which set them.
    - Fix Issue #3035 - mingw with SHLIBVERSION set fails with either not a dll error or
      "Multiple ways to build the same target were specified for:".  Now mingw will disable
      creating the symlinks (and adding version string to ) dlls.  It sets SHLIBNOVERSIONSYMLINKS,
      IMPLIBNOVERSIONSYMLINKS and LDMODULENOVERSIONSYMLINKS to True.
    - Added --experimental flag, to enable various experimental features/tools.  You can specify
      'all', 'none', or any combination of available experimental features.

<<<<<<< HEAD

  From Adam Gross:
    - Fix an issue causing scanners to receive incorrect paths when the
      environment contains a Directory node that is a subdirectory of the
      source root directory, the environment variable used by the scanner
      (e.g. env['LIBPATH']) references a subdirectory of that directory node,
      and a SConscript file is being run that is not in the source root
      directory.

=======
>>>>>>> 83b9b9da
  From David H:
    - Fix Issue #3906 - `IMPLICIT_COMMAND_DEPENDENCIES` was not properly disabled when
      set to any string value (For example ['none','false','no','off'])
      Also previously 'All' wouldn't have the desired affect.

  From Ivan Kravets:
    - Provide a custom argument escape function for `TempFileMunge` using a new
      `TEMPFILEARGESCFUNC` variable. Useful if you need to apply extra operations on
      a command argument before writing to a temporary file (fix Windows slashes,
      normalize paths, etc.)

  From Henrik Maier:
   - DocbookXslt tool: The XSLT stylesheet file is now initialized to an env.File() Node,
     such that dependencies work correctly in hierarchical builds (eg when using
     DocbookXslt in SConscript('subdir/SConscript') context.

  From Daniel Moody:
    - Update CacheDir to use uuid for tmpfile uniqueness instead of pid.
      This fixes cases for shared cache where two systems write to the same
      cache tmpfile at the same time because the happened to get the same pid.
    - Added support for passing custom CacheDir derived classes to SCons. Moved
      copy_from_cache attribute from the Environment class to CacheDir class.
      Code contributed by MongoDB.
    - Update BuildTask to pass all targets to the progress object fixing an issue
      where multi-target build nodes only got the first target passed to the progress
      object.

  From Mats Wichmann:
    - Initial support in tests for Python 3.10 - expected bytecode and
      one changed expected exception message. Change some more regexes
      to be specified as rawstrings in response to DeprecationWarnings.
    - Add an example of adding an emitter to User Guide (concept
      from Jeremy Elson)
    - Add timing information for sconsign database dump when --debug=time
      is selected. Also switch to generally using time.perf_counter,
      which is the Python recommended way for timing short durations.
    - Drop remaining definitions of dict-like has_key methods, since
      Python 3 doesn't have a dictionary has_key (maintenance)
    - Do not treat --site-dir=DIR and --no-site-dir as distinct options.
      Allows a later instance to override an earlier one.
    - Ignore empty cmdline arguments when computing targets (issue 2986)
    - Remove long-deprecated construction variables PDFCOM, WIN32_INSERT_DEF,
      WIN32DEFPREFIX, WIN32DEFSUFFIX, WIN32EXPPREFIX, WIN32EXPSUFFIX.
      All have been replaced by other names since at least 1.0.
    - Add a __iadd__ method to the CLVar class so that inplace adds
      (+=) also work as expected (issue 2399)
    - Remove local copy of CLVar in EnvironmentTests unittest file -
      should be testing against the production version, and they
      didn't really differ.
    - Don't strip spaces in INSTALLSTR by using raw subst (issue 2018)
    - Deprecate Python 3.5 as a supported version.
    - CPPDEFINES now expands construction variable references (issue 2363)
    - Restore behavior that Install()'d files are writable (issue 3927)

  From Dillan Mills:
    - Add support for the (TARGET,SOURCE,TARGETS,SOURCES,CHANGED_TARGETS,CHANGED_SOURCES}.relpath property.
      This will provide a path relative to the top of the build tree (where the SConstruct is located)
      Fixes #396

RELEASE 4.1.0 - Tues, 19 Jan 2021 15:04:42 -0700

  From James Benton:
    - Add COMPILATIONDB_PATH_FILTER env option for CompilationDatabase() builder which allows
      filtering of entries based on the output file paths using glob style file matching (issue #3742).

  From Joseph Brill:
    - Internal MSVC and test updates: Rework the msvc installed versions cache so that it
      is not exposed externally and update external references accordingly.
    - Modify the MSCommon internal-use only debug logging records to contain the correct relative
      file path when the debug function is called from outside the MSCommon module.

  From William Deegan:
    - Fix yacc tool, not respecting YACC set at time of tool initialization.
    - Refactor SCons.Tool to move all common shared and loadable module linking logic to SCons.Tool.linkCommon
    - Remove pywin32 imports from SCons.Script.Main. No longer needed.
    - Switch to use ctypes instead of pywin32 (requiring an extra pip install) - Fixes Github Issue #2291
       - pywin32 no longer necessary for SCons install. (pip install SCons will no longer also require pywin32 on win32)
       - Remove pywin32 usage from SCons.Util where it was used for accessing the registry. Python native winreg
         library already includes this functionality.
       - Remove using pywin32 to retrieve peak memory usage on Win32 for `--debug=memory`
    - Fix Issue #3759 - include scons.1, sconsign.1, scons-time.1 manpages in sdist and wheel packages.
    - Change SCons's build so the generated `SCons/__init__.py` is no longer removed by `scons -c`
    - Completely rewrote versioned shared libraries logic. Added support for SOVERSION via dmoody's initial PR #3733
    - No longer automatically disable setting SONAME on shared libraries on OpenBSD.
    - Fix race condition bug when initializing a scons cache directory at the
      same time from multiple threads or processes. Problem described in PR #3114.
      This is a simpler fix which should avoid some problems identified with the initial PR.
      (Credit to Fredrik Medley for reporting the issue, the initial PR, and discussing and testing
       this solution)

  From Michał Górny:
    - Fix dvipdf test failure due to passing incorrect flag to dvipdf.

  From Adam Gross:
    - Fix minor bug affecting SCons.Node.FS.File.get_csig()'s usage of the MD5 chunksize.
      User-facing behavior does not change with this fix (GH Issue #3726).
    - Fix occasional test failures caused by not being able to find a file or directory fixture
      when running multiple tests with multiple jobs.
    - Added support for a new command-line parameter `--hash-format` to override the default
      hash format that SCons uses. It can also be set via `SetOption('hash_format')`. Supported
      values are: `md5`, `sha1`, and `sha256`. For all hash formats other than
      the default of `md5`, the SConsign database will include the name of the hash format.
      For example, `--hash-format=sha256` will create a SConsign with name
      `.sconsign_sha256.dblite.`.
    - Fix incorrect cache hits and/or misses when running in interactive mode by having
      SCons.Node.Node.clear() clear out all caching-related state.
    - Change Environment.SideEffect() to not add duplicate side effects.
      NOTE: The list of returned side effect Nodes will not include any duplicate side effect Nodes.
    - Add support to the Python scanner for finding dynamically generated dependencies.
      Previously the scanner only found imports if they existed on disk at scanning time.

  From David H:
    - Add ZIP_OVERRIDE_TIMESTAMP env option to Zip builder which allows for overriding of the file
      modification times in the archive.
    - Fix Zip builder not rebuilding when ZIPROOT env option was changed.

  From Jason Kenny
    - Fix python3 crash when Value node get_text_content when child content does not have decode()
      NOTE: If you depend on Value node's get_text_content returning concatenated contents of it's
      children. This may break your code. It now concatenates the csig() of all children.

  From Joachim Kuebart:
    - Suppress missing SConscript deprecation warning if `must_exist=False`
      is used.

  From Rocco Matano:
    - Fix Zip tool to respect ZIPCOMSTR. Previously all zip builder calls would yield something
      like zip(["test.zip"], ["zip_scons.py"]) and ignore ZIPCOMSTR if ZIPCOM and ZIPCOMSTR
      weren't set after the Environment/Tool is initialized. (Explained in PR #3659)

  From Daniel Moody:
    - Fix issue where java parsed a class incorrectly from lambdas used after a new.

  From Simon Tegelid
    - Fix using TEMPFILE in multiple actions in an action list. Previously a builder, or command
      with an action list like this:
      ['${TEMPFILE("xxx.py -otempfile $SOURCE")}', '${TEMPFILE("yyy.py -o$TARGET tempfile")}']
      Could yield a single tempfile with the first TEMPFILE's contents, used by both steps
      in the action list.

  From Mats Wichmann:
    - Complete tests for Dictionary, env.keys() and env.values() for
      OverrideEnvironment. Enable env.setdefault() method, add tests.
    - Raise an error if an option (not otherwise consumed) is used which
      looks like an abbreviation of one one added by AddOption. (#3653)
    - Tool module not found will now raise a UserError to more clearly indicate this is
      probably an SConscript problem, and to make the traceback more relevant.
    - Fix three issues with MergeFlags:
      - Signature/return did not match documentation or existing usage - the implementation
        now no longer returns the passed env
      - merging --param arguments did not work (issue #3107);
      - passing a dict to merge where the values are strings failed (issue #2961).
    - Include previously-excluded SideEffect section in User Guide.
    - Clean up unneeded imports (autoflake tool).
    - Make sure cProfile is used if profiling - SCons was expecting
      the Util module to monkeypatch in cProfile as profile if available,
      but this is no longer being done.
    - Cleanup in SCons.Util.AddMethod. If called with an environment instance
      as the object to modify, the method would not be correctly set up in
      any Clone of that instance.  Now tries to detect this and calls
      MethodWrapper to set up the method the same way env.AddMethod does.
      MethodWrapper moved to Util to avoid a circular import. Fixes #3028.
    - Some Python 2 compatibility code dropped
    - Rework runtest.py to use argparse for arg handling (was a mix
      of hand-coded and optparse, with a stated intent to "gradually port").
    - Add options to runtest to generate/not generate a log of failed tests,
      and to rerun such tests. Useful when an error cascades through several
      tests, can quickly try if a change improves all the fails. Dropped
      runtest test for fallback from qmtest, not needed; added new tests.
    - Eliminate tex tool usage of "for foo in range(len(iterable))"
    - Restore internal Trace function to functional state.
    - Only try to initialize the wix tool by default (or when tool `default` is explicitly installed)
      on Windows based systems.
    - Pick a better "Topic" Trove classifier for SCons: SW Dev / Build Tools
    - Use os.replace instead of os.rename in dblite so don't need to
      special-case Windows here. dblite is the default storage engine for the SConsign file(s).
    - Fix cut-n-paste error in msvc debug printout and make some debug output
      in msvs and msvsTests.py be off until needed (uncomment to use)
    - Fix Issue #3014 - Empty file and missing file have same csig
    - Refactor env.Append/Prepend to remove Py 1.5 era need to nest
      try blocks, can now "continue" at the appropriate places.
    - Add /snap/bin to env['PATH'] on POSIX, although this is only
      really useful for a subset of POSIX systems that use snaps.
      Was needed for CI builds, which run on Ubuntu LTS images.
    - Eliminate Py2-ism __nonzero__ (now __bool__). Work around issue #3860
      where a check for BuilderBase raising exc. on __bool__ was optimized out.
      This issue was found due to a bug in Python 3.10.0a4. See issue #3860 for details.


RELEASE 4.0.1 - Mon, 16 Jul 2020 16:06:40 -0700

  From Rob Boehne:
    - Fix fortran tools to set SHFORTRAN variables to $FORTRAN, similarly SHF77, SHF90, SHF95,
      SHF03 and SHF08 will default to the variables $F77, $F90, $F95, $F03 and $F08 respectively.
      If you were depending on changing the value of FORTRAN (or $F[0-9][0-9]) having no effect
      on the value of SHFORTRAN, this change will break that.   The values of FORTRAN, F77, F90,
      F95, F03, F08 and SHFORTRAN, SHF77 (etc.) now are not overridden in generate if alredy set
      by the user.
    - Fix subprocess execution of 'lslpp' on AIX to produce text standard i/o.
    - Re-do the fix for suncxx tool (Oracle Studio compiler) now that only Python 3 is supported,
      to avoid decoding errors.

  From William Deegan:
    - Added Environment() variable TEMPFILEDIR which allows setting the directory which temp
      files createdby TEMPFILEMUNGE are created in.

  From Daniel Moody:
    - Added method on Node to test if its node used in SConf. (Github Issue #3626)



RELEASE 4.0.0 - Sat, 04 Jul 2020 12:00:27 +0000

  From Dirk Baechle:
    - Updated documentation toolchain to work properly under Python3, also
      removed libxslt support from the Docbook Tool. (issue #3580)
    - Added Docker images for building and testing SCons. (issue #3585)


  From James Benton:
    - Improve Visual Studio solution/project generation code to add support
      for a per-variant cppflags. Intellisense can be affected by cppflags,
      this is especially important when it comes to /std:c++* which specifies
      what C++ standard version to target. SCons will append /Zc:__cplusplus
      to the project's cppflags when a /std:c++* flag is found as this is
      required for intellisense to use the C++ standard version from cppflags.

  From Rob Boehne
    - Specify UTF-8 encoding when opening Java source file as text.  By default, encoding is the output
    of locale.getpreferredencoding(False), and varies by platform.

  From Joseph Brill:
    - MSVC updates: When there are multiple product installations (e.g, Community and
      Build Tools) of MSVC 2017 or MSVC 2019, an Enterprise, Professional,
      or Community installation will be selected before a Build Tools installation when
      "14.1" or "14.2" is requested, respectively. (GH Issue #3699).
    - MSVC updates: When there are multiple product installations of MSVC 2017 (e.g.,
      Community and Express), 2017 Express is no longer returned when "14.1" is
      requested.  Only 2017 Express will be returned when "14.1Exp" is requested.
      (GH Issue #3699).
    - MSVC updates: An MSVC 6.0 installation now appears in the installed versions list
      when msvc debug output is enabled (GH Issue #3699).
    - MSVS test updates: Tests for building a program using generated MSVS project and
      solution files using MSVS 2015 and later now work as expected on x86 hosts.
    - Test update: Reduce the number of "false negative" test failures for the interactive
      configuration test (test/interactive/configure.py).
    - MSVS update: Fix the development environment path for MSVS 7.0.

  From William Deegan:
    - Fix broken clang + MSVC 2019 combination by using MSVC configuration logic to
      propagate'VCINSTALLDIR' and 'VCToolsInstallDir' which clang tools use to locate
      header files and libraries from MSVC install. (Fixes GH Issue #3480)
    - Added C:\msys64\mingw64\bin to default mingw and clang windows PATH's.  This
      is a reasonable default and also aligns with changes in Appveyor's VS2019 image.
    - Drop support for Python 2.7. SCons will be Python 3.5+ going forward.
    - Change SCons.Node.ValueWithMemo to consider any name passed when memoizing Value() nodes
    - Fix Github Issue #3550 - When using Substfile() with a value like Z:\mongo\build\install\bin
      the implementation using re.sub() would end up interpreting the string and finding regex escape
      characters where it should have been simply replacing existing text. Switched to use string.replace().
    - Fix Github Issue #2904 - Provide useful error message when more than one Configure Contexts are opened.
      Only one open is allowed. You must call conf.Finish() to complete the currently open one before creating another
    - Add msys2 installed mingw default path to PATH for mingw tool.
      - C:\msys64\mingw64\bin
    - Purge obsolete internal build and tooling scripts
    - Allow user specified location for vswhere.exe specified by VSWHERE.
      NOTE: This must be set at the time the 'msvc' 'msvs' and/or 'mslink' tool(s) are initialized to have any effect.
    - Resolve Issue #3451 and Issue #3450 - Rewrite SCons setup.py and packaging. Move script logic to entry points so
      package can create scripts which use the correct version of Python.
    - Resolve Issue #3248 - Removing '-Wl,-Bsymbolic' from SHLIBVERSIONFLAGS
      NOTE: If your build depends on the above you must now add to your SHLIBVERSIONFLAGS
    - Speedup bin/docs-update-generated by caching parsed docbook schema. (60x speedup)
    - Reorganized source tree. Moved src/engine/SCons to SCons to be more in line with current Python source
      tree organization practices.
    - Renamed as.py to asm.py and left redirecting tool.  'as' is a reserved word and so
      changing the name was required as we wanted to import symbols for use in compilation_db
      tool.
    - Add CompilationDatabase() builder in compilation_db tool. Contributed by MongoDB.
      Setting COMPILATIONDB_USE_ABSPATH to True|False controls whether the files are absolute or relative
      paths.  Address Issue #3693 and #3694 found during development.
    - Fixed Github Issue 3628 - Hardcoding pickle protocol to 4 (supports python 3.4+)
      and skipping Python 3.8's new pickle protocol 5 whose main advantage is for out-of-band data buffers.
      NOTE: If you used Python 3.8 with SCons 3.0.0 or above, you may get a a pickle protocol error. Remove your
      .sconsign.dblite. You will end up with a full rebuild.

  From Andrii Doroshenko:
    - Extended `Environment.Dump()` to select a format to serialize construction variables (pretty, json).

  From Jeremy Elson:
    - Updated design doc to use the correct syntax for Depends()

  From Adam Gross:
    - Added support for scanning multiple entries in an action string if
      IMPLICIT_COMMAND_DEPENDENCIES is set to 2 or 'all'. This enables more thorough
      action scanning where every item in each command line is scanned to determine
      if it is a non-source and non-target path and added to the list of implicit dependencies
      for the target.
    - Added support for taking instances of the Value class as implicit
      dependencies.
    - Added new module SCons.Scanner.Python to allow scanning .py files.
    - Added support for explicitly passing a name when creating Value() nodes. This may be useful
      when the value can't be converted to a string or if having a name is otherwise desirable.
    - Fixed usage of abspath and path for RootDir objects on Windows. Previously
      env.fs.Dir("T:").abspath would return "T:\T:" and now it correctly returns "T:".

  From Ivan Kravets, PlatformIO
    - New conditional C Scanner (`SCons.Scanner.C.CConditionalScanner()`)
      which interprets C/C Preprocessor conditional syntax (#ifdef, #if, #else,
      #elif, #define, etc.)
    - Improvements for virtual C Pre-Processor:
      * Handle UNSIGNED LONG and LONG numeric constants in DEC (keep support for HEX)
      * Skip unrecognized directives, such as `#if( defined ...)`
      * Ignore `#include DYNAMIC_INCLUDE` directive that depends on a dynamic
        macro which is not located in a state TABLE.
      * Cleanup CPP expressions before evaluating (strip comments, carriage returns)

  From Iosif Kurazs:
    - Added a new flag called "linedraw" for the command line argument  "--tree"
      that instructs scons to use single line drawing characters to draw the dependency tree.

  From Daniel Moody:
    - Add no_progress (-Q) option as a set-able option. However, setting it in the
      SConstruct/SConscript will still cause "scons: Reading SConscript files ..." to be
      printed, since the option is not set when the build scripts first get read.
    - Added check for SONAME in environment to setup symlinks correctly (Github Issue #3246)
    - User callable's called during substition expansion could possibly throw a TypeError
      exception, however SCons was using TypeError to detect if the callable had a different
      signature than expected, and would silently fail to report user's exceptions. Fixed to
      use signature module to detect function signature instead of TypeError. (Github Issue #3654)
    - Added storage of SConstructs and SConscripts nodes into global set for checking
      if a given node is a SConstruct/SConscript.
      Added new node function SCons.Node.is_sconscript(self) (Github Issue #3625)

  From Andrew Morrow:
    - Fix Issue #3469 - Fixed improper reuse of temporary and compiled files by Configure when changing
      the order and/or number of tests.  This is done by using the hash of the generated temporary files
      content and (For the target files) the hash of the action.
      So where previously files would be named:
      - config_1.c, config_1.o, config_1
      The will now be named (For example)
      - conftest_68b375d16e812c43e6d72d6e93401e7c_0.c,
        conftest_68b375d16e812c43e6d72d6e93401e7c_0_5713f09fc605f46b2ab2f7950455f187.o
        or
        conftest_68b375d16e812c43e6d72d6e93401e7c_0.o
        conftest_68b375d16e812c43e6d72d6e93401e7c_0_5713f09fc605f46b2ab2f7950455f187 (for executable)

  From Mathew Robinson:
    - Improve performance of Subst by preventing unnecessary frame
      allocations by no longer defining the *Subber classes inside of their
      respective function calls.
    - Improve performance of Subst in some cases by preventing
      unnecessary calls to eval when a token is surrounded in braces
      but is not a function call.
    - Improve performance of subst by removing unnecessary recursion.
    - Cleanup dangling symlinks before running builders (Issue #3516)

  From Mats Wichmann:
    - Remove deprecated SourceCode
    - str.format syntax errors fixed
    - a bunch of linter/checker syntax fixups
    - Convert remaining uses of insecure/deprecated mktemp method.
    - Clean up some duplications in manpage.  Clarify portion of manpage on Dir and File nodes.
    - Reduce needless list conversions.
    - Fixed regex in Python scanner.
    - Accommodate VS 2017 Express - it's got a more liberal license then VS
      Community, so some people prefer it (from 2019, no more Express)
    - vswhere call should also now work even if programs aren't on the C: drive.
    - Add an alternate warning message if cl.exe is not found and msvc config
      cache is in use (SCONS_CACHE_MSVC_CONFIG was given) - config cache
      may be out of date.
    - Fixed bug where changing TEXTFILESUFFIX would cause Substfile() to rebuild. (Github Issue #3540)
    - Script/Main.py now uses importlib instead of imp module.
    - Drop some Python 2-isms.
    - MSVC updates: pass on VSCMD_DEBUG and VSCMD_SKIP_SENDTELEMETRY to msvc
      tool setup if set in environment. Add Powershell to default env
      (used to call telemetry script).
    - Microsoft Visual Studio - switch to using uuid module to generate GUIDs rather than hand rolled
      method using md5 directly.
      NOTE: This change affects the following builders' output. If your build depends on the output of these builders
      you will likely see a rebuild.
      * Package() (with PACKAGETYPE='msi')
      * MSVSSolution()
      * MSVSProject()
    - Docbook builder provides a fallback if lxml fails to generate
      a document with tostring().
    - Fix description of ARCOMSTR constr. var. (issue 3636). Previously the text was a copy of ASCOMSTR which
      has different function.
    - Update xml files in SCons to reflect changed relative paths after
      code restructuring (src/engine/SCons -> SCons)
    - Preliminary Python 3.9 support - elimination of some warnings.
    - Drop the with_metaclass jig which was designed to let class
      definitions using a metaclass be written the same for Py2/Py3.
    - Bump python_version_unsupported (and deprecated) to indicate 3.5
      is lowest supported Python.
    - ParseFlags should not modify the user's passed in dict in case it's
      a compound data structure (e.g. values are lists) (issue #3665)
    - In Py3 classes no longer need to be listed as deriving from object.
    - Remove deprecated check for Task subclasses needing a needs_execute
      method - this is now enforced via an abstract base class, so the
      check and test is no longer needed.
    - Close various logfiles (trace, cache, taskmastertrace, configure)
      when done using atexit calls.
    - Rebase forked copy of shutil.copytree to Python 3.7 stlib version.
    - Significant rework of documentation: API docs are now generated
      using Sphinx; manpage and user guide now use more "standard"
      markup elements (which could facilitate later conversion to a
      different doc format, should that choice be made); significant
      rewordings in manpage.  Manpage Examples moved to an external
      repository / website (scons-cookbook.readthedocs.io).
    - Clean up test harness and tests' use of subdir, file_fixture and
      dir_fixture.
    - SubstitutionEnvironment and OverrideEnvironment now have keys()
      and values() methods to better emulate a dict (already had items()).
    - Rename internal Warning base class to SConsWarning to avoid any
      possible confusion with Python's own Warning class.


RELEASE 3.1.2 - Mon, 17 Dec 2019 02:06:27 +0000

  From Edoardo Bezzeccheri
    - Added debug option "action_timestamps" which outputs to stdout the absolute start and end time for each target.

  From Rob Boehne
    - Fix suncxx tool (Oracle Studio compiler) when using Python 3.  Previously would throw an exception.
      Resolved by properly handling tool version string output as unicode.

  From Tim Gates
    - Resolved a typo in engine.SCons.Tool

  From Adam Gross:
    - Resolved a race condition in multithreaded Windows builds with Python 2
      in the case where a child process is spawned while a Python action has a
      file open. Original author: Ryan Beasley.
    - Added memoization support for calls to Environment.Value() in order to
	  improve performance of repeated calls.


  From Jason Kenny
    - Update Command() function to accept target_scanner, source_factory, and target_factory arguments.
      This makes Command act more like a one-off builder.

  From Ivan Kravets
    - Added support for "-imacros" to ParseFlags

  From Jacek Kuczera:
    - Fix CheckFunc detection code for Visual 2019. Some functions
      (e.g. memmove) were incorrectly recognized as not available.

  From Jakub Kulik
    - Fix stacktrace when using SCons with Python 3.5+ and SunOS/Solaris related tools.

  From Philipp Maierhöfer:
    - Avoid crash with UnicodeDecodeError on Python 3 when a Latex log file in
      non-UTF-8 encoding (e.g. containing umlauts in Latin-1 encoding when
      the fontenc package is included with \usepackage[T1]{fontenc}) is read.

  From Mathew Robinson:
    - Improved threading performance by ensuring NodeInfo is shared
      across threads. Results in ~13% improvement for parallel builds
      (-j# > 1) with many shared nodes.
    - Improve performance of Entry.disambiguate() by making check for
      most common case first, preventing unnecessary IO.
    - Improved DAG walk performance by reducing unnecessary work when
      there are no un-visited children.

  From Mats Wichmann
    - Replace instances of string find method with "in" checks where
      the index from find() was not used.
    - CmdStringHolder fix from issue #3428
    - Turn previously deprecated debug options into failures:
      --debug=tree, --debug=dtree, --debug=stree, --debug=nomemoizer.
    - Experimental New Feature: Enable caching MSVC configuration
      If SCONS_CACHE_MSVC_CONFIG shell environment variable is set,
      SCons will cache the results of past calls to vcvarsall.bat to
      a file; integrates with existing memoizing of such vars.
      On vs2019 saves 5+ seconds per SCons invocation, which really
      helps test suite runs.
    - Remove deprecated SourceSignatures, TargetSignatures
    - Remove deprecated Builder keywords: overrides and scanner
    - Remove deprecated env.Copy
    - Remove deprecated BuildDir plus SConscript keyword build_dir
    - A number of documentation improvements.


RELEASE 3.1.1 - Mon, 07 Aug 2019 20:09:12 -0500

  From William Deegan:
    - Remove obsoleted references to DeciderNeedsNode which could cause crash when using --debug=explain

  From Jason Kenny
    - Add Fix and test for crash in 3.1.0 when using Decider('MD5-timestamp') and --debug=explain

  From Ben Reed:
    - Added -fmerge-all-constants to flags that get included in both CCFLAGS and LINKFLAGS.

  From Mathew Robinson:
    - Fix issue #3415 - Update remaining usages of EnvironmentError to SConsEnvironmentError
      this patch fixes issues introduced in 3.1.0 where any of the
      following would cause SCons to error and exit:
        - CacheDir not write-able
        - JSON encoding errors for CacheDir config
        - JSON decoding errors for CacheDir config


RELEASE 3.1.0 - Mon, 20 Jul 2019 16:59:23 -0700

  From Joseph Brill:
    - Code to supply correct version-specifier argument to vswhere for
      VS version selection.

  From William Deegan:
    - Enhanced --debug=explain output. Now the separate components of the dependency list are split up
      as follows:

      scons: rebuilding `file3' because:
           the dependency order changed:
           ->Sources
           Old:xxx	New:zzz
           Old:yyy	New:yyy
           Old:zzz	New:xxx
           ->Depends
           ->Implicit
           Old:/usr/bin/python	New:/usr/bin/python
    - Fix Issue #3350 - SCons Exception EnvironmentError is conflicting with Python's EnvironmentError.
    - Fix spurious rebuilds on second build for cases where builder has > 1 target and the source file
      is generated. This was causing the > 1th target to not have it's implicit list cleared when the source
      file was actually built, leaving an implicit list similar to follows for 2nd and higher target
              ['/usr/bin/python', 'xxx', 'yyy', 'zzz']
      This was getting persisted to SConsign and on rebuild it would be corrected to be similar to this
              ['zzz', 'yyy', 'xxx', '/usr/bin/python']
      Which would trigger a rebuild because the order changed.
      The fix involved added logic to mark all shared targets as peers and then ensure they're implicit
      list is all cleared together.
    - Fix Issue #3349 - SCons Exception EnvironmentError is conflicting with Python's EnvironmentError.
      Renamed to SConsEnvironmentError
    - Fix Issue #3350 - mslink failing when too many objects.  This is resolved by adding TEMPFILEARGJOIN variable
      which specifies what character to join all the argements output into the tempfile. The default remains a space
      when mslink, msvc, or mslib tools are loaded they change the TEMPFILEARGJOIN to be a line separator (\r\n on win32)
    - Fix performance degradation for MD5-timestamp decider.  NOTE: This changes the Decider() function arguments.
      From:
          def my_decider(dependency, target, prev_ni):
      To:
          def my_decider(dependency, target, prev_ni, repo_node):
      Where repo_node is the repository (or other) node to use to check if the node is out of date instead of dependency.

  From Peter Diener:
    - Additional fix to issue #3135 - Also handle 'pure' and 'elemental' type bound procedures
    - Fix issue #3135 - Handle Fortran submodules and type bound procedures

  From Adam Gross:
    - Upgraded and improved Visual Studio solution/project generation code using the MSVSProject builder.
      - Added support for Visual Studio 2017 and 2019.
      - Added support for the following per-variant parameters to the builder:
        - cpppaths: Provides per-variant include paths.
        - cppdefines: Provides per-variant preprocessor definitions.

  From Michael Hartmann:
    - Fix handling of Visual Studio Compilers to properly reject any unknown HOST_PLATFORM or TARGET_PLATFORM

  From Bert Huijben:
    - Added support for Visual Studio 2019 toolset.

  From Mathew Robinson:
    - Update cache debug output to include cache hit rate.
    - No longer unintentionally hide exceptions in Action.py
    - Allow builders and pseudo-builders to inherit from OverrideEnvironments

  From Leonard de Ruijter:
    - Add logic to derive correct version argument to vswhere

  From Lukas Schrangl:
    - Enable LaTeX scanner to find more than one include per line

  From Mats Wichmann:
    - scons-time takes more care closing files and uses safer mkdtemp to avoid
      possible races on multi-job runs.
    - Use importlib to dynamically load tool and platform modules instead of imp module
    - sconsign: default to .sconsign.dblite if no filename is specified.
      Be more informative in case of unsupported pickle protocol (py2 only).
    - Fix issue #3336 - on Windows, paths were being added to PATH even if
      tools were not found in those paths.
    - More fixes for newer Java versions (since 9): handle new jdk directory
      naming (jdk-X.Y instead of jdkX.Y) on Windows; handle two-digit major
      version. Docstrings improved.
    - Fixups for pylint: exception types, redefined functions,
      globals, etc.  Some old code removed to resolve issues (hashlib is
      always present on modern Pythons; no longer need the code for
      2.5-and-earlier optparse). cmp is not a builtin function in Py3,
      drop one (unused) use; replace one.  Fix another instance of
      renaming to SConsEnvironmentError. Trailing whitespace.
      Consistently use not is/in (if not x is y -> if x is not y).
    - Add a PY3-only function for setting up the cachedir that should be less
      prone to races. Add a hack to the PY2 version (from Issue #3351) to
      be less prone to a race in the check for old-style cache.
    - Fix coding error in docbook tool only exercised when using python lxml
    - Recognize two additional GNU compiler header directory options in
      ParseFlags: -iquote and -idirafter.
    - Fix more re patterns that contain \ but not specified as raw strings
      (affects scanners for D, LaTeX, swig)


RELEASE 3.0.5 - Mon, 26 Mar 2019 15:04:42 -0700

  From William Deegan:

    - Fix Issue #3283 - Handle using --config=force in combination with Decider('MD5-timestamp').
      3.0.2 in fix for issue #2980 added that deciders can throw DeciderNeedsNode exception.
      The Configure logic directly calls the decider when using --config=force but wasn't handling
      that exception.  This would yield minimally configure tests using TryLink() not running and
      leaving TypeError Nonetype exception in config.log
    - Fix Issue #3303 - Handle --config=force overwriting the Environment passed into Configure()'s
      Decider and not clearing it when the configure context is completed.
    - Add default paths for yacc tool on windows to include cygwin, mingw, and chocolatey
    - Fix issue #2799 - Fix mingw tool to respect SHCCCOMSTR, SHLINKCOMSTR and LDMODULECOMSTR
    - Fix Issue #3329 - Add support for MS SDK V10.0A (which is commonly installed with VS2017)
    - Fix Issue #3333 - Add support for finding vswhere under 32 bit windows installs.

  From Maciej Kumorek:
    - Update the MSVC tool to include the nologo flag by default in RCFLAGS

From Daniel Moody:
    - Change the default for AppendENVPath to delete_existing=0, so path
      order will not be changed, unless explicitly set (Issue #3276)
    - Fixed bug which threw error when running SCons on windows system with no MSVC installed.
    - Update link tool to convert target to node before accessing node member
    - Update mingw tool to remove MSVC like nologo CCFLAG
    - Add default paths for lex tool on windows to include cygwin, mingw, and chocolatey
    - Add lex construction variable LEXUNISTD for turning off unix headers on windows
    - Update lex tool to use win_flex on windows if available

  From Mats Wichmann:
    - Quiet open file ResourceWarnings on Python >= 3.6 caused by
      not using a context manager around Popen.stdout
    - Add the textfile tool to the default tool list
    - Fix syntax on is/is not clauses: should not use with a literal
    - Properly retrieve exit code when catching SystemExit
    - scons-time now uses context managers around file opens
    - Fix regex patterns that were not specified as raw strings

  From Bernhard M. Wiedemann:
    - Do not store build host+user name if reproducible builds are wanted


RELEASE 3.0.4 - Mon, 20 Jan 2019 22:49:27 +0000

  From Mats Wichmann:
    - Improve finding of Microsoft compiler: add a 'products' wildcard
      in case 2017 Build Tools only is installed as it is considered a separate
      product from the default Visual Studio
    - Add TEMPFILESUFFIX to allow a customizable filename extension, as
      described in the patch attached to issue #2431.
    - scons.py and sconsign.py stopped working if script called as a symlink
      to location in scons-local location.
    - Fix issue running scons using a symlink to scons.py in an scons-local dir
    - Doc updates around Default(), and the various *TARGETS variables.

  From Daniel Moody:
    - Improved support for VC14.1 and Visual Studio 2017, as well as arm and arm64 targets.
      Issues #3268 & Issue #3222
    - Initial support for ARM targets with Visual Studio 2017 - Issue #3182 (You must set TARGET_ARCH for this to work)
    - Update TempFileMunge class to use PRINT_CMD_LINE_FUNC

  From Tobias Herzog
    - Enhance cpp scanner regex logic to detect if/elif expressions without whitespaces but
      parenthesis like "#if(defined FOO)" or "#elif!(BAR)" correctly.


RELEASE 3.0.3 - Mon, 07 Jan 2019 20:05:22 -0400
  NOTE: 3.0.2 release was dropped because there was a packaging bug. Please consider all 3.0.2
        content.

  From William Deegan:
    - Fixes to packaging logic.  Ensuring the SCons.Tool.clangCommon module is added
      to the release packages.
    - Modify scons.bat script to check for scons python script without .py extension if no file
      scons.py exists. This enables an all platform wheel to work.

  From Mats Wichmann:
    - Update doc examples to work with Python 3.5+:  map() now returns an iterable instead of a list.


RELEASE 3.0.2 - Mon, 31 Dec 2018 16:00:12 -0700

  From Bernard Blackham:
    - Fixed handling of side-effects in task master (fixes #3013).

  From William Deegan:
    - Remove long deprecated SCons.Options code and tests.  This removes BoolOption,EnumOption,
      ListOption,PackageOption, and PathOption which have been replaced by *Variable() many years ago.
    - Re-Enable parallel SCons (-j) when running via Pypy
    - Move SCons test framework files to testing/framework and remove all references to QMtest.
      QMTest has not been used by SCons for some time now.
    - Updated logic for mingw and clang on win32 to search default tool install paths if not
      found in normal SCons PATH.  If the user specifies PATH or tool specific paths they
      will be used and the default paths below will be ignored.
      - Default path for clang/clangxx : C:\Program Files\LLVM\bin
      - Default path for mingw         : C:\MinGW\bin and/or  C:\mingw-w64\*\mingw64\bin
      - Key program to locate mingw    : mingw32-make (as the gcc with mingw prefix has no fixed name)
    - Fixed issue causing stack trace when python Action function contains a unicode string when being
      run with Python 2.7
    - Add alternate path to QT install for Centos in qt tool: /usr/lib64/qt-3.3/bin
    - Fix Java tools to search reasonable default paths for Win32, Linux, macOS.  Add required paths
      for swig and java native interface to JAVAINCLUDES.  You should add these to your CPPPATH if you need
      to compile with them.  This handles spaces in paths in default Java paths on windows.
    - Added more java paths to match install for Centos 7 of openjdk
    - Fix new logic which populates JAVAINCLUDES to handle the case where javac is not found.
    - Fix GH Issue #2580 - # in FRAMEWORKPATH doesn't get properly expanded. The # is left in the
      command line.
    - Fix issue #2980 with credit to Piotr Bartosik (and William Blevins).  This is an issue where using
      TimeStamp-MD5 Decider and CacheDir can yield incorrect md5's being written into the .sconsign.
      The difference between Piotr Bartosik's patch and the current code is that the more complicated
      creation of file to csig map is only done when the count of children for the current node doesn't
      match the previous count which is loaded from the sconsign.
    - Fix issue # 3106 MSVC if using MSVC_BATCH and target dir had a space would fail due to quirk in
      MSVC's handling of escaped targetdirs when batch compiling.
    - Fix GH Issue #3141 unicode string in a TryAction() with python 2.7 crashes.
    - Fix GH Issue #3212 - Use of Py3 and CacheDir + Configure's TryCompile (or likely and Python Value Nodes)
      yielded trying to combine strings and bytes which threw exception.
    - Fix GH Issue #3225 SCons.Util.Flatten() doesn't handle MappingView's produced by dictionary as return
      values from dict().{items(), keys(), values()}.
    - Fix GH Issue #3241 - Properly support versioned shared libraries for MacOS.  We've also introduced two
      new env variables APPLELINK_CURRENT_VERSION and APPLELINK_COMPATIBILITY_VERSION which will specify
      what is passed to the linkers -current_version and -compatibility_version flags.  If not specified
      they will be derived from SHLIBVERSION as such:
      - APPLELINK_CURRENT_VERSION = SHLIBVERSION
      - APPLELINK_COMPATIBILITY_VERSION = all but the last digit in SHLIBVERSION with .0 appended.
      Note that the values of the above will be validated. Valid format for either APPLELINK variable is
      X[.Y[.Z]] where 0 <= X <= 65535, 0 <= Y <= 255, 0 <= Z <= 255.
      The new variables have been added to the documents and should show up in user guide and manpage.
    - Fix GH Issue #3136 no longer wrap io.{BufferedReader,BufferedWriter,BufferedRWPair,BufferedRandom,TextIOWrapper
      with logic to set HANDLE_FLAG_INHERIT flag on the file handle.  Python 3.4+ automatically sets this according
      to Python docs: https://docs.python.org/3/library/os.html#fd-inheritance

  From Ray Donnelly:
    - Fix the PATH created by scons.bat (and other .bat files) to provide a normalized
      PATH.  Some pythons in the 3.6 series are no longer able to handle paths which
      have ".." in them and end up crashing.  This is done by cd'ing into the directory
      we want to add to the path and then using %CD% to give us the normalized directory
      See bug filed under Python 3.6: https://bugs.python.org/issue32457.
      Note: On Win32 PATH's which have not been normalized may cause undefined behavior
      by other executables being run by SCons (or any subprocesses of executables being run by SCons).
      Resolving this issue should eliminate that possibility going forward.

  From Andrew Featherstone
    - Removed unused --warn options from the man page and source code.

  From Arda Fu
    - Fix cpp scanner regex logic to treat ifndef for py3.5+. Previously it was
      not properly differentiating between if, ifdef, and ifndef.

  From Philipp Maierhöfer
    - Added a __hash__ method to the class SCons.Subst.Literal. Required when substituting Literal
      objects when SCons runs with Python 3.
    - Added missing FORTRANMODDIRPREFIX to the gfortran tool.

  From Matthew Marinets:
    - Fixed an issue that caused the Java emitter to incorrectly parse arguments to constructors that
      implemented a class.

  From Fredrik Medley:
    - Fix exception when printing of EnviromentError messages.
      Specifically, this fixes error reporting of the race condition when
      initializing the cache which error previously was hidden.

  From Daniel Moody:
    - Updated Jar builder to handle nodes and directories better
    - Updated Jar builder to flatten source list which could contain embedded lists
    - Removed some magic numbers from jar.py on behalf of Mats Wichmann (mats@linux.com)
    - Set the pickling protocal back to highest which was causing issues
      with variant dir tests. This will cause issues if reading sconsigns
      pickled with the previous lower protocol.
    - Updated swig to setup default paths for windows
    - Updated gettext tools to setup default paths for windows with Cygwin/MinGW setups
    - Add common location for default paths for cygwin and mingw in Platform modules
    - Updated YACC tool to work on windows with Cygwin/MinGW setups
    - Set the pickling protocal back to highest which was causing issues
      with variant dir tests. This will cause issues if reading sconsigns
      pickled with the previous lower protocol.
    - Updated FS.py to handle removal of splitunc function from python 3.7
    - Updated the vc.py to ignore MSVS versions where no compiler could be found

  From Gary Oberbrunner:
    - Fix bug when Installing multiple subdirs outside the source tree
    - fix to_str to handle None without raising exception
    - Fix -jN for python 3.7

  From Jonathon Reinhart:
    - Replace all instances of `int main()` in C code with `int main(void)`.
      Specifically, this fixes the test cases use by Configure.CheckCC() which
      would fail when using -Wstrict-prototypes.

  From Zachary Tessler:
    - Fix calculation of signatures for FunctionActions that contain list (or set,...)
      comprehensions whose expressions involve constant literals. Those constants had
      been ignored in signatures, so changing them did not cause targets to be rebuilt.

  From Paweł Tomulik:
    - In the testing framework, module TestCommon, fixed must_contain(),
      must_not_contain(), and related methods of TestCommon class to work with
      substrings located at zero offset.
    - Added virtualenv support. A new function Virtualenv() determines whether
      SCons runs in a virtualenv. The search PATH may also be extended to
      prefer executables from the current virtualenv over the ones provided by
      base environment. New option --enable-virtualenv provided to import some
      virtualenv-related variables to SCons and extend every env['ENV']['PATH']
      automatically. New option --ignore-virtualenv disables this. Two
      environment variables, SCONS_ENABLE_VIRTUALENV and
      SCONS_IGNORE_VIRTUALENV are supported for the same purpose.

  From Richard West:
    - Add SConstruct.py, Sconstruct.py, sconstruct.py to the search path for the root SConstruct file.
      Allows easier debugging within Visual Studio
    - Change setup.py to change the install directory (via  pip, or setup.py install) from scons-#.#.#
      to scons (Yielding <pythondir>/lib/scons/SCons/ instead of <pythondir>/lib/scons/SCons-#.#.#/).
      This changes SCons to better comply with normal Python installation practices.

  From Mats Wichmann:
    - Recognize new java 9, 10, 11 (as 9.0 and 10.0, 11.0)
    - Updated manpage scons.xml to fix a nested list problem
    - Updated doc terminiology: use prepend instead of append as appropriate
    - XML validity fixes from SConstruct.py change
    - Update wiki links to new github location
    - Update bug links to new github location
    - Make it easier for SConscript() call to fail on missing script.
      It was possible to call SCons.Warnings.warningAsException
      (not documented as a user API) to make all warnings fail. Now
      SConscript can take an optional must_exist flag which if true fails
      if the script does not exist.  Not failing on missing script is
      now considered deprecated, and the first instance will print a
      deprecation message.  It is now also possible to flip the scons
      behavior (which still defaults to warn, not fail) by calling
      SCons.Script.set_missing_sconscript_error, which is also not a
      documented interface at the moment.
    - Convert TestCmd.read to use with statement on open (quiets 17 py3 warnings)
    - Quiet py3 warning in UtilTests.py
    - Fix tests specifying octal constants for py3
    - Fix must_contain tests for py3
    - RPM package generation:
       - Fix supplying a build architecture
       - Disable auto debug package generation on certain rpmbuild versions
       - Adjust some tests to only supply build-id file on certain rpmbuild versions
       - Tests now use a file fixture for the repeated (trivial) main.c program.
       - Document and comment cleanup.
       - Added new Environment Value X_RPM_EXTRADEFS to supply custom settings
         to the specfile without adding specific logic for each one to scons.
    - The test for Python.h needed by swig tests is moved to get_python_platform
      so it does not have to be repeated in every test; picks up one failure
      which did not make the (previously needed) check. Windows version
      of get_python_platform needed some rework in case running in virtualenv.
    - If test opens os.devnull, register with atexit so file opens do not leak.
    - Fix bugs in Win32 process spawn logic to handle OSError exception correctly.
    - Use time.perf_counter instead of time.clock if it exists.
      time.clock deprecated since py3.3, due to remove in 3.8. deprecation
      warnings from py3.7 were failing a bunch of tests on Windows since they
      mess up expected stderr.
    - Prefer Py3's inspect.getfullargspec over deprecated inspect.getargspec.
      Switched to "new" (standard in Py2.7) usage of receiving a namedtuple -
      we were unpacking to a four-tuple, two of the items of which were unused;
      getfullargspec returns a named tuple with seven elements so it is a
      cleaner drop-in replacement using the namedtuple.
    - Updated the test-framework.rst documentation.
    - Remove obsoleted internal implementaiton of OrderedDict.
    - Test for tar packaging fixups
    - Stop using deprecated unittest asserts
    - messages in strip-install-dir test now os-neutral
    - Add xz compression format to packaging choices.
    - Syntax cleanups - trailing blanks, use "is" to compare with None, etc.
      Three uses of variables not defined are changed.
    - Some script changes in trying to find scons engine
    - Update (pep8) configure-cache script, add a --show option.
    - Fix for a couple of "what if tool not found" exceptions in framework.
    - Add Textfile/Substfile to default environment. (issue #3147)
    - sconsign: a couple of python3 fixes; be more tolerant of implicit
      entries which have no signatures; minor PEP8 changes.
    - Fix a couple of type mistakes (list-> string, filter type -> list)
    - Fix a couple of type mistakes in packaging tools: list-> string in msi,
      filter type -> list in ipk

  From Bernhard M. Wiedemann:
    - Update SCons' internal scons build logic to allow overriding build date
      with SOURCE_DATE_EPOCH for SCons itself.
    - Change the datestamps in SCons' docs and embedded in code use ISO 8601 format and UTC

  From Hao Wu
    - Typo in customized decider example in user guide
    - Replace usage of unittest.TestSuite with unittest.main() (fix #3113)

RELEASE 3.0.1 - Mon, 12 Nov 2017 15:31:33 -0700

  From Daniel Moody:
    - Jar can take multiple targets, and will make a duplicate jar from the sources for each target
    - Added some warnings in case the Jar builder makes an implicit target
    - Added Jar method and changed jar build to be more specific. Jar method will take in
      directories or classes as source. Added more tests to JAR to ensure the jar was
      packaged with the correct compiled class files.
    - Added a No result test case to handle bug which seems unrelated to java in the
      swig-dependencies.py test, more info here: http://scons.tigris.org/issues/show_bug.cgi?id=2907
    - Added a travis script to test on ubuntu trusty now that the project is on github
      so that Continuus Integration tests can be run automatically. It tests most case and considers
      no result a pass as well. Improving this script can install more dependincies allowing for more
      tests to be run.

  From Daniel Moody:
    - Updated the Jar Builder tool in Tool/__init__.py so that is doesn't force class files as
      sources, allowing directories to be passed, which was causing test/Java/JAR.py to fail.

  From William Deegan:
    - Fix issue where code in utility routine to_String_for_subst() had code whose result was never
      properly returned.
      (Found by: James Rinkevich https://pairlist4.pair.net/pipermail/scons-users/2017-October/006358.html )
    - Fixed Variables.GenerateHelpText() to now use the sort parameter. Due to incorrect 2to3 fixer changes
      8 years ago it was being used as a boolean parameter.  Now you can specify sort to be a callable, or boolean
      value. (True = normal sort). Manpage also updated.
    - Fixed Tool loading logic from exploding sys.path with many site_scons/site_tools prepended on py3.
    - Added additional output with time to process each SConscript file when using --debug=time.

  From Thomas Berg:
    - Fixed a regression in scons-3.0.0 where "from __future__ import print_function" was imposed
      on the scope where SConstruct is executed, breaking existing builds using PY 2.7.

  From William Deegan:
    - Fix broken subst logic where a string with "$$(abc)" was being treated as "$(abc) and the
      logic for removing the signature escapes was then failing because there was no closing "$)".
      This was introduced by a pull request to allow recursive variable evaluations to yield a string
      such as "$( $( some stuff $) $)".

  From Zachary Tessler:
    - Fix incorrect warning for repeated identical builder calls that use overrides


RELEASE 3.0.0 - Mon, 18 Sep 2017 08:32:04 -0700

NOTE: This is a major release.  You should expect that some targets may rebuild when upgrading.
Significant changes in some python action signatures. Also switching between PY 2.7 and PY 3.5, 3.6
will cause rebuilds.


  From William Blevins:
    - Updated D language scanner support to latest: 2.071.1. (PR #1924)
      https://dlang.org/spec/module.html accessed 11 August 2016
      - Enhancements:
        - Added support for selective imports: "import A : B, C;" -> A
        - Added support for renamed imports. "import B = A;" -> A
        - Supports valid combinations: "import A, B, CCC = C, DDD = D : EEE = FFF;" -> A, B, C, D
      - Notes:
        - May find new (previously missed) Dlang dependencies.
        - May cause rebuild after upgrade due to dependency changes.
    - Updated Fortran-related tests to pass under GCC 5/6.
    - Fixed SCons.Tool.Packaging.rpm.package source nondeterminism across builds.

  From William Deegan:
    - Removed deprecated tools CVS, Perforce, BitKeeper, RCS, SCCS, Subversion.
    - Removed deprecated module SCons.Sig
    - Added prioritized list of xsltproc tools to docbook. The order will now be as
      follows: xsltproc, saxon, saxon-xslt, xalan  (with first being highest priority, first
      tool found is used)
    - Fixed MSVSProject example code (http://scons.tigris.org/issues/show_bug.cgi?id=2979)
    - Defined MS SDK 10.0 and Changed VS 2015 to use SDK 10.0
    - Changes to Action Function and Action Class signiture creation.  NOTE: This will cause rebuilds
      for many builds when upgrading to SCons 3.0
    - Fixed Bug #3027 - "Cross Compiling issue: cannot override ranlib"
    - Fixed Bug #3020 - "Download link in user guide wrong. python setup.py install --version-lib broken"
    - Fixed Bug #2486 - Added SetOption('silent',True) - Previously this value was not allowed to be set.
    - Fixed Bug #3040 - Non-unicode character in CHANGES.txt
    - Fixed Bug #2622 - AlwaysBuild + MSVC regression.
    - Fixed Bug #3025 - (Credit to Florian : User flow86 on tigris) - Fix typo JAVACLASSSUFIX should have been
                        JAVACLASSSUFFIX


  From Ibrahim Esmat:
    - Added the capability to build Windows Store Compatible libraries that can be used
      with Universal Windows Platform (UWP) Apps and published to the store

  From Daniel Holth:
    - Add basic support for PyPy (by deleting __slots__ from Node with a
      metaclass on PyPy); wrap most-used open() calls in 'with' statements to
      avoid too many open files.
    - Add __main__.py for `python -m SCons` in case it is on PYTHONPATH.
    - Always use highest available pickle protocol for efficiency.
    - Remove unused command line fallback for the zip tool.

  From Gaurav Juvekar:
    - Fix issue #2832: Expand construction variables in 'chdir' argument of builders. (PR #463)
    - Fix issue #2910: Make --tree=all handle Unicode. (PR #427)
    - Fix issue #2788: Fix typo in documentation example for sconf. (PR #388)

  From Alexey Klimkin:
    - Use memoization to optimize PATH evaluation across all dependencies per
      node. (PR #345)
    - Use set() where it is applicable (PR #344)

  From M. Limber:
    - Fixed msvs.py for Visual Studio Express editions that would report
      "Error  : ValueError: invalid literal for float(): 10.0Exp".

  From Rick Lupton:
    - Update LaTeX scanner to understand \import and related commands

  From Steve Robinson:
    - Add support for Visual Studio 2017.  This support requires vswhere.exe a helper
      tool installed with newer installs of 2017. SCons expects it to be located at
      "C:\Program Files (x86)\Microsoft Visual Studio\Installer\vswhere.exe"
      It can be downloaded separately at
      https://github.com/Microsoft/vswhere

  From Tom Tanner:
    - Allow nested $( ... $) sections

  From Paweł Tomulik:
    - Fixed the issue with LDMODULEVERSIONFLAGS reported by Tim Jenness
      (https://pairlist4.pair.net/pipermail/scons-users/2016-May/004893.html).
      An error was causing "-Wl,Bsymbolic" being added to linker's command-line
      even when there was no specified value in LDMODULEVERSION and thus no
      need for the flags to be specified.
    - Added LoadableModule to the list of global functions (DefaultEnvironment
      builders).

  From Manish Vachharajani:
    - Update debian rules, compat, and control to not use features
      deprecated or obsolete in later versions of debhelpers
    - Update python version to 2.7 in debian/control

  From Richard Viney:
    - Fixed PCHPDBFLAGS causing a deprecation warning on MSVC v8 and later when
      using PCHs and PDBs together.


  From Richard West:
    - Added nested / namespace tool support
    - Added a small fix to the python3 tool loader when loading a tool as a package
    - Added additional documentation to the user manual on using toolpaths with the environment
      This includes the use of sys.path to search for tools installed via pip or package managers
    - Added support for a PyPackageDir function for use with the toolpath

  From Russel Winder:
    - Reordered the default D tools from "dmd, gdc, ldc" to "dmd, ldc, gdc".
    - Add a ProgramAllAtOnce builder to the dmd, ldc, and gdc tools. (PR #448)
    - Remove a file name exception for very old Fedora LDC installation.
    - gdc can now handle building shared objects (tested for version 6.3.0).
    - Remove establishing the SharedLibrary builder in the dmd, ldc, and gdc
      tools, must now include the ar tool to get this builder as is required for
      other compiler tools.
    - Add clang and clang++ tools based on Paweł Tomulik's work.

RELEASE 2.5.1 - Mon, 03 Nov 2016 13:37:42 -0400

  From William Deegan:
    - Add scons-configure-cache.py to packaging. It was omitted

  From Alexey Klimkin:
    - Use memoization to optimize PATH evaluation across all dependencies per
      node. (PR #345)

RELEASE 2.5.0 - Mon, 09 Apr 2016 11:27:42 -0700

  From Dirk Baechle:
    - Removed a lot of compatibility methods and workarounds
      for Python versions < 2.7, in order to prepare the work
      towards a combined 2.7/3.x version. (PR #284)
      Also fixed the default arguments for the print_tree and
      render_tree methods. (PR #284, too)

  From William Blevins:
    - Added support for cross-language dependency scanning;
      SCons now respects scanner keys for implicit dependencies.
      - Notes for SCons users with heterogeneous systems.
        - May find new (previously missed) dependencies.
        - May cause rebuild after upgrade due to dependency changes.
        - May find new dependency errors (EG. cycles).
          - Discovered in some of the SCons QT tests.
    - Resolved missing cross-language dependencies for
      SWIG bindings (fixes #2264).
    - Corrected typo in User Guide for Scanner keyword. (PR #2959)
    - Install builder interacts with scanner found in SCANNERS differently.
      - Previous: Install builder recursively scanned implicit dependencies
        for scanners from SCANNER, but not for built-in (default) scanners.
      - Current: Install builder will not scan for implicit dependencies via
        either scanner source. This optimizes some Install builder behavior
        and brings orthogonality to Install builder scanning behavior.

  From William Deegan:
    - Add better messaging when two environments have
      different actions for the same target (Bug #2024)
    - Fix issue only with MSVC and Always build where targets
      marked AlwaysBuild wouldn't make it into CHANGED_SOURCES
      and thus yield an empty compile command line. (Bug #2622)
    - Fix posix platform escaping logic to properly handle paths
      with parens in them "()".  (Bug #2225)

  From Jakub Pola:
    - Intel Compiler 2016 (Linux/Mac) update for tool directories.

  From Adarsh Sanjeev:
    - Fix for issue #2494: Added string support for Chmod function.

  From Tom Tanner:
    - change cache to use 2 character subdirectories, rather than one character,
      so as not to give huge directories for large caches, a situation which
      causes issues for NFS.
      For existing caches, you will need to run the scons-configure-cache.py
      script to update them to the new format. You will get a warning every time
      you build until you co this.
    - Fix a bunch of unit tests on windows

RELEASE 2.4.1 - Mon, 07 Nov 2015 10:37:21 -0700

  From Arfrever Frehtes Taifersar Arahesis:
    - Fix for Bug # 2791 - Setup.py fails unnecessarily under Jython.

  From Dirk Baechle:
    - Fixed license of SVG titlepage files in the context of Debian
      packaging, such that they allow for commercial use too (#2985).

  From William Blevins:
    - InstallVersionedLib now available in the DefaultEnvironment context.
    - Improves orthogonality of use cases between different Install functions.

  From Carnë Draug:
    - Added new configure check, CheckProg, to check for
      existence of a program.

  From Andrew Featherstone:
    - Fix for issue #2840 - Fix for two environments specifying same target with different
      actions not throwing hard error. Instead SCons was incorrectly issuing a warning
      and continuing.

  From Hiroaki Itoh :
    - Add support `Microsoft Visual C++ Compiler for Python 2.7'
      Compiler can be obtained at: https://www.microsoft.com/en-us/download/details.aspx?id=44266

  From Florian Miedniak:
    - Fixed tigris issue #3011: Glob() excludes didn't work when used with VariantDir(duplicate=0)

  From William Roberts:
    - Fix bug 2831 and allow Help() text to be appended to AddOption() help.

  From Paweł Tomulik:
    - Reimplemented versioning for shared libraries, with the following effects
    - Fixed tigris issues #3001, #3006.
    - Fixed several other issues not reported to tigris, including:
      issues with versioned libraries in subdirectories with tricky names,
      issues with versioned libraries and variant directories,
      issue with soname not being injected to library when using D linkers,
    - Switched to direct symlinks instead of daisy-chained ones -- soname and
      development symlinks point directly to the versioned shared library now),
      for rationale see:
      https://www.debian.org/doc/debian-policy/ch-sharedlibs.html
      https://fedoraproject.org/wiki/Packaging:Guidelines#Devel_Packages
      https://bitbucket.org/scons/scons/pull-requests/247/new-versioned-libraries-gnulink-cyglink/diff#comment-10063929
    - New construction variables to allow override default behavior: SONAME,
      SHLIBVERSIONFLAGS, _SHLIBVERSIONFLAGS, SHLIBNOVERSIONSYMLINKS,
      LDMODULEVERSION, LDMODULEVERSIONFLAGS, _LDMODULEVERSIONFLAGS,
      LDMODULENOVERSIONSYMLINKS.
    - Changed logic used to configure the versioning machinery from
      platform-centric to linker-oriented.
    - The SHLIBVERSION/LDMODULEVERSION variables are no longer validated by
      SCons (more freedom to users).
    - InstallVersionedLib() doesn't use SHLIBVERSION anymore.
    - Enchanced docs for the library versioning stuff.
    - New tests for versioned libraries.
    - Library versioning is currently implemented for the following linker
      tools: 'cyglink', 'gnulink', 'sunlink'.
    - Fix to swig tool - pick-up 'swig', 'swig3.0' and 'swig2.0' (in order).
    - Fix to swig tool - respect env['SWIG'] provided by user.



RELEASE 2.4.0 - Mon, 21 Sep 2015 08:56:00 -0700

  From Dirk Baechle:
    - Switched several core classes to use "slots", to
      reduce the overall memory consumption in large
      projects (fixes #2180, #2178, #2198)
    - Memoizer counting uses decorators now, instead of
      the old metaclasses approach.

  From Andrew Featherstone
    - Fixed typo in SWIGPATH description

RELEASE 2.3.6 - Mon, 31 Jul 2015 14:35:03 -0700

  From Rob Smith:
    - Added support for Visual Studio 2015

RELEASE 2.3.5 - Mon, 17 Jun 2015 21:07:32 -0700

  From Stephen Pollard:
    - Documentation fixes for libraries.xml and
      builders-writing.xml (#2989 and #2990)

  From William Deegan:
    - Extended docs for InstallVersionedLib/SharedLibrary,
      and added SKIP_WIN_PACKAGES argument to build script
      bootstrap.py (PR #230, #3002).

  From William Blevins:
    - Fixed symlink support (PR #227, #2395).
    - Updated debug-count test case (PR #229).

  From Alexey Klimkin:
    - Fixed incomplete LIBS flattening and substitution in
      Program scanner(PR #205, #2954).

  From Dirk Baechle:
    - Added new method rentry_exists_on_disk to Node.FS (PR #193).

  From Russel Winder:
    - Fixed several D tests under the different OS.
    - Add support for f08 file extensions for Fortran 2008 code.

  From Anatoly Techtonik:
    - Show --config choices if no argument is specified (PR #202).
    - Fixed build crash when XML toolchain isn't installed, and
      activated compression for ZIP archives.

  From Alexandre Feblot:
    - Fix for VersionedSharedLibrary under 'sunos' platform.
    - Fixed dll link with precompiled headers on MSVC 2012
    - Added an 'exclude' parameter to Glob()

  From Laurent Marchelli:
    - Support for multiple cmdargs (one per variant) in VS project files.
    - Various improvements for TempFileMunge class.
    - Added an implementation for Visual Studio users files (PR #209).

  From Dan Pidcock:
    - Added support for the 'PlatformToolset' tag in VS project files (#2978).

  From James McCoy:
    - Added support for '-isystem' to ParseFlags.

RELEASE 2.3.4 - Mon, 27 Sep 2014 12:50:35 -0400

  From Bernhard Walle and Dirk Baechle:
    - Fixed the interactive mode, in connection with
      Configure contexts (#2971).

  From Anatoly Techtonik:
    - Fix EnsureSConsVersion warning when running packaged version

  From Russel Winder:
    - Fix D tools for building shared libraries

RELEASE 2.3.3 - Sun, 24 Aug 2014 21:08:33 -0400

  From Roland Stark:
    - Fixed false line length calculation in the TempFileMunge class (#2970).

  From Gary Oberbrunner:
    - Improve SWIG detection

  From Russel Winder:
    - Fix regression on Windows in D language update

  From Neal Becker and Stefan Zimmermann:
    - Python 3 port and compatibility

  From Anatoly Techtonik:
    - Do not fail on EnsureSConsVersion when running from checkout

  From Kendrick Boyd and Rob Managan:
    - Fixed the newglossary action to work with VariantDir (LaTeX).

  From Manuel Francisco Naranjo:
    - Added a default for the BUILDERS environment variable,
      to prevent not defined exception on a Clone().

  From Andrew Featherstone:
    - Added description of CheckTypeSize method (#1991).
    - Fixed handling of CPPDEFINE var in Append()
      for several list-dict combinations (#2900).

  From William Blevins:
    - Added test for Java derived-source dependency tree generation.
    - Added Copy Action symlink soft-copy support (#2395).
    - Various contributions to the documentation (UserGuide).

RELEASE 2.3.2

  From Dirk Baechle:
    - Update XML doc editor configuration
    - Fix: Allow varlist to be specified as list of strings for Actions (#2754)

  From veon on bitbucket:
    - Fixed handling of nested ifs in CPP scanner PreProcessor class.

  From Shane Gannon:
    - Support for Visual Studio 2013 (12.0)

  From Michael Haubenwallner:
    - Respect user's CC/CXX values; don't always overwrite in generate()
    - Delegate linker Tool.exists() to CC/CXX Tool.exists().

  From Rob Managan:
    - Updated the TeX builder to support use of the -synctex=1
      option and the files it creates.
    - Updated the TeX builder to correctly clean auxiliary files when
      the biblatex package is used.

  From Gary Oberbrunner:
    - get default RPM architecture more robustly when building RPMs

  From Amir Szekely:
    - Fixed NoClean() for multi-target builders (#2353).

  From Paweł Tomulik:
    - Fix SConf tests that write output

  From Russel Winder:
    - Revamp of the D language support. Tools for DMD, GDC and LDC provided
      and integrated with the C and C++ linking. NOTE: This is only tested
      with D v2. Support for D v1 is now deprecated.

  From Anatoly Techtonik:
    - Several improvements for running scons.py from source:
      * engine files form source directory take priority over all other
        importable versions
      * message about scons.py running from source is removed to fix tests
        that were failing because of this extra line in the output
      * error message when SCons import fails now lists lookup paths
    - Remove support for QMTest harness from runtest.py
    - Remove RPM and m4 from default tools on Windows
    - BitKeeper, CVS, Perforce, RCS, SCCS are deprecated from default
      tools and will be removed in future SCons versions to speed up
      SCons initialization (it will still be possible to use these tools
      explicitly)

  From Sye van der Veen:
    - Support for Visual Studio 12.0Exp, and fixes for earlier MSVS
      versions.


RELEASE 2.3.1

  From Andrew Featherstone:
    - Added support for EPUB output format to the DocBook tool.

  From Tom Tanner:
    - Stop leaking file handles to subprocesses by switching to using subprocess
      always.
    - Allow multiple options to be specified with --debug=a,b,c
    - Add support for a readonly cache (--cache-readonly)
    - Always print stats if requested
    - Generally try harder to print out a message on build errors
    - Adds a switch to warn on missing targets
    - Add Pseudo command to mark targets which should not exist after
      they are built.

  From Bogdan Tenea:
    - Check for 8.3 filenames on cygwin as well as win32 to make variant_dir work properly.

  From Alexandre Feblot:
    - Make sure SharedLibrary depends on all dependent libs (by depending on SHLINKCOM)

  From Stefan Sperling:
    - Fixed the setup of linker flags for a versioned SharedLibrary
      under OpenBSD (#2916).

  From Antonio Cavallo:
    - Improve error if Visual Studio bat file not found.

  From Manuel Francisco Naranjo:
    - Allow Subst.Literal string objects to be compared with each other,
      so they work better in AddUnique() and Remove().

  From David Rothenberger:
    - Added cyglink linker that uses Cygwin naming conventions for
      shared libraries and automatically generates import libraries.

  From Dirk Baechle:
    - Update bootstrap.py so it can be used from any dir, to run
      SCons from a source (non-installed) dir.
    - Count statistics of instances are now collected only when
      the --debug=count command-line option is used (#2922).
    - Added release_target_info() to File nodes, which helps to
      reduce memory consumption in clean builds and update runs
      of large projects.
    - Fixed the handling of long options in the command-line
      parsing (#2929).
    - Fixed misspelled variable in intelc.py (#2928).

  From Gary Oberbrunner:
    - Test harness: fail_test() can now print a message to help debugging.

  From Anatoly Techtonik:
    - Require rpmbuild when building SCons package.
    - Print full stack on certain errors, for debugging.
    - Improve documentation for Textfile builder.

  From William Deegan:
    - VS2012 & VS2010 Resolve initialization issues by adding path to reg.exe
      in shell used to run batch files.
    - MSVC Support fixed defaulting TARGET_ARCH to HOST_ARCH. It should be
      None if not explicitly set.
    - MSVC Fixed issue where if more than one Architectures compilers are
      detected, it would take the last one found, and not the first.

  From Philipp Kraus:
    - Added optional ZIPROOT to Zip tool.

  From Dirk Baechle:
    - Replaced old SGML-based documentation toolchain with a more modern
      approach, that also requires less external dependencies (programs and
      Python packages). Added a customized Docbook XSD for strict validation of
      all input XML files.

  From Luca Falavigna:
    - Fixed spelling errors in MAN pages (#2897).

  From Michael McDougall:
    - Fixed description of ignore_case for EnumVariable in the
      MAN page (#2774).

RELEASE 2.3.0 - Mon, 02 Mar 2013 13:22:29 -0400

  From Anatoly Techtonik:
    - Added ability to run scripts/scons.py directly from source checkout
    - Hide deprecated --debug={dtree,stree,tree} from --help output
    - Error messages from option parser now include hints about valid choices
    - Cleaned up some Python 1.5 and pre-2.3 code, so don't expect SCons
      to run on anything less than Python 2.4 anymore
    - Several fixes for runtest.py:
      * exit with an error if no tests were found
      * removed --noqmtest option - this behavior is by default
      * replaced `-o FILE --xml` combination with `--xml FILE`
      * changed `-o, --output FILE` option to capture stdout/stderr output
        from runtest.py
    - Remove os_spawnv_fix.diff patch required to enable parallel builds
      support prior to Python 2.2

  From Juan Lang:
    - Fix WiX Tool to use .wixobj rather than .wxiobj for compiler output
    - Support building with WiX releases after 2.0

  From Alexey Klimkin:
    - Fix nested LIBPATH expansion by flattening sequences in subst_path.

  From eyan on Bitbucket:
    - Print target name with command execution time with --debug=time

  From Thomas Berg and Evgeny Podjachev:
    - Fix subprocess spawning on Windows.  Work around a Windows
      bug that can crash python occasionally when using -jN. (#2449)

  From Dirk Baechle:
    - Updated test framework to support dir and file fixtures and
      added ability to test external (out-of-tree) tools (#2862).
      See doc in QMTest/test-framework.rst.
    - Fixed several errors in the test suite (Java paths, MSVS version
      detection, Tool import), additionally
      * provided MinGW command-line support for the CXX, AS and
        Fortran tests,
      * refactored the detection of the gcc version and the according
        Fortran startup library,
      * provided a new module rpmutils.py, wrapping the RPM naming rules
        for target files and further hardware-dependent info (compatibility,
        compiler flags, ...),
      * added new test methods must_exist_one_of() and
        must_not_exist_any_of() and
      * removed Aegis support from runtest.py. (#2872)

  From Gary Oberbrunner:
    - Add -jN support to runtest.py to run tests in parallel
    - Add MSVC10 and MSVC11 support to get_output low-level bat script runner.
    - Fix MSVS solution generation for VS11, and fixed tests.

  From Rob Managan:
    - Updated the TeX builder to support the \newglossary command
      in LaTeX's glossaries package and the files it creates.
    - Improve support for new versions of biblatex in the TeX builder
      so biber is called automatically if biblatex requires it.
    - Add SHLIBVERSION as an option that tells SharedLibrary to build
      a versioned shared library and create the required symlinks.
      Add builder InstallVersionedLib to create the required symlinks
      installing a versioned shared library.

RELEASE 2.2.0 - Mon, 05 Aug 2012 15:37:48 +0000

  From dubcanada on Bitbucket:
    - Fix 32-bit Visual Express C++ on 64-bit Windows (generate 32-bit code)

  From Paweł Tomulik:
    - Added gettext toolset
    - Fixed FindSourceFiles to find final sources (leaf nodes).

  From Greg Ward:
    - Allow Node objects in Java path (#2825)

  From Joshua Hughes:
    - Make Windows not redefine builtin file as un-inheritable (#2857)
    - Fix WINDOWS_INSERT_DEF on MinGW (Windows) (#2856)

  From smallbub on Bitbucket:
    - Fix LINKCOMSTR, SHLINKCOMSTR, and LDMODULECOMSTR on Windows (#2833).

  From Mortoray:
    - Make -s (silent mode) be silent about entering subdirs (#2976).
    - Fix cloning of builders when cloning environment (#2821).

  From Gary Oberbrunner:
    - Show valid Visual Studio architectures in error message
       when user passes invalid arch.

  From Alexey Petruchik:
    - Support for Microsoft Visual Studio 11 (both using it
      and generating MSVS11 solution files).

  From Alexey Klimkin:
    - Fixed the Taskmaster, curing spurious build failures in
      multi-threaded runs (#2720).

  From Dirk Baechle:
    - Improved documentation of command-line variables (#2809).
    - Fixed scons-doc.py to properly convert main XML files (#2812).

  From Rob Managan:
    - Updated the TeX builder to support LaTeX's multibib package.
    - Updated the TeX builder to support LaTeX's biblatex package.
    - Added support for using biber instead of bibtex by setting
      env['BIBTEX'] = 'biber'

  From Arve Knudsen:
    - Test for FORTRANPPFILESUFFIXES (#2129).


RELEASE 2.1.0 - Mon, 09 Sep 2011 20:54:57 -0700

  From Anton Lazarev:
    - Fix Windows resource compiler scanner to accept DOS line endings.

  From Matthias:
    - Update MSVS documents to remove note indicating that only one
      project is currently supported per solution file.

  From Grzegorz Bizoń:
    - Fix long compile lines in batch mode by using TEMPFILE
    - Fix MSVC_BATCH=False (was treating it as true)

  From Justin Gullingsrud:
    - support -std=c++0x and related CXXFLAGS in pkgconfig (ParseFlags)

  From Vincent Beffara:
    - Support -dylib_file in pkgconfig (ParseFlags)

  From Gary Oberbrunner and Sohail Somani:
    - new construction variable WINDOWS_EMBED_MANIFEST to automatically
      embed manifests in Windows EXEs and DLLs.

  From Gary Oberbrunner:
    - Fix Visual Studio project generation when CPPPATH contains Dir nodes
    - Ensure Visual Studio project is regenerated when CPPPATH or CPPDEFINES change
    - Fix unicode error when using non-ASCII filenames with Copy or Install
    - Put RPATH in LINKCOM rather than LINKFLAGS so resetting
      LINKFLAGS doesn't kill RPATH
    - Fix precompiled headers on Windows when variant dir name has spaces.
    - Adding None to an Action no longer fails (just returns original action)
    - New --debug=prepare option to show each target as it's being
      prepared, whether or not anything needs to be done for it.
    - New debug option --debug=duplicate to print a line for each
      unlink/relink (or copy) of a variant file from its source file.
    - Improve error message for EnumVariables to show legal values.
    - Fix Intel compiler to sort versions >9 correctly (esp. on Linux)
    - Fix Install() when the source and target are directories and the
      target directory exists.

  From David Garcia Garzon:
    - Fix Delete to be able to delete broken symlinks and dir
      symlinks.

  From Imran Fanaswala and Robert Lehr:
    - Handle .output file generated by bison/yacc properly. Cleaning it
      when necessary.

  From Antoine Dechaume:
    - Handle SWIG file where there is whitespace after the module name
      properly. Previously the generated files would include
      the whitespace.

  From Dmitry R.:
    - Handle Environment in case __semi_deepcopy is None

  From Benoit Belley:

    - Much improved support for Windows UNC paths (\\SERVERNAME).

  From Jean-Baptiste Lab:

    - Fix problems with appending CPPDEFINES that contain
      dictionaries, and related issues with Parse/MergeFlags and
      CPPDEFINES.

  From Allen Weeks:

    - Fix for an issue with implicit-cache with multiple targets
      when dependencies are removed on disk.

  From Evgeny Podjachev and Alexey Petruchick:

    - Support generation of Microsoft Visual Studio 2008 (9.0)
      and 2010 (10.0) project and solution files.

  From Ken Deeter:

    - Fix a problem when FS Entries which are actually Dirs have builders.

  From Luca Falavigna:

    - Support Fortran 03

  From Gary Oberbrunner:

    - Print the path to the SCons package in scons --version

  From Jean-Franï¿½ois Colson:

    - Improve Microsoft Visual Studio Solution generation, and fix
      various errors in the generated solutions especially when using
      MSVS_SCC_PROVIDER, and when generating multiple projects.  The
      construction variable MSVS_SCC_PROJECT_BASE_PATH, which never
      worked properly, is removed.  Users can use the new variable
      MSVS_SCC_CONNECTION_ROOT instead if desired.

  From Anatoly Techtonik:

    - Use subprocess in bootstrap.py instead of os.execve to avoid
      losing output control on Windows (http://bugs.python.org/issue9148)

    - Revert patch for adding SCons to App Paths, because standard cmd
      shell doesn't search there. This is confusing, because `scons` can
      be executed from explorer, but fail to start from console.

    - Fix broken installation with easy_install on Windows (issue #2051)
      SCons traditionally installed in a way that allowed to run multiple
      versions side by side. This custom logic was incompatible with
      easy_install way of doing things.

    - Use epydoc module for generating API docs in HTML if command line
      utility is not found in PATH. Actual for Windows.

  From Alexander Goomenyuk:

    - Add .sx to assembly source scanner list so .sx files
      get their header file dependencies detected.

  From Arve Knudsen:

    - Set module metadata when loading site_scons/site_init.py
      so it is treated as a proper module; __doc__, __file__ and
      __name__ now refer to the site_init.py file.

  From Russel Winder:

    - Users Guide updates explaining that Tools can be packages as
      well as python modules.

  From Gary Oberbrunner:

    - New systemwide and per-user site_scons dirs.

  From Dirk Baechle:

    - XML fixes in User's Guide.
    - Fixed the detection of 'jar' and 'rmic' during
      the initialization of the respective Tools (#2730).
    - Improved docs for custom Decider functions and
      custom Scanner objects (#2711, #2713).
    - Corrected SWIG module names for generated *.i files (#2707).

  From Joe Zuntz:

    - Fixed a case-sensitivity problem with Fortran modules.

  From Bauke Conijn:

    - Added Users Guide example for auto-generated source code

  From Steven Knight:

    - Fix explicit dependencies (Depends()) on Nodes that don't have
      attached Builders.

    - Fix use of the global Alias() function with command actions.

  From Matt Hughes:

    - Fix the ability to append to default $*FLAGS values (which are
      implemented as CLVar instances) in a copied construction environment
      without affecting the original construction environment's value.

  From Rob Managan:

    - Updated the TeX command strings to include a /D on Windows in
      case the new directory is on a different drive letter.

    - Fixed the LaTeX scanner so dependencies are found in commands that
      are broken across lines with a comment or have embedded spaces.

    - The TeX builders should now work with tex files that are generated
      by another program. Thanks to Hans-Martin von Gaudecker for
      isolating the cause of this bug.

    - Added support for INDEXSTYLE environment variable so makeindex can
      find style files.

    - Added support for the bibunits package so we call bibtex on all
      the bu*.aux files.

    - Add support of finding path information on OSX for TeX applications
      MacPorts and Fink paths need to be added by the user

  From Russel Winder:

    - Add support for DMD version 2 (the phobos2 library).

  From William Deegan:

    - Add initial support for VS/VC 2010 (express and non-express versions)
    - Remove warning for not finding MS VC/VS install.
      "scons: warning: No version of Visual Studio compiler found
        - C/C++ compilers most likely not set correctly"
    - Add support for Linux 3.0


RELEASE 2.0.1 - Mon, 15 Aug 2010 15:46:32 -0700

  From Dirk Baechle:

    - Fix XML in documentation.

  From Joe Zuntz:

    - Fixed a case-sensitivity problem with Fortran modules.

  From Bauke Conijn:

    - Added Users Guide example for auto-generated source code

  From Steven Knight:

    - Fix explicit dependencies (Depends()) on Nodes that don't have
      attached Builders.

  From Matt Hughes:

    - Fix the ability to append to default $*FLAGS values (which are
      implemented as CLVar instances) in a copied construction environment
      without affecting the original construction environment's value.

  From Rob Managan:

    - Updated the TeX command strings to include a /D on Windows in
      case the new directory is on a different drive letter.

    - Fixed the LaTeX scanner so dependencies are found in commands that
      are broken across lines with a comment or have embedded spaces.


RELEASE 2.0.0.final.0 - Mon, 14 Jun 2010 22:01:37 -0700

  From Dirk Baechle:

    - Fix XML in documentation.

  From Steven Knight:

    - Provide forward compatibility for the 'profile' module.

    - Provide forward compatibility for the 'pickle' module.

    - Provide forward compatibility for the 'io' module.

    - Provide forward compatibility for the 'queue' module.

    - Provide forward compatibility for the 'collections' module.

    - Provide forward compatibility for the 'builtins' module.

    - Provide forward compatibility for 'sys.intern()'.

    - Convert to os.walk() from of os.path.walk().

    - Remove compatibility logic no longer needed.

    - Add a '-3' option to runtest to print 3.x incompatibility warnings.

    - Convert old-style classes into new-style classes.

    - Fix "Ignoring corrupt sconsign entry" warnings when building
      in a tree with a pre-2.0 .sconsign file.

    - Fix propagation from environment of VS*COMNTOOLS to resolve issues
      initializing MSVC/MSVS/SDK issues.

    - Handle detecting Visual C++ on Python versions with upper-case
      platform architectures like 'AMD64'.

  From W. Trevor King:

    - Revisions to README.

  From Greg Noel:

    - Apply numerous Python fixers to update code to more modern idioms.
      Find where fixers should be applied to code in test strings and
      apply the fixers there, too.

    - Write a fixer to convert string functions to string methods.

    - Modify the 'dict' fixer to be less conservative.

    - Modify the 'apply' fixer to handle more cases.

    - Create a modified 'types' fixer that converts types to 2.x
      equivalents rather than 3.x equivalents.

    - Write a 'division' fixer to highlight uses of the old-style
      division operator.  Correct usage where needed.

    - Add forward compatibility for the new 'memoryview' function
      (which replaces the 'buffer' function).

    - Add forward compatibility for the 'winreg' module.

    - Remove no-longer-needed 'platform' module.

    - Run tests with the '-3' option to Python 2.6 and clear up
      various reported incompatibilities.

    - Comb out code paths specialized to Pythons older than 2.4.

    - Update deprecation warnings; most now become mandatory.

    - Start deprecation cycle for BuildDir() and build_dir.

    - Start deprecation cycle for SourceCode() and related factories

    - Fixed a problem with is_Dict() not identifying some objects derived
      from UserDict.

  From Jim Randall:

    - Document the AllowSubstExceptions() function in the User's Guide.

  From William Deegan:

    - Migrate MSVC/MSVS/SDK improvements from 1.3 branch.


RELEASE 1.3.0 - Tue, 23 Mar 2010 21:44:19 -0400

  From Steven Knight:

    - Update man page and documentation.

  From William Deegan (plus minor patch from Gary Oberbrunner):

    - Support Visual Studio 8.0 Express

RELEASE 1.2.0.d20100306 - Sat, 06 Mar 2010 16:18:33 -0800

  From Luca Falavigna:

    - Fix typos in the man page.

  From Gottfried Ganssauge:

    - Support execution when SCons is installed via easy_install.

  From Steven Knight:

    - Make the messages for Configure checks of compilers consistent.

    - Issue an error message if a BUILDERS entry is not a Builder
      object or a callable wrapper.

  From Rob Managan:

    - Update tex builder to handle the case where a \input{foo}
      command tries to work with a directory named foo instead of the
      file foo.tex. The builder now ignores a directory and continues
      searching to find the correct file. Thanks to Lennart Sauerbeck
      for the test case and initial patch

      Also allow the \include of files in subdirectories when variantDir
      is used with duplicate=0. Previously latex would crash since
      the directory in which the .aux file is written was not created.
      Thanks to Stefan Hepp for finding this and part of the solution.

  From James Teh:
    - Patches to fix some issues using MS SDK V7.0

  From William Deegan:
    - Lots of testing and minor patches to handle mixed MS VC and SDK
      installations, as well as having only the SDK installed.


RELEASE 1.2.0.d20100117 - Sun, 17 Jan 2010 14:26:59 -0800

  From Jim Randall:
    - Fixed temp filename race condition on Windows with long cmd lines.

  From David Cournapeau:
    - Fixed tryRun when sconf directory is in a variant dir.
    - Do not add -fPIC for ifort tool on non-posix platforms (darwin and
      windows).
    - Fix bug 2294 (spurious CheckCC failures).
    - Fix SCons bootstrap process on windows 64 (wrong wininst name)

  From William Deegan:
    - Final merge from vs_revamp branch to main

    - Added definition and usage of HOST_OS, HOST_ARCH, TARGET_OS,
      TARGET_ARCH, currently only defined/used by Visual Studio
      Compilers. This will be rolled out to other platforms/tools
      in the future.

    - Add check for python >= 3.0.0 and exit gracefully.
      For 1.3 python >= 1.5.2 and < 3.0.0 are supported

    - Fix bug 1944 - Handle non-existent .i file in swig emitter, previously
      it would crash with an IOError exception. Now it will try to make an
      educated guess on the module name based on the filename.

  From Lukas Erlinghagen:

    - Have AddOption() remove variables from the list of
      seen-but-unknown variables (which are reported later).

    - An option name and aliases can now be specified as a tuple.

  From Hartmut Goebel:

    - Textfile builder.

  From Jared Grubb:

    - use "is/is not" in comparisons with None instead of "==" or "!=".

  From Jim Hunziker:

    - Avoid adding -gphobos to a command line multiple times
      when initializing use of the DMD compiler.

  From Jason Kenney:

    - Sugguested HOST/TARGET OS/ARCH separation.

  From Steven Knight:

    - Fix the -n option when used with VariantDir(duplicate=1)
      and the variant directory doesn't already exist.

    - Fix scanning of Unicode files for both UTF-16 endian flavors.

    - Fix a TypeError on #include of file names with Unicode characters.

    - Fix an exception if a null command-line argument is passed in.

    - Evaluate Requires() prerequisites before a Node's direct children
      (sources and dependencies).

  From Greg Noel:

    - Remove redundant __metaclass__ initializations in Environment.py.

    - Correct the documentation of text returned by sconf.Result().

    - Document that filenames with '.' as the first character are
      ignored by Glob() by default (matching UNIX glob semantics).

    - Fix SWIG testing infrastructure to work on Mac OS X.

    - Restructure a test that occasionally hung so that the test would
      detect when it was stuck and fail instead.

    - Substfile builder.

  From Gary Oberbrunner:

    - When reporting a target that SCons doesn't know how to make,
      specify whether it's a File, Dir, etc.

  From Ben Webb:

    - Fix use of $SWIGOUTDIR when generating Python wrappers.

    - Add $SWIGDIRECTORSUFFIX and $SWIGVERSION construction variables.

  From Rob Managan:

    - Add -recorder flag to Latex commands and updated internals to
      use the output to find files TeX creates. This allows the MiKTeX
      installations to find the created files

    - Notify user of Latex errors that would get buried in the
      Latex output

    - Remove LATEXSUFFIXES from environments that don't initialize Tex.

    - Add support for the glossaries package for glossaries and acronyms

    - Fix problem that pdftex, latex, and pdflatex tools by themselves did
      not create the actions for bibtex, makeindex,... by creating them
      and other environment settings in one routine called by all four
      tex tools.

    - Fix problem with filenames of sideeffects when the user changes
      the name of the output file from the latex default

    - Add scanning of files included in Latex by means of \lstinputlisting{}
      Patch from Stefan Hepp.

    - Change command line for epstopdf to use --outfile= instead of -o
      since this works on all platforms.
      Patch from Stefan Hepp.

    - Change scanner to properly search for included file from the
      directory of the main file instead of the file it is included from.
      Also update the emitter to add the .aux file associated with
      \include{filename} commands. This makes sure the required directories
      if any are created for variantdir cases.
      Half of the patch from Stefan Hepp.

RELEASE 1.2.0.d20090223 - Mon, 23 Feb 2009 08:41:06 -0800

  From Stanislav Baranov:

    - Make suffix-matching for scanners case-insensitive on Windows.

  From David Cournapeau:

    - Change the way SCons finds versions of Visual C/C++ and Visual
      Studio to find and use the Microsoft v*vars.bat files.

  From Robert P. J. Day:

    - User's Guide updates.

  From Dan Eaton:

    - Fix generation of Visual Studio 8 project files on x64 platforms.

  From Allan Erskine:

    - Set IncludeSearchPath and PreprocessorDefinitions in generated
      Visual Studio 8 project files, to help IntelliSense work.

  From Mateusz Gruca:

    - Fix deletion of broken symlinks by the --clean option.

  From Steven Knight:

    - Fix the error message when use of a non-existent drive on Windows
      is detected.

    - Add sources for files whose targets don't exist in $CHANGED_SOURCES.

    - Detect implicit dependencies on commands even when the command is
      quoted.

    - Fix interaction of $CHANGED_SOURCES with the --config=force option.

    - Fix finding #include files when the string contains escaped
      backslashes like "C:\\some\\include.h".

    - Pass $CCFLAGS to Visual C/C++ precompiled header compilation.

    - Remove unnecessary nested $( $) around $_LIBDIRFLAGS on link lines
      for the Microsoft linker, the OS/2 ilink linker and the Phar Lap
      linkloc linker.

    - Spell the Windows environment variables consistently "SystemDrive"
      and "SystemRoot" instead of "SYSTEMDRIVE" and "SYSTEMROOT".



RELEASE 1.2.0.d20090113 - Tue, 13 Jan 2009 02:50:30 -0800

  From Stanislav Baranov, Ted Johnson and Steven Knight:

    - Add support for batch compilation of Visual Studio C/C++ source
      files, controlled by a new $MSVC_BATCH construction variable.

  From Steven Knight:

    - Print the message, "scons: Build interrupted." on error output,
      not standard output.

    - Add a --warn=future-deprecated option for advance warnings about
      deprecated features that still have warnings hidden by default.

    - Fix use of $SOURCE and $SOURCES attributes when there are no
      sources specified in the Builder call.

    - Add support for new $CHANGED_SOURCES, $CHANGED_TARGETS,
      $UNCHANGED_SOURCES and $UNCHANGED_TARGETS variables.

    - Add general support for batch builds through new batch_key= and
      targets= keywords to Action object creation.

  From Arve Knudsen:

    - Make linker tools differentiate properly between SharedLibrary
      and LoadableModule.

    - Document TestCommon.shobj_prefix variable.

    - Support $SWIGOUTDIR values with spaces.

  From Rob Managan:

    - Don't automatically try to build .pdf graphics files for
      .eps files in \includegraphics{} calls in TeX/LaTeX files
      when building with the PDF builder (and thus using pdflatex).

  From Gary Oberbrunner:

    - Allow AppendENVPath() and PrependENVPath() to interpret '#'
      for paths relative to the top-level SConstruct directory.

    - Use the Borland ilink -e option to specify the output file name.

    - Document that the msvc Tool module uses $PCH, $PCHSTOP and $PDB.

    - Allow WINDOWS_INSERT_DEF=0 to disable --output-def when linking
      under MinGW.

  From Zia Sobhani:

    - Fix typos in the User's Guide.

  From Greg Spencer:

    - Support implicit dependency scanning of files encoded in utf-8
      and utf-16.

  From Roberto de Vecchi:

    - Remove $CCFLAGS from the the default definitions of $CXXFLAGS for
      Visual C/C++ and MIPSpro C++ on SGI so, they match other tools
      and avoid flag duplication on C++ command lines.

  From Ben Webb:

    - Handle quoted module names in SWIG source files.

    - Emit *_wrap.h when SWIG generates header file for directors

  From Matthew Wesley:

    - Copy file attributes so we identify, and can link a shared library
      from, shared object files in a Repository.



RELEASE 1.2.0 - Sat, 20 Dec 2008 22:47:29 -0800

  From Steven Knight:

    - Don't fail if can't import a _subprocess module on Windows.

    - Add warnings for use of the deprecated Options object.



RELEASE 1.1.0.d20081207 - Sun, 07 Dec 2008 19:17:23 -0800

  From Benoit Belley:

    - Improve the robustness of GetBuildFailures() by refactoring
      SCons exception handling (especially BuildError exceptions).

    - Have the --taskmastertrace= option print information about
      individual Task methods, not just the Taskmaster control flow.

    - Eliminate some spurious dependency cycles by being more aggressive
      about pruning pending children from the Taskmaster walk.

    - Suppress mistaken reports of a dependency cycle when a child
      left on the pending list is a single Node in EXECUTED state.

  From David Cournapeau:

    - Fix $FORTRANMODDIRPREFIX for the ifort (Intel Fortran) tool.

  From Brad Fitzpatrick:

    - Don't pre-generate an exception message (which will likely be
      ignored anyway) when an EntryProxy re-raises an AttributeError.

  From Jared Grubb:

    - Clean up coding style and white space in Node/FS.py.

    - Fix a typo in the documentation for $_CPPDEFFLAGS.

    - Issue 2401: Fix usage of comparisons with None.

  From Ludwig Hï¿½hne:

    - Handle Java inner classes declared within a method.

  From Steven Knight:

    - Fix label placement by the "scons-time.py func" subcommand
      when a profile value was close to (or equal to) 0.0.

    - Fix env.Append() and env.Prepend()'s ability to add a string to
      list-like variables like $CCFLAGS under Python 2.6.

    - Other Python2.6 portability:  don't use "as" (a Python 2.6 keyword).
      Don't use the deprecated Exception.message attribute.

    - Support using the -f option to search for a different top-level
      file name when walking up with the -D, -U or -u options.

    - Fix use of VariantDir when the -n option is used and doesn't,
      therefore, actually create the variant directory.

    - Fix a stack trace from the --debug=includes option when passed a
      static or shared library as an argument.

    - Speed up the internal find_file() function (used for searching
      CPPPATH, LIBPATH, etc.).

    - Add support for using the Python "in" keyword on construction
      environments (for example, if "CPPPATH" in env: ...).

    - Fix use of Glob() when a repository or source directory contains
      an in-memory Node without a corresponding on-disk file or directory.

    - Add a warning about future reservation of $CHANGED_SOURCES,
      $CHANGED_TARGETS, $UNCHANGED_SOURCES and $UNCHANGED_TARGETS.

    - Enable by default the existing warnings about setting the resource
      $SOURCE, $SOURCES, $TARGET and $TARGETS variable.

  From Rob Managan:

    - Scan for TeX files in the paths specified in the $TEXINPUTS
      construction variable and the $TEXINPUTS environment variable.

    - Configure the PDF() and PostScript() Builders as single_source so
      they know each source file generates a separate target file.

    - Add $EPSTOPDF, $EPSTOPDFFLAGS and $EPSTOPDFCOM

    - Add .tex as a valid extension for the PDF() builder.

    - Add regular expressions to find \input, \include and
      \includegraphics.

    - Support generating a .pdf file from a .eps source.

    - Recursive scan included input TeX files.

    - Handle requiring searched-for TeX input graphics files to have
      extensions (to avoid trying to build a .eps from itself, e.g.).

  From Greg Noel:

    - Make the Action() function handle positional parameters consistently.

    - Clarify use of Configure.CheckType().

    - Make the File.{Dir,Entry,File}() methods create their entries
      relative to the calling File's directory, not the SConscript
      directory.

    - Use the Python os.devnull variable to discard error output when
      looking for the $CC or $CXX version.

    - Mention LoadableModule() in the SharedLibrary() documentation.

  From Gary Oberbrunner:

    - Update the User's Guide to clarify use of the site_scons/
      directory and the site_init.py module.

    - Make env.AppendUnique() and env.PrependUnique remove duplicates
      within a passed-in list being added, too.

  From Randall Spangler:

    - Fix Glob() so an on-disk file or directory beginning with '#'
      doesn't throw an exception.



RELEASE 1.1.0 - Thu, 09 Oct 2008 08:33:47 -0700

  From Chris AtLee

    - Use the specified environment when checking for the GCC compiler
      version.

  From Ian P. Cardenas:

    - Fix Glob() polluting LIBPATH by returning copy of list

  From David Cournapeau:

    - Add CheckCC, CheckCXX, CheckSHCC and CheckSHCXX tests to
      configuration contexts.

    - Have the --profile= argument use the much faster cProfile module
      (if it's available in the running Python version).

    - Reorder MSVC compilation arguments so the /Fo is first.

  From Bill Deegan:

    - Add scanning Windows resource (.rc) files for implicit dependencies.

  From John Gozde:

    - When scanning for a #include file, don't use a directory that
      has the same name as the file.

  From Ralf W. Grosse-Kunstleve

    - Suppress error output when checking for the GCC compiler version.

  From Jared Grubb:

    - Fix VariantDir duplication of #included files in subdirectories.

  From Ludwig Hï¿½hne:

    - Reduce memory usage when a directory is used as a dependency of
      another Node (such as an Alias) by returning a concatenation
      of the children's signatures + names, not the children's contents,
      as the directory contents.

    - Raise AttributeError, not KeyError, when a Builder can't be found.

    - Invalidate cached Node information (such as the contenst returned
      by the get_contents() method) when calling actions with Execute().

    - Avoid object reference cycles from frame objects.

    - Reduce memory usage from Null Executor objects.

    - Compute MD5 checksums of large files without reading the entire
      file contents into memory.  Add a new --md5-chunksize option to
      control the size of each chunk read into memory.

  From Steven Knight:

    - Fix the ability of the add_src_builder() method to add a new
      source builder to any other builder.

    - Avoid an infinite loop on non-Windows systems trying to find the
      SCons library directory if the Python library directory does not
      begin with the string "python".

    - Search for the SCons library directory in "scons-local" (with
      no version number) after "scons-local-{VERSION}".

  From Rob Managan:

    - Fix the user's ability to interrupt the TeX build chain.

    - Fix the TeX builder's allowing the user to specify the target name,
      instead of always using its default output name based on the source.

    - Iterate building TeX output files until all warning are gone
      and the auxiliary files stop changing, or until we reach the
      (configurable) maximum number of retries.

    - Add TeX scanner support for:  glossaries, nomenclatures, lists of
      figures, lists of tables, hyperref and beamer.

    - Use the $BIBINPUTS, $BSTINPUTS, $TEXINPUTS and $TEXPICTS construction
      variables as search paths for the relevant types of input file.

    - Fix building TeX with VariantDir(duplicate=0) in effect.

    - Fix the LaTeX scanner to search for graphics on the TEXINPUTS path.

    - Have the PDFLaTeX scanner search for .gif files as well.

  From Greg Noel:

    - Fix typos and format bugs in the man page.

    - Add a first draft of a wrapper module for Python's subprocess
      module.

    - Refactor use of the SCons.compat module so other modules don't
      have to import it individually.

    - Add .sx as a suffix for assembly language files that use the
      C preprocessor.

  From Gary Oberbrunner:

    - Make Glob() sort the returned list of Files or Nodes
      to prevent spurious rebuilds.

    - Add a delete_existing keyword argument to the AppendENVPath()
      and PrependENVPath() Environment methods.

    - Add ability to use "$SOURCE" when specifying a target to a builder

  From Damyan Pepper:

    - Add a test case to verify that SConsignFile() files can be
      created in previously non-existent subdirectories.

  From Jim Randall:

    - Make the subdirectory in which the SConsignFile() file will
      live, if the subdirectory doesn't already exist.

  From Ali Tofigh:

    - Add a test to verify duplication of files in VariantDir subdirectories.



RELEASE 1.0.1 - Sat, 06 Sep 2008 07:29:34 -0700

  From Greg Noel:

    - Add a FindFile() section to the User's Guide.

    - Fix the FindFile() documentation in the man page.

    - Fix formatting errors in the Package() description in the man page.

    - Escape parentheses that appear within variable names when spawning
      command lines using os.system().



RELEASE 1.0.0 - XXX

  From Jared Grubb:

    - Clear the Node state when turning a generic Entry into a Dir.

  From Ludwig Hï¿½hne:

    - Fix sporadic output-order failures in test/GetBuildFailures/parallel.py.

    - Document the ParseDepends() function in the User's Guide.

  From khomenko:

    - Create a separate description and long_description for RPM packages.

  From Steven Knight:

    - Document the GetLaunchDir() function in the User's Guide.

    - Have the env.Execute() method print an error message if the
      executed command fails.

    - Add a script for creating a standard SCons development system on
      Ubuntu Hardy.  Rewrite subsidiary scripts for install Python and
      SCons versions in Python (from shell).

  From Greg Noel:

    - Handle yacc/bison on newer Mac OS X versions creating file.hpp,
      not file.cpp.h.

    - In RPCGEN tests, ignore stderr messages from older versions of
      rpcgen on some versions of Mac OS X.

    - Fix typos in man page descriptions of Tag() and Package(), and in
      the scons-time man page.

    - Fix documentation of SConf.CheckLibWithHeader and other SConf methods.

    - Update documentation of SConscript(variant_dir) usage.

    - Fix SWIG tests for (some versions of) Mac OS X.

  From Jonas Olsson:

    - Print the warning about -j on Windows being potentially unreliable if
      the pywin32 extensions are unavailable or lack file handle operations.

  From Jim Randall:

    - Fix the env.WhereIs() method to expand construction variables.

  From Rogier Schouten:

    - Enable building of shared libraries with the Bordand ilink32 linker.



RELEASE 1.0.0 - Sat, 09 Aug 2008 12:19:44 -0700

  From Luca Falavigna:

    - Fix SCons man page indentation under Debian's man page macros.

  From Steven Knight:

    - Clarify the man page description of the SConscript(src_dir) argument.

    - User's Guide updates:

       -  Document the BUILD_TARGETS, COMMAND_LINE_TARGETS and
          DEFAULT_TARGETS variables.

       -  Document the AddOption(), GetOption() and SetOption() functions.

       -  Document the Requires() function; convert to the Variables
          object, its UnknownOptions() method, and its associated
          BoolVariable(), EnumVariable(), ListVariable(), PackageVariable()
          and PathVariable() functions.

       -  Document the Progress() function.

       -  Reorganize the chapter and sections describing the different
          types of environments and how they interact.  Document the
          SetDefault() method.  Document the PrependENVPath() and
          AppendENVPath() functions.

       -  Reorganize the command-line arguments chapter.  Document the
          ARGLIST variable.

       -  Collect some miscellaneous sections into a chapter about
          configuring build output.

    - Man page updates:

       -  Document suggested use of the Visual C/C++ /FC option to fix
          the ability to double-click on file names in compilation error
          messages.

       -  Document the need to use Clean() for any SideEffect() files that
          must be explicitly removed when their targets are removed.

       -  Explicitly document use of Node lists as input to Dependency().

  From Greg Noel:

    - Document MergeFlags(), ParseConfig(), ParseFlags() and SideEffect()
      in the User's Guide.

  From Gary Oberbrunner:

    - Document use of the GetBuildFailures() function in the User's Guide.

  From Adam Simpkins:

    - Add man page text clarifying the behavior of AddPreAction() and
      AddPostAction() when called with multiple targets.

  From Alexey Zezukin:

    - Fix incorrectly swapped man page descriptions of the --warn= options
      for duplicate-environment and missing-sconscript.



RELEASE 0.98.5 - Sat, 07 Jun 2008 08:20:35 -0700

  From Benoit Belley:

  - Fix the Intel C++ compiler ABI specification for EMT64 processors.

  From David Cournapeau:

  - Issue a (suppressable) warning, not an error, when trying to link
    C++ and Fortran object files into the same executable.

  From Steven Knight:

  - Update the scons.bat file so that it returns the real exit status
    from SCons, even though it uses setlocal + endlocal.

  - Fix the --interactive post-build messages so it doesn't get stuck
    mistakenly reporting failures after any individual build fails.

  - Fix calling File() as a File object method in some circumstances.

  - Fix setup.py installation on Mac OS X so SCons gets installed
    under /usr/lcoal by default, not in the Mac OS X Python framework.



RELEASE 0.98.4 - Sat, 17 May 2008 22:14:46 -0700

  From Benoit Belley:

  - Fix calculation of signatures for Python function actions with
    closures in Python versions before 2.5.

  From David Cournapeau:

  - Fix the initialization of $SHF77FLAGS so it includes $F77FLAGS.

  From Jonas Olsson:

  - Fix a syntax error in the Intel C compiler support on Windows.

  From Steven Knight:

  - Change how we represent Python Value Nodes when printing and when
    stored in .sconsign files (to avoid blowing out memory by storing
    huge strings in .sconsign files after multiple runs using Configure
    contexts cause the Value strings to be re-escaped each time).

  - Fix a regression in not executing configuration checks after failure
    of any configuration check that used the same compiler or other tool.

  - Handle multiple destinations in Visual Studio 8 settings for the
    analogues to the INCLUDE, LIBRARY and PATH variables.

  From Greg Noel:

  - Update man page text for VariantDir().



RELEASE 0.98.3 - Tue, 29 Apr 2008 22:40:12 -0700

  From Greg Noel:

  - Fix use of $CXXFLAGS when building C++ shared object files.

  From Steven Knight:

  - Fix a regression when a Builder's source_scanner doesn't select
    a more specific scanner for the suffix of a specified source file.

  - Fix the Options object backwards compatibility so people can still
    "import SCons.Options.{Bool,Enum,List,Package,Path}Option" submodules.

  - Fix searching for implicit dependencies when an Entry Node shows up
    in the search path list.

  From Stefano:

  - Fix expansion of $FORTRANMODDIR in the default Fortran command line(s)
    when it's set to something like ${TARGET.dir}.



RELEASE 0.98.2 - Sun, 20 Apr 2008 23:38:56 -0700

  From Steven Knight:

  - Fix a bug in Fortran suffix computation that would cause SCons to
    run out of memory on Windows systems.

  - Fix being able to specify --interactive mode command lines with
    \ (backslash) path name separators on Windows.

  From Gary Oberbrunner:

  - Document Glob() in the User's Guide.



RELEASE 0.98.1 - Fri, 18 Apr 2008 19:11:58 -0700

  From Benoit Belley:

  - Speed up the SCons.Util.to_string*() functions.

  - Optimize various Node intialization and calculations.

  - Optimize Executor scanning code.

  - Optimize Taskmaster execution, including dependency-cycle checking.

  - Fix the --debug=stree option so it prints its tree once, not twice.

  From Johan Boulï¿½:

  - Fix the ability to use LoadableModule() under MinGW.

  From David Cournapeau:

  - Various missing Fortran-related construction variables have been added.

  - SCons now uses the program specified in the $FORTRAN construction
    variable to link Fortran object files.

  - Fortran compilers on Linux (Intel, g77 and gfortran) now add the -fPIC
    option by default when compilling shared objects.

  - New 'sunf77', 'sunf90' and 'sunf95' Tool modules have been added to
    support Sun Fortran compilers.  On Solaris, the Sun Fortran compilers
    are used in preference to other compilers by default.

  - Fortran support now uses gfortran in preference to g77.

  - Fortran file suffixes are now configurable through the
    $F77FILESUFFIXES, $F90FILESUFFIXES, $F95FILESUFFIXES and
    $FORTRANFILESUFFIXES variables.

  From Steven Knight:

  - Make the -d, -e, -w and --no-print-directory options "Ignored for
    compatibility."  (We're not going to implement them.)

  - Fix a serious inefficiency in how SCons checks for whether any source
    files are missing when a Builder call creates many targets from many
    input source files.

  - In Java projects, make the target .class files depend only on the
    specific source .java files where the individual classes are defined.

  - Don't store duplicate source file entries  in the .sconsign file so
    we don't endlessly rebuild the target(s) for no reason.

  - Add a Variables object as the first step towards deprecating the
    Options object name.  Similarly, add BoolVariable(), EnumVariable(),
    ListVariable(), PackageVariable() and PathVariable() functions
    as first steps towards replacing BoolOption(), EnumOption(),
    ListOption(), PackageOption() and PathOption().

  - Change the options= keyword argument to the Environment() function
    to variables=, to avoid confusion with SCons command-line options.
    Continue supporting the options= keyword for backwards compatibility.

  - When $SWIGFLAGS contains the -python flag, expect the generated .py
    file to be in the same (sub)directory as the target.

  - When compiling C++ files, allow $CCFLAGS settings to show up on the
    command line even when $CXXFLAGS has been redefined.

  - Fix --interactive with -u/-U/-D when a VariantDir() is used.

  From Anatoly Techtonik:

  - Have the scons.bat file add the script execution directory to its
    local %PATH% on Windows, so the Python executable can be found.

  From Mike Wake:

  - Fix passing variable names as a list to the Return() function.

  From Matthew Wesley:

  - Add support for the GDC 'D' language compiler.



RELEASE 0.98 - Sun, 30 Mar 2008 23:33:05 -0700

  From Benoit Belley:

  - Fix the --keep-going flag so it builds all possible targets even when
    a later top-level target depends on a child that failed its build.

  - Fix being able to use $PDB and $WINDWOWS_INSERT_MANIFEST together.

  - Don't crash if un-installing the Intel C compiler leaves left-over,
    dangling entries in the Windows registry.

  - Improve support for non-standard library prefixes and suffixes by
    stripping all prefixes/suffixes from file name string as appropriate.

  - Reduce the default stack size for -j worker threads to 256 Kbytes.
    Provide user control over this value by adding --stack-size and
    --warn=stack-size options, and a SetOption('stack_size') function.

  - Fix a crash on Linux systems when trying to use the Intel C compiler
    and no /opt/intel_cc_* directories are found.

  - Improve using Python functions as actions by incorporating into
    a FunctionAction's signature:
      - literal values referenced by the byte code.
      - values of default arguments
      - code of nested functions
      - values of variables captured by closures
      - names of referenced global variables and functions

  - Fix the closing message when --clean and --keep-going are both
    used and no errors occur.

  - Add support for the Intel C compiler on Mac OS X.

  - Speed up reading SConscript files by about 20% (for some
    configurations) by:  1) optimizing the SCons.Util.is_*() and
    SCons.Util.flatten() functions; 2) avoiding unnecessary os.stat()
    calls by using a File's .suffix attribute directly instead of
    stringifying it.

  From JÃ©rÃ´me Berger:

  - Have the D language scanner search for .di files as well as .d files.

  - Add a find_include_names() method to the Scanner.Classic class to
    abstract out how included names can be generated by subclasses.

  - Allow the D language scanner to detect multiple modules imported by
    a single statement.

  From Konstantin Bozhikov:

  - Support expansion of construction variables that contain or refer
    to lists of other variables or Nodes within expansions like $CPPPATH.

  - Change variable substitution (the env.subst() method) so that an
    input sequence (list or tuple) is preserved as a list in the output.

  From David Cournapeau:

  - Add a CheckDeclaration() call to configure contexts.

  - Improve the CheckTypeSize() code.

  - Add a Define() call to configure contexts, to add arbitrary #define
    lines to a generated configure header file.

  - Add a "gfortran" Tool module for the GNU F95/F2003 compiler.

  - Avoid use of -rpath with the Mac OS X linker.

  - Add comment lines to the generated config.h file to describe what
    the various #define/#undef lines are doing.

  From Steven Knight:

  - Support the ability to subclass the new-style "str" class as input
    to Builders.

  - Improve the performance of our type-checking by using isinstance()
    with new-style classes.

  - Fix #include (and other $*PATH variables searches) of files with
    absolute path names.  Don't die if they don't exist (due to being
    #ifdef'ed out or the like).

  - Fix --interactive mode when Default(None) is used.

  - Fix --debug=memoizer to work around a bug in base Python 2.2 metaclass
    initialization (by just not allowing Memoization in Python versions
    that have the bug).

  - Have the "scons-time time" subcommand handle empty log files, and
    log files that contain no results specified by the --which option.

  - Fix the max Y of vertical bars drawn by "scons-time --fmt=gnuplot".

  - On Mac OS X, account for the fact that the header file generated
    from a C++ file will be named (e.g.) file.cpp.h, not file.hpp.

  - Fix floating-point numbers confusing the Java parser about
    generated .class file names in some configurations.

  - Document (nearly) all the values you can now fetch with GetOption().

  - Fix use of file names containing strings of multiple spaces when
    using ActionFactory instances like the Copy() or Move() function.

  - Fix a 0.97 regression when using a variable expansion (like
    $OBJSUFFIX) in a source file name to a builder with attached source
    builders that match suffix (like Program()+Object()).

  - Have the Java parser recognize generics (surrounded by angle brackets)
    so they don't interfere with identifying anonymous inner classes.

  - Avoid an infinite loop when trying to use saved copies of the
    env.Install() or env.InstallAs() after replacing the method
    attributes.

  - Improve the performance of setting construction variables.

  - When cloning a construction environment, avoid over-writing an
    attribute for an added method if the user explicitly replaced it.

  - Add a warning about deprecated support for Python 1.5, 2.0 and 2.1.

  - Fix being able to SetOption('warn', ...) in SConscript files.

  - Add a warning about env.Copy() being deprecated.

  - Add warnings about the --debug={dtree,stree,tree} options
    being deprecated.

  - Add VariantDir() as the first step towards deprecating BuildDir().
    Add the keyword argument "variant_dir" as the replacement for
    "build_dir".

  - Add warnings about the {Target,Source}Signatures() methods and
    functions being deprecated.

  From Rob Managan:

  - Enhance TeX and LaTeX support to work with BuildDir(duplicate=0).

  - Re-run LaTeX when it issues a package warning that it must be re-run.

  From Leanid Nazdrynau:

  - Have the Copy() action factory preserve file modes and times
    when copying individual files.

  From Jan Nijtmans:

  - If $JARCHDIR isn't set explicitly, use the .java_classdir attribute
    that was set when the Java() Builder built the .class files.

  From Greg Noel:

  - Document the Dir(), File() and Entry() methods of Dir and File Nodes.

  - Add the parse_flags option when creating Environments

  From Gary Oberbrunner:

  - Make File(), Dir() and Entry() return a list of Nodes when passed
    a list of names, instead of trying to make a string from the name
    list and making a Node from that string.

  - Fix the ability to build an Alias in --interactive mode.

  - Fix the ability to hash the contents of actions for nested Python
    functions on Python versions where the inability to pickle them
    returns a TypeError (instead of the documented PicklingError).

  From Jonas Olsson:

  - Fix use of the Intel C compiler when the top compiler directory,
    but not the compiler version, is specified.

  - Handle Intel C compiler network license files (port@system).

  From Jim Randall:

  - Fix how Python Value Nodes are printed in --debug=explain output.

  From Adam Simpkins:

  - Add a --interactive option that starts a session for building (or
    cleaning) targets without re-reading the SConscript files every time.

  - Fix use of readline command-line editing in --interactive mode.

  - Have the --interactive mode "build" command with no arguments
    build the specified Default() targets.

  - Fix the Chmod(), Delete(), Mkdir() and Touch() Action factories to
    take a list (of Nodes or strings) as arguments.

  From Vaclav Smilauer:

  - Fix saving and restoring an Options value of 'all' on Python
    versions where all() is a builtin function.

  From Daniel Svensson:

  - Code correction in SCons.Util.is_List().

  From Ben Webb:

  - Support the SWIG %module statement with following modifiers in
    parenthese (e.g., '%module(directors="1")').



RELEASE 0.97.0d20071212 - Wed, 12 Dec 2007 09:29:32 -0600

  From Benoit Belley:

  - Fix occasional spurious rebuilds and inefficiency when using
    --implicit-cache and Builders that produce multiple targets.

  - Allow SCons to not have to know about the builders of generated
    files when BuildDir(duplicate=0) is used, potentially allowing some
    SConscript files to be ignored for smaller builds.

  From David Cournapeau:

  - Add a CheckTypeSize() call to configure contexts.

  From Ken Deeter:

  - Make the "contents" of Alias Nodes a concatenation of the children's
    content signatures (MD5 checksums), not a concatenation of the
    children's contents, to avoid using large amounts of memory during
    signature calculation.

  From Malte Helmert:

  - Fix a lot of typos in the man page and User's Guide.

  From Geoffrey Irving:

  - Speed up conversion of paths in .sconsign files to File or Dir Nodes.

  From Steven Knight:

  - Add an Options.UnknownOptions() method that returns any settings
    (from the command line, or whatever dictionary was passed in)
    that aren't known to the Options object.

  - Add a Glob() function.

  - When removing targets with the -c option, use the absolute path (to
    avoid problems interpreting BuildDir() when the top-level directory
    is the source directory).

  - Fix problems with Install() and InstallAs() when called through a
    clone (of a clone, ...) of a cloned construction environment.

  - When executing a file containing Options() settings, add the file's
    directory to sys.path (so modules can be imported from there) and
    explicity set __name__ to the name of the file so the statement's
    in the file can deduce the location if they need to.

  - Fix an O(n^2) performance problem when adding sources to a target
    through calls to a multi Builder (including Aliases).

  - Redefine the $WINDOWSPROGMANIFESTSUFFIX and
    $WINDOWSSHLIBMANIFESTSUFFIX variables so they pick up changes to
    the underlying $SHLIBSUFFIX and $PROGSUFFIX variables.

  - Add a GetBuildFailures() function that can be called from functions
    registered with the Python atexit module to print summary information
    about any failures encountered while building.

  - Return a NodeList object, not a Python list, when a single_source
    Builder like Object() is called with more than one file.

  - When searching for implicit dependency files in the directories
    in a $*PATH list, don't create Dir Nodes for directories that
    don't actually exist on-disk.

  - Add a Requires() function to allow the specification of order-only
    prerequisites, which will be updated before specified "downstream"
    targets but which don't actually cause the target to be rebuilt.

  - Restore the FS.{Dir,File,Entry}.rel_path() method.

  - Make the default behavior of {Source,Target}Signatures('timestamp')
    be equivalent to 'timestamp-match', not 'timestamp-newer'.

  - Fix use of CacheDir with Decider('timestamp-newer') by updating
    the modification time when copying files from the cache.

  - Fix random issues with parallel (-j) builds on Windows when Python
    holds open file handles (especially for SCons temporary files,
    or targets built by Python function actions) across process creation.

  From Maxim Kartashev:

  - Fix test scripts when run on Solaris.

  From Gary Oberbrunner:

  - Fix Glob() when a pattern is in an explicitly-named subdirectory.

  From Philipp Scholl:

  - Fix setting up targets if multiple Package builders are specified
    at once.



RELEASE 0.97.0d20070918 - Tue, 18 Sep 2007 10:51:27 -0500

  From Steven Knight:

  - Fix the wix Tool module to handle null entries in $PATH variables.

  - Move the documentation of Install() and InstallAs() from the list
    of functions to the list of Builders (now that they're implemented
    as such).

  - Allow env.CacheDir() to be set per construction environment.  The
    global CacheDir() function now sets an overridable global default.

  - Add an env.Decider() method and a Node.Decider() method that allow
    flexible specification of an arbitrary function to decide if a given
    dependency has changed since the last time a target was built.

  - Don't execute Configure actions (while reading SConscript files)
    when cleaning (-c) or getting help (-h or -H).

  - Add to each target an implicit dependency on the external command(s)
    used to build the target, as found by searching env['ENV']['PATH']
    for the first argument on each executed command line.

  - Add support for a $IMPLICIT_COMMAND_DEPENDENCIES construction
    variabe that can be used to disable the automatic implicit
    dependency on executed commands.

  - Add an "ensure_suffix" keyword to Builder() definitions that, when
    true, will add the configured suffix to the targets even if it looks
    like they already have a different suffix.

  - Add a Progress() function that allows for calling a function or string
    (or list of strings) to display progress while walking the DAG.

  - Allow ParseConfig(), MergeFlags() and ParseFlags() to handle output
    from a *config command with quoted path names that contain spaces.

  - Make the Return() function stop processing the SConscript file and
    return immediately.  Add a "stop=" keyword argument that can be set
    to False to preserve the old behavior.

  - Fix use of exitstatfunc on an Action.

  - Introduce all man page function examples with "Example:" or "Examples:".

  - When a file gets added to a directory, make sure the directory gets
    re-scanned for the new implicit dependency.

  - Fix handling a file that's specified multiple times in a target
    list so that it doesn't cause dependent Nodes to "disappear" from
    the dependency graph walk.

  From Carsten Koch:

  - Avoid race conditions with same-named files and directory creation
    when pushing copies of files to CacheDir().

  From Tzvetan Mikov:

  - Handle $ in Java class names.

  From Gary Oberbrunner:

  - Add support for the Intel C compiler on Windows64.

  - On SGI IRIX, have $SHCXX use $CXX by default (like other platforms).

  From Sohail Somani:

  - When Cloning a construction environment, set any variables before
    applying tools (so the tool module can access the configured settings)
    and re-set them after (so they end up matching what the user set).

  From Matthias Troffaes:

  - Make sure extra auxiliary files generated by some LaTeX packages
    and not ending in .aux also get deleted by scons -c.

  From Greg Ward:

  - Add a $JAVABOOTCLASSPATH variable for directories to be passed to the
    javac -bootclasspath option.

  From Christoph Wiedemann:

  - Add implicit dependencies on the commands used to build a target.




RELEASE 0.97.0d20070809 - Fri, 10 Aug 2007 10:51:27 -0500

  From Lars Albertsson:

  - Don't error if a #include line happens to match a directory
    somewhere on a path (like $CPPPATH, $FORTRANPATH, etc.).

  From Mark Bertoglio:

  - Fix listing multiple projects in Visual Studio 7.[01] solution files,
    including generating individual project GUIDs instead of re-using
    the solution GUID.

  From Jean Brouwers:

  - Add /opt/SUNWspro/bin to the default execution PATH on Solaris.

  From Allan Erskine:

  - Only expect the Microsoft IDL compiler to emit *_p.c and *_data.c
    files if the /proxy and /dlldata switches are used (respectively).

  From Steven Knight:

  - Have --debug=explain report if a target is being rebuilt because
    AlwaysBuild() is specified (instead of "unknown reasons").

  - Support {Get,Set}Option('help') to make it easier for SConscript
    files to tell if a help option (-h, --help, etc.) has been specified.

  - Support {Get,Set}Option('random') so random-dependency interaction
    with CacheDir() is controllable from SConscript files.

  - Add a new AddOption() function to support user-defined command-
    line flags (like --prefix=, --force, etc.).

  - Replace modified Optik version with new optparse compatibility module
    for command line processing in Scripts/SConsOptions.py

  - Push and retrieve built symlinks to/from a CacheDir() as actual
    symlinks, not by copying the file contents.

  - Fix how the Action module handles stringifying the shared library
    generator in the Tool/mingw.py module.

  - When generating a config.h file, print "#define HAVE_{FEATURE} 1"
    instad of just "#define HAVE_{FEATURE}", for more compatibility
    with Autoconf-style projects.

  - Fix expansion of $TARGET, $TARGETS, $SOURCE and $SOURCES keywords in
    Visual C/C++ PDB file names.

  - Fix locating Visual C/C++ PDB files in build directories.

  - Support an env.AddMethod() method and an AddMethod() global function
    for adding a new method, respectively, to a construction environment
    or an arbitrary object (such as a class).

  - Fix the --debug=time option when the -j option is specified and all
    files are up to date.

  - Add a $SWIGOUTDIR variable to allow setting the swig -outdir option,
    and use it to identify files created by the swig -java option.

  - Add a $SWIGPATH variable that specifies the path to be searched
    for included SWIG files, Also add related $SWIGINCPREFIX and
    $SWIGINCSUFFIX variables that specify the prefix and suffix to
    be be added to each $SWIGPATH directory when expanded on the SWIG
    command line.

  - More efficient copying of construction environments (mostly borrowed
    from copy.deepcopy() in the standard Python library).

  - When printing --tree=prune output, don't print [brackets] around
    source files, only do so for built targets with children.

  - Fix interpretation of Builder source arguments when the Builder has
    a src_suffix *and* a source_builder and the argument has no suffix.

  - Fix use of expansions like ${TARGET.dir} or ${SOURCE.dir} in the
    following construction variables:  $FORTRANMODDIR, $JARCHDIR,
    $JARFLAGS, $LEXFLAGS, $SWIGFLAGS, $SWIGOUTDIR and $YACCFLAGS.

  - Fix dependencies on Java files generated by SWIG so they can be
    detected and built in one pass.

  - Fix SWIG when used with a BuildDir().

  From Leanid Nazdrynau:

  - When applying Tool modules after a construction environment has
    already been created, don't overwrite existing $CFILESUFFIX and
    $CXXFILESUFFIX value.

  - Support passing the Java() builder a list of explicit .java files
    (not only a list of directories to be scanned for .java files).

  - Support passing .java files to the Jar() and JavaH() builders, which
    then use the builder underlying the Java() builder to turn them into
    .class files.  (That is, the Jar()-Java() chain of builders become
    multi-step, like the Program()-Object()-CFile() builders.)

  - Support passing SWIG .i files to the Java builders (Java(),
    Jar(), JavaH()), to cause intermediate .java files to be created
    automatically.

  - Add $JAVACLASSPATH and $JAVASOURCEPATH variables, that get added to
    the javac "-classpath" and "-sourcepath" options.  (Note that SCons
    does *not* currently search these paths for implicit dependencies.)

  - Commonize initialization of Java-related builders.

  From Jan Nijtmans:

  - Find Java anonymous classes when the next token after the name is
    an open parenthesis.

  From Gary Oberbrunner:

  - Fix a code example in the man page.

  From Tilo Prutz:

  - Add support for the file names that Java 1.5 (and 1.6) generates for
    nested anonymous inner classes, which are different from Java 1.4.

  From Adam Simpkins:

  - Allow worker threads to terminate gracefully when all jobs are
    finished.

  From Sohail Somani:

  - Add LaTeX scanner support for finding dependencies specified with
    the \usepackage{} directive.



RELEASE 0.97 - Thu, 17 May 2007 08:59:41 -0500

  From Steven Knight:

  - Fix a bug that would make parallel builds stop in their tracks if
    Nodes that depended on lists that contained some Nodes built together
    caused the reference count to drop below 0 if the Nodes were visited
    and commands finished in the wrong order.

  - Make sure the DirEntryScanner doesn't choke if it's handed something
    that's not a directory (Node.FS.Dir) Node.



RELEASE 0.96.96 - Thu, 12 Apr 2007 12:36:25 -0500

  NOTE:  This is (Yet) a(nother) pre-release of 0.97 for testing purposes.

  From Joe Bloggs:

  - Man page fix:  remove cut-and-paste sentence in NoCache() description.

  From Dmitry Grigorenko and Gary Oberbrunner:

  - Use the Intel C++ compiler, not $CC, to link C++ source.

  From Helmut Grohne:

  - Fix the man page example of propagating a user's external environment.

  From Steven Knight:

  - Back out (most of) the Windows registry installer patch, which
    seems to not work on some versions of Windows.

  - Don't treat Java ".class" attributes as defining an inner class.

  - Fix detecting an erroneous Java anonymous class when the first
    non-skipped token after a "new" keyword is a closing brace.

  - Fix a regression when a CPPDEFINES list contains a tuple, the second
    item of which (the option value) is a construction variable expansion
    (e.g. $VALUE) and the value of the variable isn't a string.

  - Improve the error message if an IOError (like trying to read a
    directory as a file) occurs while deciding if a node is up-to-date.

  - Fix "maximum recursion" / "unhashable type" errors in $CPPPATH
    PathList expansion if a subsidiary expansion yields a stringable,
    non-Node object.

  - Generate API documentation from the docstrings (using epydoc).

  - Fix use of --debug=presub with Actions for out-of-the-box Builders.

  - Fix handling nested lists within $CPPPATH, $LIBPATH, etc.

  - Fix a "builders_used" AttributeError that real-world Qt initialization
    triggered in the refactored suffix handling for Builders.

  - Make the reported --debug=time timings meaningful when used with -j.
    Better documentation of what the times mean.

  - User Guide updates: --random, AlwaysBuild(), --tree=,
    --debug=findlibs, --debug=presub, --debug=stacktrace,
    --taskmastertrace.

  - Document (in both man page and User's Guide) that --implicit-cache
    ignores changes in $CPPPATH, $LIBPATH, etc.

  From Jean-Baptiste Lab:

  - Remove hard-coded dependency on Python 2.2 from Debian packaging files.

  From Jeff Mahovsky:

  - Handle spaces in the build target name in Visual Studio project files.

  From Rob Managan:

  - Re-run LaTeX after BibTeX has been re-run in response to a changed
    .bib file.

  From Joel B. Mohler:

  - Make additional TeX auxiliary files (.toc, .idx and .bbl files)
    Precious so their removal doesn't affect whether the necessary
    sections are included in output PDF or PostScript files.

  From Gary Oberbrunner:

  - Fix the ability to import modules in the site_scons directory from
    a subdirectory.

  From Adam Simpkins:

  - Make sure parallel (-j) builds all targets even if they show up
    multiple times in the child list (as a source and a dependency).

  From Matthias Troffaes:

  - Don't re-run TeX if the triggering strings (\makeindex, \bibliography
    \tableofcontents) are commented out.

  From Richard Viney:

  - Fix use of custom include and lib paths with Visual Studio 8.

  - Select the default .NET Framework SDK Dir based on the version of
    Visual Studio being used.



RELEASE 0.96.95 - Mon, 12 Feb 2007 20:25:16 -0600

  From Anatoly Techtonik:

  - Add the scons.org URL and a package description to the setup.py
    arguments.

  - Have the Windows installer add a registry entry for scons.bat in the
    "App Paths" key, so scons.bat can be executed without adding the
    directory to the %PATH%.  (Python itself works this way.)

  From Anonymous:

  - Fix looking for default paths in Visual Studio 8.0 (and later).

  - Add -lm to the list of default D libraries for linking.

  From Matt Doar:

  - Provide a more complete write-your-own-Scanner example in the man page.

  From Ralf W. Grosse-Kunstleve:

  - Contributed upstream Python change to our copied subprocess.py module
    for more efficient standard input processing.

  From Steven Knight:

  - Fix the Node.FS.Base.rel_path() method when the two nodes are on
    different drive letters.  (This caused an infinite loop when
    trying to write .sconsign files.)

  - Fully support Scanners that use a dictionary to map file suffixes
    to other scanners.

  - Support delayed evaluation of the $SPAWN variable to allow selection
    of a function via ${} string expansions.

  - Add --srcdir as a synonym for -Y/--repository.

  - Document limitations of #include "file.h" with Repository().

  - Fix use of a toolpath under the source directory of a BuildDir().

  - Fix env.Install() with a file name portion that begins with '#'.

  - Fix ParseConfig()'s handling of multiple options in a string that's
    replaced a *FLAGS construction variable.

  - Have the C++ tools initialize common C compilation variables ($CCFLAGS,
    $SHCCFLAGS and $_CCCOMCOM) even if the 'cc' Tool isn't loaded.

  From Leanid Nazdrynau:

  - Fix detection of Java anonymous classes if a newline precedes the
    opening brace.

  From Gary Oberbrunner:

  - Document use of ${} to execute arbitrary Python code.

  - Add support for:
    1) automatically adding a site_scons subdirectory (in the top-level
       SConstruct directory) to sys.path (PYTHONPATH);
    2) automatically importing site_scons/site_init.py;
    3) automatically adding site_scons/site_tools to the toolpath.

  From John Pye:

  - Change ParseConfig() to preserve white space in arguments passed in
    as a list.

  From a smith:

  - Fix adding explicitly-named Java inner class files (and any
    other file names that may contain a '$') to Jar files.

  From David Vitek:

  - Add a NoCache() function to mark targets as unsuitable for propagating
    to (or retrieving from) a CacheDir().

  From Ben Webb:

  - If the swig -noproxy option is used, it won't generate a .py file,
    so don't emit it as a target that we expect to be built.



RELEASE 0.96.94 - Sun, 07 Jan 2007 18:36:20 -0600

  NOTE:  This is a pre-release of 0.97 for testing purposes.

  From Anonymous:

  - Allow arbitrary white space after a SWIG %module declaration.

  From Paul:

  - When compiling resources under MinGW, make sure there's a space
    between the --include-dir option and its argument.

  From Jay Kint:

  - Alleviate long command line issues on Windows by executing command
    lines directly via os.spawnv() if the command line doesn't need
    shell interpretation (has no pipes, redirection, etc.).

  From Walter Franzini:

  - Exclude additional Debian packaging files from the copyright check.

  From Fawad Halim:

  - Handle the conflict between the impending Python 2.6 'as' keyword
    and our Tool/as.py module name.

  From Steven Knight:

  - Speed up the Node.FS.Dir.rel_path() method used to generate path names
    that get put into the .sconsign* file(s).

  - Optimize Node.FS.Base.get_suffix() by computing the suffix once, up
    front, when we set the Node's name.  (Duh...)

  - Reduce the Memoizer's responsibilities to simply counting hits and
    misses when the --debug=memoizer option is used, not to actually
    handling the key calculation and memoization itself.  This speeds
    up some configurations significantly, and should cause no functional
    differences.

  - Add a new scons-time script with subcommands for generating
    consistent timing output from SCons configurations, extracting
    various information from those timings, and displaying them in
    different formats.

  - Reduce some unnecessary stat() calls from on-disk entry type checks.

  - Fix SideEffect() when used with -j, which was badly broken in 0.96.93.

  - Propagate TypeError exceptions when evaluating construction variable
    expansions up the stack, so users can see what's going on.

  - When disambiguating a Node.FS.Entry into a Dir or File, don't look
    in the on-disk source directory until we've confirmed there's no
    on-disk entry locally and there *is* one in the srcdir.  This avoids
    creating a phantom Node that can interfere with dependencies on
    directory contents.

  - Add an AllowSubstExceptions() function that gives the SConscript
    files control over what exceptions cause a string to expand to ''
    vs. terminating processing with an error.

  - Allow the f90.py and f95.py Tool modules to compile earlier source
    source files of earlier Fortran version.

  - Fix storing signatures of files retrieved from CacheDir() so they're
    correctly identified as up-to-date next invocation.

  - Make sure lists of computed source suffixes cached by Builder objects
    don't persist across changes to the list of source Builders (so the
    addition of suffixes like .ui by the qt.py Tool module take effect).

  - Enhance the bootstrap.py script to allow it to be used to execute
    SCons more easily from a checked-out source tree.

  From Ben Leslie:

  - Fix post-Memoizer value caching misspellings in Node.FS._doLookup().

  From Rob Managan, Dmitry Mikhin and Joel B. Mohler:

  - Handle TeX/LaTeX files in subdirectories by changing directory
    before invoking TeX/LaTeX.

  - Scan LaTeX files for \bibliography lines.

  - Support multiple file names in a "\bibliography{file1,file2}" string.

  - Handle TeX warnings about undefined citations.

  - Support re-running LaTeX if necessary due to a Table of Contents.

  From Dmitry Mikhin:

  - Return LaTeX if "Rerun to get citations correct" shows up on the next
    line after the "Warning:" string.

  From Gary Oberbrunner:

  - Add #include lines to fix portability issues in two tests.

  - Eliminate some unnecessary os.path.normpath() calls.

  - Add a $CFLAGS variable for C-specific options, leaving $CCFLAGS
    for options common to C and C++.

  From Tom Parker:

  - Have the error message print the missing file that Qt can't find.

  From John Pye:

  - Fix env.MergeFlags() appending to construction variable value of None.

  From Steve Robbins:

  - Fix the "sconsign" script when the .sconsign.dblite file is explicitly
    specified on the command line (and not intuited from the old way of
    calling it with just ".sconsign").

  From Jose Pablo Ezequiel "Pupeno" Fernandez Silva:

  - Give the 'lex' tool knowledge of the additional target files produced
    by the flex "--header-file=" and "--tables-file=" options.

  - Give the 'yacc' tool knowledge of the additional target files produced
    by the bison "-g", "--defines=" and "--graph=" options.

  - Generate intermediate files with Objective C file suffixes (.m) when
    the lex and yacc source files have appropriate suffixes (.lm and .ym).

  From Sohail Somain:

  - Have the mslink.py Tool only look for a 'link' executable on Windows
    systems.

  From Vaclav Smilauer:

  - Add support for a "srcdir" keyword argument when calling a Builder,
    which will add a srcdir prefix to all non-relative string sources.

  From Jonathan Ultis:

  - Allow Options converters to take the construction environment as
    an optional argument.



RELEASE 0.96.93 - Mon, 06 Nov 2006 00:44:11 -0600

  NOTE:  This is a pre-release of 0.97 for testing purposes.

  From Anonymous:

  - Allow Python Value Nodes to be Builder targets.

  From Matthias:

  - Only filter Visual Studio common filename prefixes on complete
    directory names.

  From Chad Austin:

  - Fix the build of the SCons documentation on systems that don't
    have "python" in the $PATH.

  From Ken Boortz:

  - Enhance ParseConfig() to recognize options that begin with '+'.

  From John Calcote, Elliot Murphy:

  - Document ways to override the CCPDBFLAGS variable to use the
    Microsoft linker's /Zi option instead of the default /Z7.

  From Christopher Drexler:

  - Make SCons aware bibtex must be called if any \include files
    cause creation of a bibliography.

  - Make SCons aware that "\bilbiography" in TeX source files means
    that related .bbl and .blg bibliography files will be created.
    (NOTE:  This still needs to search for the string in \include files.)

  From David Gruener:

  - Fix inconsistent handling of Action strfunction arguments.

  - Preserve white space in display Action strfunction strings.

  From James Y. Knight and Gerard Patel:

  - Support creation of shared object files from assembly language.

  From Steven Knight:

  - Speed up the Taskmaster significantly by avoiding unnecessary
    re-scans of Nodes to find out if there's work to be done, having it
    track the currently-executed top-level target directly and not
    through its presence on the target list, and eliminating some other
    minor list(s), method(s) and manipulation.

  - Fix the expansion of $TARGET and $SOURCE in the expansion of
    $INSTALLSTR displayed for non-environment calls to InstallAs().

  - Fix the ability to have an Alias() call refer to a directory
    name that's not identified as a directory until later.

  - Enhance runtest.py with an option to use QMTest as the harness.
    This will become the default behavior as we add more functionality
    to the QMTest side.

  - Let linking on mingw use the default function that chooses $CC (gcc)
    or $CXX (g++) depending on whether there are any C++ source files.

  - Work around a bug in early versions of the Python 2.4 profile module
    that caused the --profile= option to fail.

  - Only call Options validators and converters once when initializing a
    construction environment.

  - Fix the ability of env.Append() and env.Prepend(), in all known Python
    versions, to handle different input value types when the construction
    variable being updated is a dictionary.

  - Add a --cache-debug option for information about what files it's
    looking for in a CacheDir().

  - Document the difference in construction variable expansion between
    {Action,Builder}() and env.{Action,Builder}().

  - Change the name of env.Copy() to env.Clone(), keeping the old name
    around for backwards compatibility (with the intention of eventually
    phasing it out to avoid confusion with the Copy() Action factory).

  From Arve Knudsen:

  - Support cleaning and scanning SWIG-generated files.

  From Carsten Koch:

  - Allow selection of Visual Studio version by setting $MSVS_VERSION
    after construction environment initialization.

  From Jean-Baptiste Lab:

  - Try using zipimport if we can't import Tool or Platform modules
    using the normal "imp" module.  This allows SCons to be packaged
    using py2exe's all-in-one-zip-file approach.

  From Ben Liblit:

  - Do not re-scan files if the scanner returns no implicit dependencies.

  From Sanjoy Mahajan:

  - Change use of $SOURCES to $SOURCE in all TeX-related Tool modules.

  From Joel B. Mohler:

  - Make SCons aware that "\makeindex" in TeX source files means that
    related .ilg, .ind and .idx index files will be created.
    (NOTE:  This still needs to search for the string in \include files.)

  - Prevent scanning the TeX .aux file for additional files from
    trying to remove it twice when the -c option is used.

  From Leanid Nazdrynau:

  - Give the MSVC RES (resource) Builder a src_builder list and a .rc
    src_suffix so other builders can generate .rc files.

  From Matthew A. Nicholson:

  - Enhance Install() and InstallAs() to handle directory trees as sources.

  From Jan Nijtmans:

  - Don't use the -fPIC flag when using gcc on Windows (e.g. MinGW).

  From Greg Noel:

  - Add an env.ParseFlags() method that provides separate logic for
    parsing GNU tool chain flags into a dictionary.

  - Add an env.MergeFlags() method to apply an arbitrary dictionary
    of flags to a construction environment's variables.

  From Gary Oberbrunner:

  - Fix parsing tripartite Intel C compiler version numbers on Linux.

  - Extend the ParseConfig() function to recognize -arch and
    -isysroot options.

  - Have the error message list the known suffixes when a Builder call
    can't build a source file with an unknown suffix.

  From Karol Pietrzak:

  - Avoid recursive calls to main() in the program snippet used by the
    SConf subsystem to test linking against libraries.  This changes the
    default behavior of CheckLib() and CheckLibWithHeader() to print
    "Checking for C library foo..." instead of "Checking for main()
    in C library foo...".

  From John Pye:

  - Throw an exception if a command called by ParseConfig() or
    ParseFlags() returns an error.

  From Stefan Seefeld:

  - Initial infrastructure for running SCons tests under QMTest.

  From Sohail Somani:

  - Fix tests that fail due to gcc warnings.

  From Dobes Vandermeer:

  - In stack traces, print the full paths of SConscript files.

  From Atul Varma:

  - Fix detection of Visual C++ Express Edition.

  From Dobes Vandermeer:

  - Let the src_dir option to the SConscript() function affect all the
    the source file paths, instead of treating all source files paths
    as relative to the SConscript directory itself.

  From Nicolas Vigier:

  - Fix finding Fortran modules in build directories.

  - Fix use of BuildDir() when the source file in the source directory
    is a symlink with a relative path.

  From Edward Wang:

  - Fix the Memoizer when the SCons Python modules are executed from
    .pyo files at different locations from where they were compiled.

  From Johan Zander:

  - Fix missing os.path.join() when constructing the $FRAMEWORKSDKDIR/bin.



RELEASE 0.96.92 - Mon, 10 Apr 2006 21:08:22 -0400

  NOTE:  This was a pre-release of 0.97 for testing purposes.

  From Anonymous:

  - Fix the intelc.py Tool module to not throw an exception if the
    only installed version is something other than ia32.

  - Set $CCVERSION when using gcc.

  From Matthias:

  - Support generating project and solution files for Microsoft
    Visual Studio version 8.

  - Support generating more than one project file for a Microsoft
    Visual Studio solution file.

  - Add support for a support "runfile" parameter to Microsoft
    Visual Studio project file creation.

  - Put the project GUID, not the solution GUID, in the right spot
    in the solution file.

  From Erling Andersen:

  - Fix interpretation of Node.FS objects wrapped in Proxy instances,
    allowing expansion of things like ${File(TARGET)} in command lines.

  From Stanislav Baranov:

  - Add a separate MSVSSolution() Builder, with support for the
    following new construction variables: $MSVSBUILDCOM, $MSVSCLEANCOM,
    $MSVSENCODING, $MSVSREBUILDCOM, $MSVSSCONS, $MSVSSCONSCOM,
    $MSVSSCONSFLAGS, $MSVSSCONSCRIPT and $MSVSSOLUTIONCOM.

  From Ralph W. Grosse-Kunstleve and Patrick Mezard:

  - Remove unneceesary (and incorrect) SCons.Util strings on some function
    calls in SCons.Util.

  From Bob Halley:

  - Fix C/C++ compiler selection on AIX to not always use the external $CC
    environment variable.

  From August HÃ¶randl:

  - Add a scanner for \include and \import files, with support for
    searching a directory list in $TEXINPUTS (imported from the external
    environment).

  - Support $MAKEINDEX, $MAKEINDEXCOM, $MAKEINDEXCOMSTR and
    $MAKEINDEXFLAGS for generating indices from .idx files.

  From Steven Johnson:

  - Add a NoClean() Environment method and function to override removal
    of targets during a -c clean, including documentation and tests.

  From Steven Knight:

  - Check for whether files exist on disk by listing the directory
    contents, not calling os.path.exists() file by file.  This is
    somewhat more efficient in general, and may be significantly
    more efficient on Windows.

  - Minor speedups in the internal is_Dict(), is_List() and is_String()
    functions.

  - Fix a signature refactoring bug that caused Qt header files to
    get re-generated every time.

  - Don't fail when writing signatures if the .sconsign.dblite file is
    owned by a different user (e.g. root) from a previous run.

  - When deleting variables from stacked OverrideEnvironments, don't
    throw a KeyError if we were able to delte the variable from any
    Environment in the stack.

  - Get rid of the last indentation tabs in the SCons source files and
    add -tt to the Python invocations in the packaging build and the
    tests so they don't creep back in.

  - In Visual Studio project files, put quotes around the -C directory
    so everything works even if the path has spaces in it.

  - The Intel Fortran compiler uses -object:$TARGET, not "-o $TARGET",
    when building object files on Windows.  Have the the ifort Tool
    modify the default command lines appropriately.

  - Document the --debug=explain option in the man page.  (How did we
    miss this?)

  - Add a $LATEXRETRIES variable to allow configuration of the number of
    times LaTex can be re-called to try to resolve undefined references.

  - Change the order of the arguments to Configure.Checklib() to match
    the documentation.

  - Handle signature calculation properly when the Python function used
    for a FunctionAction is an object method.

  - On Windows, assume that absolute path names without a drive letter
    refer to the drive on which the SConstruct file lives.

  - Add /usr/ccs/bin to the end of the the default external execution
    PATH on Solaris.

  - Add $PKGCHK and $PKGINFO variables for use on Solaris when searching
    for the SunPRO C++ compiler.  Make the default value for $PKGCHK
    be /usr/sbin/pgkchk (since /usr/sbin isn't usually on the external
    execution $PATH).

  - Fix a man page example of overriding variables when calling
    SharedLibrary() to also set the $LIBSUFFIXES variable.

  - Add a --taskmastertrace=FILE option to give some insight on how
    the taskmaster decides what Node to build next.

  - Changed the names of the old $WIN32DEFPREFIX, $WIN32DEFSUFFIX,
    $WIN32DLLPREFIX and $WIN32IMPLIBPREFIX construction variables to
    new $WINDOWSDEFPREFIX, $WINDOWSDEFSUFFIX, $WINDOWSDLLPREFIX and
    $WINDOWSIMPLIBPREFIX construction variables.  The old names are now
    deprecated, but preserved for backwards compatibility.

  - Fix (?) a runtest.py hang on Windows when the --xml option is used.

  - Change the message when an error occurs trying to interact with the
    file system to report the target(s) in square brackets (as before) and
    the actual file or directory that encountered the error afterwards.

  From Chen Lee:

  - Add x64 support for Microsoft Visual Studio 8.

  From Baptiste Lepilleur:

  - Support the --debug=memory option on Windows when the Python version
    has the win32process and win32api modules.

  - Add support for Visual Studio 2005 Pro.

  - Fix portability issues in various tests: test/Case.py,
    Test/Java/{JAR,JARCHDIR,JARFLAGS,JAVAC,JAVACFLAGS,JAVAH,RMIC}.py,
    test/MSVS/vs-{6.0,7.0,7.1,8.0}-exec.py,
    test/Repository/{Java,JavaH,RMIC}.py,
    test/QT/{generated-ui,installed,up-to-date,warnings}.py,
    test/ZIP/ZIP.py.

  - Ignore pkgchk errors on Solaris when searching for the C++ compiler.

  - Speed up the SCons/EnvironmentTests.py unit tests.

  - Add a --verbose= option to runtest.py to print executed commands
    and their output at various levels.

  From Christian Maaser:

  - Add support for Visual Studio Express Editions.

  - Add support for Visual Studio 8 *.manifest files, includng
    new $WINDOWS_INSERT_MANIFEST, $WINDOWSPROGMANIFESTSUFFIX,
    $WINDOWSPROGMANIFESTPREFIX, $WINDOWSPROGMANIFESTSUFFIX,
    $WINDOWSSHLIBMANIFESTPREFIX and $WINDOWSSHLIBMANIFESTSUFFIX
    construction variables.

  From Adam MacBeth:

  - Fix detection of additional Java inner classes following use of a
    "new" keyword inside an inner class.

  From Sanjoy Mahajan:

  - Correct TeX-related command lines to just $SOURCE, not $SOURCES

  From Patrick Mezard:

  - Execute build commands for a command-line target if any of the
    files built along with the target is out of date or non-existent,
    not just if the command-line target itself is out of date.

  - Fix the -n option when used with -c to print all of the targets
    that will be removed for a multi-target Builder call.

  - If there's no file in the source directory, make sure there isn't
    one in the build directory, too, to avoid dangling files left
    over from previous runs when a source file is removed.

  - Allow AppendUnique() and PrependUnique() to append strings (and
    other atomic objects) to lists.

  From Joel B. Mohler:

  - Extend latex.py, pdflatex.py, pdftex.py and tex.py so that building
    from both TeX and LaTeX files uses the same logic to call $BIBTEX
    when it's necessary, to call $MAKEINDEX when it's necessary, and to
    call $TEX or $LATEX multiple times to handle undefined references.

  - Add an emitter to the various TeX builders so that the generated
    .aux and .log files also get deleted by the -c option.

  From Leanid Nazdrynau:

  - Fix the Qt UIC scanner to work with generated .ui files (by using
    the FindFile() function instead of checking by-hand for the file).

  From Jan Nieuwenhuizen:

  - Fix a problem with interpreting quoted argument lists on command lines.

  From Greg Noel:

  - Add /sw/bin to the default execution PATH on Mac OS X.

  From Kian Win Ong:

  - When building a .jar file and there is a $JARCHDIR, put the -C
    in front of each .class file on the command line.

  - Recognize the Java 1.5 enum keyword.

  From Asfand Yar Qazi:

  - Add /opt/bin to the default execution PATH on all POSIX platforms
    (between /usr/local/bin and /bin).

  From Jon Rafkind:

  - Fix the use of Configure() contexts from nested subsidiary
    SConscript files.

  From Christoph Schulz:

  - Add support for $CONFIGUREDIR and $CONFIGURELOG variables to control
    the directory and logs for configuration tests.

  - Add support for a $INSTALLSTR variable.

  - Add support for $RANLIBCOM and $RANLIBCOMSTR variables (which fixes
    a bug when setting $ARCOMSTR).

  From Amir Szekely:

  - Add use of $CPPDEFINES to $RCCOM (resource file compilation) on MinGW.

  From Erick Tryzelaar:

  - Fix the error message when trying to report that a given option is
    not gettable/settable from an SConscript file.

  From Dobes Vandermeer:

  - Add support for SCC and other settings in Microsoft Visual
    Studio project and solution files:  $MSVS_PROJECT_BASE_PATH,
    $MSVS_PROJECT_GUID, $MSVS_SCC_AUX_PATH, $MSVS_SCC_LOCAL_PATH,
    $MSVS_SCC_PROJECT_NAME, $MSVS_SCC_PROVIDER,

  - Add support for using a $SCONS_HOME variable (imported from the
    external environment, or settable internally) to put a shortened
    SCons execution line in the Visual Studio project file.

  From David J. Van Maren:

  - Only filter common prefixes from source files names in Visual Studio
    project files if the prefix is a complete (sub)directory name.

  From Thad Ward:

  - If $MSVSVERSIONS is already set, don't overwrite it with
    information from the registry.



RELEASE 0.96.91 - Thu, 08 Sep 2005 07:18:23 -0400

  NOTE:  This was a pre-release of 0.97 for testing purposes.

  From Chad Austin:

  - Have the environment store the toolpath and re-use it to find Tools
    modules during later Copy() or Tool() calls (unless overridden).

  - Normalize the directory path names in SConsignFile() database
    files so the same signature file can interoperate on Windows and
    non-Windows systems.

  - Make --debug=stacktrace print a stacktrace when a UserError is thrown.

  - Remove an old, erroneous cut-and-paste comment in Scanner/Dir.py.

  From Stanislav Baranov:

  - Make it possible to support with custom Alias (sub-)classes.

  - Allow Builders to take empty source lists when called.

  - Allow access to both TARGET and SOURCE in $*PATH expansions.

  - Allow SConscript files to modify BUILD_TARGETS.

  From Timothee Besset:

  - Add support for Objective C/C++ .m and .mm file suffixes (for
    Mac OS X).

  From Charles Crain

  - Fix the PharLap linkloc.py module to use target+source arguments
    when calling env.subst().

  From Bjorn Eriksson:

  - Fix an incorrect Command() keyword argument in the man page.

  - Add a $TEMPFILEPREFIX variable to control the prefix or flag used
    to pass a long-command-line-execution tempfile to a command.

  From Steven Knight:

  - Enhanced the SCons setup.py script to install man pages on
    UNIX/Linux systems.

  - Add support for an Options.FormatOptionHelpText() method that can
    be overridden to customize the format of Options help text.

  - Add a global name for the Entry class (which had already been
    documented).

  - Fix re-scanning of generated source files for implicit dependencies
    when the -j option is used.

  - Fix a dependency problem that caused $LIBS scans to not be added
    to all of the targets in a multiple-target builder call, which
    could cause out-of-order builds when the -j option is used.

  - Store the paths of source files and dependencies in the .sconsign*
    file(s) relative to the target's directory, not relative to the
    top-level SConstruct directory.  This starts to make it possible to
    subdivide the dependency tree arbitrarily by putting an SConstruct
    file in every directory and using content signatures.

  - Add support for $YACCHFILESUFFIX and $YACCHXXFILESUFFIX variables
    that accomodate parser generators that write header files to a
    different suffix than the hard-coded .hpp when the -d option is used.

  - The default behavior is now to store signature information in a
    single .sconsign.dblite file in the top-level SConstruct directory.
    The old behavior of a separate .sconsign file in each directory can
    be specified by calling SConsignFile(None).

  - Remove line number byte codes within the signature calculation
    of Python function actions, so that changing the location of an
    otherwise unmodified Python function doesn't cause rebuilds.

  - Fix AddPreAction() and AddPostAction() when an action has more than
    one target file:  attach the actions to the Executor, not the Node.

  - Allow the source directory of a BuildDir / build_dir to be outside
    of the top-level SConstruct directory tree.

  - Add a --debug=nomemoizer option that disables the Memoizer for clearer
    looks at the counts and profiles of the underlying function calls,
    not the Memoizer wrappers.

  - Print various --debug= stats even if we exit early (e.g. using -h).

  - Really only use the cached content signature value if the file
    is older than --max-drift, not just if --max-drift is set.

  - Remove support for conversion from old (pre 0.96) .sconsign formats.

  - Add support for a --diskcheck option to enable or disable various
    on-disk checks:  that File and Dir nodes match on-disk entries;
    whether an RCS file exists for a missing source file; whether an
    SCCS file exists for a missing source file.

  - Add a --raw argument to the sconsign script, so it can print a
    raw representation of each entry's NodeInfo dictionary.

  - Add the 'f90' and 'f95' tools to the list of Fortran compilers
    searched for by default.

  - Add the +Z option by default when compiling shared objects on
    HP-UX.

  From Chen Lee:

  - Handle Visual Studio project and solution files in Unicode.

  From Sanjoy Mahajan:

  - Fix a bad use of Copy() in an example in the man page, and a
    bad regular expression example in the man page and User's Guide.

  From Shannon Mann:

  - Have the Visual Studio project file(s) echo "Starting SCons" before
    executing SCons, mainly to work around a quote-stripping bug in
    (some versions of?) the Windows cmd command executor.

  From Georg Mischler:

  - Remove the space after the -o option when invoking the Borland
    BCC compiler; some versions apparently require that the file name
    argument be concatenated with the option.

  From Leanid Nazdrynau:

  - Fix the Java parser's handling of backslashes in strings.

  From Greg Noel:

  - Add construction variables to support frameworks on Mac OS X:
    $FRAMEWORKS, $FRAMEWORKPREFIX, $FRAMEWORKPATH, $FRAMEWORKPATHPREFIX.

  - Re-order link lines so the -o option always comes right after the
    command name.

  From Gary Oberbrunner:

  - Add support for Intel C++ beta 9.0 (both 32 and 64 bit versions).

  - Document the new $FRAMEWORK* variables for Mac OS X.

  From Karol Pietrzak:

  - Add $RPATH (-R) support to the Sun linker Tool (sunlink).

  - Add a description of env.subst() to the man page.

  From Chris Prince:

  - Look in the right directory, not always the local directory, for a
    same-named file or directory conflict on disk.

  - On Windows, preserve the external environment's %SYSTEMDRIVE%
    variable, too.

  From Craig Scott:

  - Have the Fortran module emitter look for Fortan modules to be created
    relative to $FORTRANMODDIR, not the top-level directory.

  - When saving Options to a file, run default values through the
    converter before comparing them with the set values.  This correctly
    suppresses Boolean Option values from getting written to the saved
    file when they're one of the many synonyms for a default True or
    False value.

  - Fix the Fortran Scanner's ability to handle a module being used
    in the same file in which it is defined.

  From Steve-o:

  - Add the -KPIC option by default when compiling shared objects on
    Solaris.

  - Change the default suffix for Solaris objects to .o, to conform to
    Sun WorkShop's expectations.  Change the profix to so_ so they can
    still be differentiated from static objects in the same directory.

  From Amir Szekely:

  - When calling the resource compiler on MinGW, add --include-dir and
    the source directory so it finds the source file.

  - Update EnsureSConsVersion() to support revision numbers.

  From Greg Ward:

  - Fix a misplaced line in the man page.



RELEASE 0.96.90 - Tue, 15 Feb 2005 21:21:12 +0000

  NOTE:  This was a pre-release of 0.97 for testing purposes.

  From Anonymous:

  - Fix Java parsing to avoid erroneously identifying a new array
    of class instances as an anonymous inner class.

  - Fix a typo in the man page description of PathIsDirCreate.

  From Chad Austin:

  - Allow Help() to be called multiple times, appending to the help
    text each call.

  - Allow Tools found on a toolpath to import Python modules from
    their local directory.

  From Steve Christensen:

  - Handle exceptions from Python functions as build actions.

  - Add a set of canned PathOption validators:  PathExists (the default),
    PathIsFile, PathIsDir and PathIsDirCreate.

  From Matthew Doar:

  - Add support for .lex and .yacc file suffixes for Lex and Yacc files.

  From Eric Frias:

  - Huge performance improvement:  wrap the tuples representing an
    include path in an object, so that the time it takes to hash the
    path doesn't grow porportionally to the length of the path.

  From Gottfried Ganssauge:

  - Fix SCons on SuSE/AMD-64 Linux by having the wrapper script also
    check for the build engine in the parent directory of the Python
    library directory (/usr/lib64 instead of /usr/lib).

  From Stephen Kennedy:

  - Speed up writing the .sconsign file at the end of a run by only
    calling sync() once at the end, not after every entry.

  From Steven Knight:

  - When compiling with Microsoft Visual Studio, don't include the ATL and
    MFC directories in the default INCLUDE and LIB environment variables.

  - Remove the following deprecated features:  the ParseConfig()
    global function (deprecated in 0.93); the misspelled "validater"
    keyword to the Options.Add() method (deprecated in 0.91); the
    SetBuildSignatureType(), SetContentSignatureType(), SetJobs() and
    GetJobs() global functions (deprecated in 0.14).

  - Fix problems with corrupting the .sconsign.dblite file when
    interrupting builds by writing to a temporary file and renaming,
    not writing the file directly.

  - Fix a 0.96 regression where when running with -k, targets built from
    walking dependencies later on the command line would not realize
    that a dependency had failed an earlier build attempt, and would
    try to rebuild the dependent targets.

  - Change the final messages when using -k and errors occur from
    "{building,cleaning} terminated because of errors" to "done
    {building,cleaning} targets (errors occurred during {build,clean})."

  - Allow Configure.CheckFunc() to take an optional header argument
    (already supported by Conftest.py) to specify text at the top of
    the compiled test file.

  - Fix the --debug=explain output when a Python function action changed
    so it prints a meaningful string, not the binary representation of
    the function contents.

  - Allow a ListOption's default value(s) to be a Python list of specified
    values, not just a string containing a comma-separated list of names.

  - Add a ParseDepends() function that will parse up a list of explicit
    dependencies from a "make depend" style file.

  - Support the ability to change directory when executing an Action
    through "chdir" keyword arguments to Action and Builder creation
    and calls.

  - Fix handling of Action ojects (and other callables that don't match
    our calling arguments) in construction variable expansions.

  - On Win32, install scons.bat in the Python directory when installing
    from setup.py.  (The bdist_wininst installer was already doing this.)

  - Fix env.SConscript() when called with a list of SConscipt files.
    (The SConscript() global function already worked properly.)

  - Add a missing newline to the end of the --debug=explain "unknown
    reasons" message.

  - Enhance ParseConfig() to work properly for spaces in between the -I,
    -L and -l options and their arguments.

  - Packaging build fix:  Rebuild the files that are use to report the
    --version of SCons whenever the development version number changes.

  - Fix the ability to specify a target_factory of Dir() to a Builder,
    which the default create-a-directory Builder was interfering with.

  - Mark a directory as built if it's created as part of the preparation
    for another target, to avoid trying to build it again when it comes
    up in the target list.

  - Allow a function with the right calling signature to be put directly
    in an Environment's BUILDERS dictionary, making for easier creation
    and use of wrappers (pseudo-Builders) that call other Builders.

  - On Python 2.x, wrap lists of Nodes returned by Builders in a UserList
    object that adds a method that makes str() object return a string
    with all of the Nodes expanded to their path names.  (Builders under
    Python 1.5.2 still return lists to avoid TypeErrors when trying
    to extend() list, so Python 1.5.2 doesn't get pretty-printing of Node
    lists, but everything should still function.)

  - Allow Aliases to have actions that will be executed whenever
    any of the expanded Alias targets are out of date.

  - Fix expansion of env.Command() overrides within target and
    source file names.

  - Support easier customization of what's displayed by various default
    actions by adding lots of new construction variables: $ARCOMSTR,
    $ASCOMSTR, $ASPPCOMSTR, $BIBTEXCOMSTR, $BITKEEPERCOMSTR, $CCCOMSTR,
    $CVSCOMSTR, $CXXCOMSTR, $DCOMSTR, $DVIPDFCOMSTR, $F77COMSTR,
    $F90COMSTR, $F95COMSTR, $FORTRANCOMSTR, $GSCOMSTR, $JARCOMSTR,
    $JAVACCOMSTR, $JAVAHCOMSTR, $LATEXCOMSTR, $LEXCOMSTR, $LINKCOMSTR,
    $M4COMSTR, $MIDLCOMSTR, $P4COMSTR, $PCHCOMSTR, $PDFLATEXCOMSTR,
    $PDFTEXCOMSTR, $PSCOMSTR, $QT_MOCFROMCXXCOMSTR, $QT_MOCFROMHCOMSTR,
    $QT_UICCOMSTR, $RCCOMSTR, $REGSVRCOMSTR, $RCS_COCOMSTR, $RMICCOMSTR,
    $SCCSCOMSTR, $SHCCCOMSTR, $SHCXXCOMSTR, $SHF77COMSTR, $SHF90COMSTR,
    $SHF95COMSTR, $SHFORTRANCOMSTR, $SHLINKCOMSTR, $SWIGCOMSTR,
    $TARCOMSTR, $TEXCOMSTR, $YACCCOMSTR and $ZIPCOMSTR.

  - Add an optional "map" keyword argument to ListOption() that takes a
    dictionary to map user-specified values to legal values from the list
    (like EnumOption() already doee).

  - Add specific exceptions to try:-except: blocks without any listed,
    so that they won't catch and mask keyboard interrupts.

  - Make --debug={tree,dtree,stree} print something even when there's
    a build failure.

  - Fix how Scanners sort the found dependencies so that it doesn't
    matter whether the dependency file is in a Repository or not.
    This may cause recompilations upon upgrade to this version.

  - Make AlwaysBuild() work with Alias and Python value Nodes (making
    it much simpler to support aliases like "clean" that just invoke
    an arbitrary action).

  - Have env.ParseConfig() use AppendUnique() by default to suppress
    duplicate entries from multiple calls.  Add a "unique" keyword
    argument to allow the old behavior to be specified.

  - Allow the library modules imported by an SConscript file to get at
    all of the normally-available global functions and variables by saying
    "from SCons.Script import *".

  - Add a --debug=memoizer option to print Memoizer hit/mass statistics.

  - Allow more than one --debug= option to be set at a time.

  - Change --debug=count to report object counts before and after
    reading SConscript files and before and after building targets.

  - Change --debug=memory output to line up the numbers and to better
    match (more or less) the headers on the --debug=count columns.

  - Speed things up when there are lists of targets and/or sources by
    getting rid of some N^2 walks of the lists involved.

  - Cache evaluation of LazyActions so we don't create a new object
    for each invocation.

  - When scanning, don't create Nodes for include files that don't
    actually exist on disk.

  - Make supported global variables CScanner, DScanner, ProgramScanner and
    SourceFileScanner.  Make SourceFileScanner.add_scanner() a supported
    part of the public interface.  Keep the old SCons.Defaults.*Scan names
    around for a while longer since some people were already using them.

  - By default, don't scan directories for on-disk files.  Add a
    DirScanner global scanner that can be used in Builders or Command()
    calls that want source directory trees scanned for on-disk changes.
    Have the Tar() and Zip() Builders use the new DirScanner to preserve
    the behavior of rebuilding a .tar or .zip file if any file or
    directory under a source tree changes.  Add Command() support for
    a source_scanner keyword argument to Command() that can be set to
    DirScanner to get this behavior.

  - Documentation changes:  Explain that $CXXFLAGS contains $CCFLAGS
    by default.  Fix a bad target_factory example in the man page.
    Add appendices to the User's Guide to cover the available Tools,
    Builders and construction variables.  Comment out the build of
    the old Python 10 paper, which doesn't build on all systems and
    is old enough at this point that it probably isn't worth the
    effort to make it do so.

  From Wayne Lee:

  - Avoid "maximum recursion limit" errors when removing $(-$) pairs
    from long command lines.

  From Clive Levinson:

  - Make ParseConfig() recognize and add -mno-cygwin to $LINKFLAGS and
    $CCFLAGS, and -mwindows to $LINKFLAGS.

  From Michael McCracken:

  - Add a new "applelink" tool to handle the things like Frameworks and
    bundles that Apple has added to gcc for linking.

  - Use more appropriate default search lists of linkers, compilers and
    and other tools for the 'darwin' platform.

  - Add a LoadableModule Builder that builds a bundle on Mac OS X (Darwin)
    and a shared library on other systems.

  - Improve SWIG tests for use on Mac OS X (Darwin).

  From Elliot Murphy:

  - Enhance the tests to guarantee persistence of ListOption
    values in saved options files.

  - Supply the help text when -h is used with the -u, -U or -D options.

  From Christian Neeb:

  - Fix the Java parser's handling of string definitions to avoid ignoring
    subsequent code.

  From Han-Wen Nienhuys:

  - Optimize variable expansion by:  using the re.sub() method (when
    possible); not using "eval" for variables for which we can fetch the
    value directory; avoiding slowing substitution logic when there's no
    '$' in the string.

  From Gary Oberbrunner:

  - Add an Environment.Dump() method to print the contents of a
    construction environment.

  - Allow $LIBS (and similar variables) to contain explicit File Nodes.

  - Change ParseConfig to add the found library names directly to the
    $LIBS variable, instead of returning them.

  - Add ParseConfig() support for the -framework GNU linker option.

  - Add a PRINT_CMD_LINE_FUNC construction variable to allow people
    to filter (or log) command-line output.

  - Print an internal Python stack trace in response to an otherwise
    unexplained error when --debug=stacktrace is specified.

  - Add a --debug=findlibs option to print what's happening when
    the scanner is searching for libraries.

  - Allow Tool specifications to be passed a dictionary of keyword
    arguments.

  - Support an Options default value of None, in which case the variable
    will not be added to the construction environment unless it's set
    explicitly by the user or from an Options file.

  - Avoid copying __builtin__ values into a construction environment's
    dictionary when evaluating construction variables.

  - Add a new cross-platform intelc.py Tool that can detect and
    configure the Intel C++ v8 compiler on both Windows, where it's
    named icl, and Linux, where it's named icc.  It also checks that
    the directory specified in the Windows registry exists, and sets a
    new $INTEL_C_COMPILER_VERSION construction variable to identify the
    version being used.  (Niall Douglas contributed an early prototype
    of parts of this module.)

  - Fix the private Conftest._Have() function so it doesn't change
    non-alphanumeric characters to underscores.

  - Supply a better error message when a construction variable expansion
    has an unknown attribute.

  - Documentation changes:  Update the man page to describe use of
    filenames or Nodes in $LIBS.

  From Chris Pawling:

  - Have the linkloc tool use $MSVS_VERSION to select the Microsoft
    Visual Studio version to use.

  From Kevin Quick:

  - Fix the Builder name returned from ListBuilders and other instances
    of subclasses of the BuilderBase class.

  - Add Builders and construction variables to support rpcgen:
    RPCGenClient(), RPCGenHeader(), RPCGenService(), RPCGenXDR(),
    $RPCGEN, $RPCGENFLAGS, $RPCGENCLIENTFLAGS, $RPCGENHEADERFLAGS,
    $RPCGENSERVICEFLAGS, $RPCGENXDRFLAGS.

  - Update the man page to document that prefix and suffix Builder
    keyword arguments can be strings, callables or dictionaries.

  - Provide more info in the error message when a user tries to build
    a target multiple ways.

  - Fix Delete() when a file doesn't exist and must_exist=1.  (We were
    unintentionally dependent on a bug in versions of the Python shutil.py
    module prior to Python 2.3, which would generate an exception for
    a nonexistent file even when ignore_errors was set.)

  - Only replace a Node's builder with a non-null source builder.

  - Fix a stack trace when a suffix selection dictionary is passed
    an empty source file list.

  - Allow optional names to be attached to Builders, for default
    Builders that don't get attached to construction environments.

  - Fix problems with Parallel Task Exception handling.

  - Build targets in an associated BuildDir even if there are targets
    or subdirectories locally in the source directory.

  - If a FunctionAction has a callable class as its underlying Python
    function, use its strfunction() method (if any) to display the
    action.

  - Fix handling when BuildDir() exists but is unwriteable.  Add
    "Stop." to those error messages for consistency.

  - Catch incidents of bad builder creation (without an action) and
    supply meaningful error messages.

  - Fix handling of src_suffix values that aren't extensions (don't
    begin with a '.').

  - Don't retrieve files from a CacheDir, but report what would happen,
    when the -n option is used.

  - Use the source_scanner from the target Node, not the source node
    itself.

  - Internal Scanners fixes:  Make sure Scanners are only passed Nodes.
    Fix how a Scanner.Selector called its base class initialization.
    Make comparisons of Scanner objects more robust.  Add a name to
    an internal default ObjSourceScanner.

  - Add a deprecated warning for use of the old "scanner" keyword argument
    to Builder creation.

  - Improve the --debug=explain message when the build action changes.

  - Test enhancements in SourceCode.py, option-n.py, midl.py.  Better
    Command() and Scanner test coverage.  Improved test infrastructure
    for -c output.

  - Refactor the interface between Action and Executor objects to treat
    Actions atomically.

  - The --debug=presub option will now report the pre-substitution
    each action seprately, instead of reporting the entire list before
    executing the actions one by one.

  - The --debug=explain option explaining a changed action will now
    (more correctly) show pre-substitution action strings, instead of
    the commands with substituted file names.

  - A Node (file) will now be rebuilt if its PreAction or PostAction
    actions change.

  - Python Function actions now have their calling signature (target,
    source, env) reported correctly when displayed.

  - Fix BuildDir()/build_dir handling when the build_dir is underneath
    the source directory and trying to use entries from the build_dir
    as sources for other targets in the build-dir.

  - Fix hard-coding of JDK path names in various Java tests.

  - Handle Python stack traces consistently (stop at the SConscript stack
    frame, by default) even if the Python source code isn't available.

  - Improve the performance of the --debug={tree,dtree} options.

  - Add --debug=objects logging of creation of OverrideWarner,
    EnvironmentCopy and EnvironmentOverride objects.

  - Fix command-line expansion of Python Value Nodes.

  - Internal cleanups:  Remove an unnecessary scan argument.  Associate
    Scanners only with Builders, not nodes.  Apply overrides once when
    a Builder is called, not in multiple places.  Cache results from the
    Node.FS.get_suffix() and Node.get_build_env() methods.  Use the Python
    md5 modules' hexdigest() method, if there is one.  Have Taskmaster
    call get_stat() once for each Node and re-use the value instead of
    calling it each time it needs the value.  Have Node.depends_on()
    re-use the list from the children() method instead of calling it
    multiple times.

  - Use the correct scanner if the same source file is used for targets in
    two different environments with the same path but different scanners.

  - Collect logic for caching values in memory in a Memoizer class,
    which cleans up a lot of special-case code in various methods and
    caches additional values to speed up most configurations.

  - Add a PathAccept validator to the list of new canned PathOption
    validators.

  From Jeff Squyres:

  - Documentation changes:  Use $CPPDEFINES instead of $CCFLAGS in man
    page examples.

  From Levi Stephen:

  - Allow $JARCHDIR to be expanded to other construction variables.

  From Christoph Wiedemann:

  - Add an Environment.SetDefault() method that only sets values if
    they aren't already set.

  - Have the qt.py Tool not override variables already set by the user.

  - Add separate $QT_BINPATH, $QT_CPPPATH and $QT_LIBPATH variables
    so these can be set individually, instead of being hard-wired
    relative to $QTDIR.

  - The %TEMP% and %TMP% external environment variables are now propagated
    automatically to the command execution environment on Windows systems.

  - A new --config= command-line option allows explicit control of
    of when the Configure() tests are run:  --config=force forces all
    checks to be run, --config=cache uses all previously cached values,
    --config=auto (the default) runs tests only when dependency analysis
    determines it's necessary.

  - The Configure() subsystem can now write a config.h file with values
    like HAVE_STDIO_H, HAVE_LIBM, etc.

  - The Configure() subsystem now executes its checks silently when the
    -Q option is specified.

  - The Configure() subsystem now reports if a test result is being
    taken from cache, and prints the standard output and error output
    of tests even when cached.

  - Configure() test results are now reported as "yes" or "no" instead of
    "ok" or "failed."

  - Fixed traceback printing when calling the env.Configure() method
    instead of the Configure() global function.

  - The Configure() subsystem now caches build failures in a .sconsign
    file in the subdirectory, not a .cache file.  This may cause
    tests to be re-executed the first time after you install 0.97.

  - Additional significant internal cleanups in the Configure() subsystem
    and its tests.

  - Have the Qt Builder make uic-generated files dependent on the .ui.h
    file, if one exists.

  - Add a test to make sure that SCons source code does not contain
    try:-except: blocks that catch all errors, which potentially catch
    and mask keyboard interrupts.

  - Fix us of TargetSignatures('content') with the SConf subsystem.

  From Russell Yanofsky:

  - Add support for the Metrowerks Codewarrior compiler and linker
    (mwcc and mwld).



RELEASE 0.96.1 - Mon, 23 Aug 2004 12:55:50 +0000

  From Craig Bachelor:

  - Handle white space in the executable Python path name within in MSVS
    project files by quoting the path.

  - Correct the format of a GUID string in a solution (.dsw) file so
    MSVS can correctly "build enable" a project.

  From Steven Knight:

  - Add a must_exist flag to Delete() to let the user control whether
    it's an error if the specified entry doesn't exist.  The default
    behavior is now to silently do nothing if it doesn't exist.

  - Package up the new Platform/darwin.py, mistakenly left out of 0.96.

  - Make the scons.bat REM statements into @REM so they aren't printed.

  - Make the SCons packaging SConscript files platform independent.

  From Anthony Roach:

  - Fix scanning of pre-compiled header (.pch) files for #includes,
    broken in 0.96.



RELEASE 0.96 - Wed, 18 Aug 2004 13:36:40 +0000

  From Chad Austin:

  - Make the CacheDir() directory if it doesn't already exist.

  - Allow construction variable substitutions in $LIBS specifications.

  - Allow the emitter argument to a Builder() to be or expand to a list
    of emitter functions, which will be called in sequence.

  - Suppress null values in construction variables like $LIBS that use
    the internal _concat() function.

  - Remove .dll files from the construction variables searched for
    libraries that can be fed to Win32 compilers.

  From Chad Austin and Christoph Wiedemann:

  - Add support for a $RPATH variable to supply a list of directories
    to search for shared libraries when linking a program.  Used by
    the GNU and IRIX linkers (gnulink and sgilink).

  From Charles Crain:

  - Restore the ability to do construction variable substitutions in all
    kinds of *PATH variables, even when the substitution returns a Node
    or other object.

  From Tom Epperly:

  - Allow the Java() Builder to take more than one source directory.

  From Ralf W. Grosse-Kunstleve:

  - Have SConsignFile() use, by default, a custom "dblite.py" that we can
    control and guarantee to work on all Python versions (or nearly so).

  From Jonathan Gurley:

  - Add support for the newer "ifort" versions of the Intel Fortran
    Compiler for Linux.

  From Bob Halley:

  - Make the new *FLAGS variable type work with copied Environments.

  From Chris Hoeppler:

  - Initialize the name of a Scanner.Classic scanner correctly.

  From James Juhasz:

  - Add support for the .dylib shared library suffix and the -dynamiclib
    linker option on Mac OS X.

  From Steven Knight:

  - Add an Execute() method for executing actions directly.

  - Support passing environment override keyword arguments to Command().

  - Fix use of $MSVS_IGNORE_IDE_PATHS, which was broken when we added
    support for $MSVS_USE_MFC_DIRS last release.

  - Make env.Append() and env.Prepend() act like the underlying Python
    behavior when the variable being appended to is a UserList object.

  - Fix a regression that prevented the Command() global function in
    0.95 from working with command-line strings as actions.

  - Fix checking out a file from a source code management system when
    the env.SourceCode() method was called with an individual file name
    or node, not a directory name or node.

  - Enhance the Task.make_ready() method to create a list of the
    out-of-date Nodes for the task for use by the wrapping interface.

  - Allow Scanners to pull the list of suffixes from the construction
    environment when the "skeys" keyword argument is a string containing
    a construction variable to be expanded.

  - Support new $CPPSUFFIXES, $DSUFFIXES $FORTRANSUFFIXES, and
    $IDLSUFFIXES.  construction variables that contain the default list
    of suffixes to be scanned by a given type of scanner, allowing these
    suffix lists to be easily added to or overridden.

  - Speed up Node creation when calling a Builder by comparing whether two
    Environments are the same object, not if their underlying dictionaries
    are equivalent.

  - Add a --debug=explain option that reports the reason(s) why SCons
    thinks it must rebuild something.

  - Add support for functions that return platform-independent Actions
    to Chmod(), Copy(), Delete(), Mkdir(), Move() and Touch() files
    and/or directories.  Like any other Actions, the returned Action
    object may be executed directly using the Execute() global function
    or env.Execute() environment method, or may be used as a Builder
    action or in an env.Command() action list.

  - Add support for the strfunction argument to all types of Actions:
    CommandAction, ListAction, and CommandGeneratorAction.

  - Speed up turning file system Nodes into strings by caching the
    values after we're finished reading the SConscript files.

  - Have ParseConfig() recognize and supporting adding the -Wa, -Wl,
    and -Wp, flags to ASFLAGS, LINKFLAGS and CPPFLAGS, respectively.

  - Change the .sconsign format and the checks for whether a Node is
    up-to-date to make dependency checks more efficient and correct.

  - Add wrapper Actions to SCons.Defaults for $ASCOM, $ASPPCOM, $LINKCOM,
    $SHLINKCOM, $ARCOM, $LEXCOM and $YACCCOM.  This makes it possible
    to replace the default print behavior with a custom strfunction()
    for each of these.

  - When a Node has been built, don't walk the whole tree back to delete
    the parents's implicit dependencies, let returning up the normal
    Taskmaster descent take care of it for us.

  - Add documented support for separate target_scanner and source_scanner
    arguments to Builder creation, which allows different scanners to
    be applied to source files

  - Don't re-install or (re-generate) .h files when a subsidiary #included
    .h file changes.  This eliminates incorrect circular dependencies
    with .h files generated from other source files.

  - Slim down the internal Sig.Calculator class by eliminating methods
    whose functionality is now covered by Node methods.

  - Document use of the target_factory and source_factory keyword
    arguments when creating Builder objects.  Enhance Dir Nodes so that
    they can be created with user-specified Builder objects.

  - Don't blow up with stack trace when the external $PATH environment
    variable isn't set.

  - Make Builder calls return lists all the time, even if there's only
    one target.  This keeps things consistent and easier to program to
    across platforms.

  - Add a Flatten() function to make it easier to deal with the Builders
    all returning lists of targets, not individual targets.

  - Performance optimizations in Node.FS.__doLookup().

  - Man page fixes:  formatting typos, misspellings, bad example.

  - User's Guide fixes: Fix the signatures of the various example
    *Options() calls.  Triple-quote properly a multi-line Split example.

  - User's Guide additions:  Chapter describing File and Directory
    Nodes.  Section describing declarative nature of SCons functions in
    SConscript files.  Better organization and clarification of points
    raised by Robert P. J. Day.  Chapter describing SConf (Autoconf-like)
    functionality.  Chapter describing how to install Python and
    SCons.  Chapter describing Java builds.

  From Chris Murray:

  - Add a .win32 attribute to force file names to expand with
    Windows backslash path separators.

  - Fix escaping file names on command lines when the expansion is
    concatenated with another string.

  - Add support for Fortran 90 and Fortran 95.  This adds $FORTRAN*
    variables that specify a default compiler, command-line, flags,
    etc. for all Fortran versions, plus separate $F90* and $F95*
    variables for when different compilers/flags/etc. must be specified
    for different Fortran versions.

  - Have individual tools that create libraries override the default
    $LIBPREFIX and $LIBSUFFIX values set by the platform.  This makes
    it easier to use Microsoft Visual Studio tools on a CygWin platform.

  From Gary Oberbrunner:

  - Add a --debug=presub option to print actions prior to substitution.

  - Add a warning upon use of the override keywords "targets" and
    "sources" when calling Builders.  These are usually mistakes which
    are otherwise silently (and confusingly) turned into construction
    variable overrides.

  - Try to find the ICL license file path name in the external environment
    and the registry before resorting to the hard-coded path name.

  - Add support for fetching command-line keyword=value arguments in
    order from an ARGLIST list.

  - Avoid stack traces when trying to read dangling symlinks.

  - Treat file "extensions" that only contain digits as part of the
    file basename.  This supports version numbers as part of shared
    library names, for example.

  - Avoid problems when there are null entries (None or '') in tool
    lists or CPPPATH.

  - Add an example and explanation of how to use "tools = ['default', ..."
    when creating a construction environment.

  - Add a section describing File and Directory Nodes and some of their
    attributes and methods.

  - Have ParseConfig() add a returned -pthread flag to both $CCFLAGS
    and $LINKFLAGS.

  - Fix some test portability issues on Mac OS X (darwin).

  From Simon Perkins:

  - Fix a bug introduced in building shared libraries under MinGW.

  From Kevin Quick:

  - Handling SCons exceptions according to Pythonic standards.

  - Fix test/chained-build.py on systems that execute within one second.

  - Fix tests on systems where 'ar' warns about archive creation.

  From Anthony Roach:

  - Fix use of the --implicit-cache option with timestamp signatures.

  - If Visual Studio is installed, assume the C/C++ compiler, the linker
    and the MIDL compiler that comes with it are available, too.

  - Better error messages when evaluating a construction variable
    expansion yields a Python syntax error.

  - Change the generation of PDB files when using Visual Studio from
    compile time to link time.

  From sam th:

  - Allow SConf.CheckLib() to search a list of libraries, like the
    Autoconf AC_SEARCH_LIBS macro.

  - Allow the env.WhereIs() method to take a "reject" argument to
    let it weed out specific path names.

  From Christoph Wiedemann:

  - Add new Moc() and Uic() Builders for more explicit control over
    Qt builds, plus new construction variables to control them:
    $QT_AUTOSCAN, $QT_DEBUG, $QT_MOCCXXPREFIX, $QT_MOCCXXSUFFIX,
    $QT_MOCHPREFIX, $QT_MOCHSUFFIX, $QT_UICDECLPREFIX, $QT_UICDECLSUFFIX,
    $QT_UICIMPLPREFIX, $QT_UICIMPLSUFFIX and $QT_UISUFFIX.

  - Add a new single_source keyword argument for Builders that enforces
    a single source file on calls to the Builder.



RELEASE 0.95 - Mon, 08 Mar 2004 06:43:20 -0600

  From Chad Austin:

  - Replace print statements with calls to sys.stdout.write() so output
    lines stay together when -j is used.

  - Add portability fixes for a number of tests.

  - Accomodate the fact that Cygwin's os.path.normcase() lies about
    the underlying system being case-sensitive.

  - Fix an incorrect _concat() call in the $RCINCFLAGS definition for
    the mingw Tool.

  - Fix a problem with the msvc tool with Python versions prior to 2.3.

  - Add support for a "toolpath" Tool() and Environment keyword that
    allows Tool modules to be found in specified local directories.

  - Work around Cygwin Python's silly fiction that it's using a
    case-sensitive file system.

  - More robust handling of data in VCComponents.dat.

  - If the "env" command is available, spawn commands with the more
    general "env -" instead of "env -i".

  From Kerim Borchaev:

  - Fix a typo in a msvc.py's registry lookup:  "VCComponents.dat", not
    "VSComponents.dat".

  From Chris Burghart:

  - Fix the ability to save/restore a PackageOption to a file.

  From Steve Christensen:

  - Update the MSVS .NET and MSVC 6.0/7.0 path detection.

  From David M. Cooke:

  - Make the Fortran scanner case-insensitive for the INCLUDE string.

  From Charles Crain:

  - If no version of MSVC is detected but the tool is specified,
    use the MSVC 6.0 paths by default.

  - Ignore any "6.1" version of MSVC found in the registry; this is a
    phony version number (created by later service packs?) and would
    throw off the logic if the user had any non-default paths configure.

  - Correctly detect if the user has independently configured the MSVC
    "include," "lib" or "path" in the registry and use the appropriate
    values.  Previously, SCons would only use the values if all three
    were set in the registry.

  - Make sure side-effect nodes are prepare()d before building their
    corresponding target.

  - Preserve the ability to call BuildDir() multiple times with the
    same target and source directory arguments.

  From Andy Friesen:

  - Add support for the Digital Mars "D" programming language.

  From Scott Lystig Fritchie:

  - Fix the ability to use a custom _concat() function in the
    construction environment when calling _stripixes().

  - Make the message about ignoring a missing SConscript file into a
    suppressable Warning, not a hard-coded sys.stderr.write().

  - If a builder can be called multiple times for a target (because
    the sources and overrides are identical, or it's a builder with the
    "multi" flag set), allow the builder to be called through multiple
    environments so long as the builders have the same signature for
    the environments in questions (that is, they're the same action).

  From Bob Halley:

  - When multiple targets are built by a single action, retrieve all
    of them from cache, not just the first target, and exec the build
    command if any of the targets isn't present in the cache.

  From Zephaniah Hull:

  - Fix command-line ARGUMENTS with multiple = in them.

  From Steven Knight:

  - Fix EnsureSConsVersion() so it checks against the SCons version,
    not the Python version, on Pythons with sys.version_info.

  - Don't swallow the AttributeError when someone uses an expansion like
    $TARGET.bak, so we can supply a more informative error message.

  - Fix an odd double-quote escape sequence in the man page.

  - Fix looking up a naked drive letter as a directory (Dir('C:')).

  - Support using File nodes in the LIBS construction variable.

  - Allow the LIBS construction variable to be a single string or File
    node, not a list, when only one library is needed.

  - Fix typos in the man page:  JAVACHDIR => JARCHDIR; add "for_signature"
    to the __call__() example in the "Variable Substitution" section.

  - Correct error message spellings of "non-existant" to "non-existent."

  - When scanning for libraries to link with, don't append $LIBPREFIXES
    or $LIBSUFFIXES values to the $LIBS values if they're already present.

  - Add a ZIPCOMPRESSION construction variable to control whether the
    internal Python action for the Zip Builder compresses the file or
    not.  The default value is zipfile.ZIP_DEFLATED, which generates
    a compressed file.

  - Refactor construction variable expansion to support recursive
    expansion of variables (e.g. CCFLAGS = "$CCFLAGS -g") without going
    into an infinite loop.  Support this in all construction variable
    overrides, as well as when copying Environments.

  - Fix calling Configure() from more than one subsidiary SConscript file.

  - Fix the env.Action() method so it returns the correct type of
    Action for its argument(s).

  - Fix specifying .class files as input to JavaH with the .class suffix
    when they weren't generated using the Java Builder.

  - Make the check for whether all of the objects going into a
    SharedLibrary() are shared work even if the object was built in a
    previous run.

  - Supply meaningful error messages, not stack traces, if we try to add
    a non-Node as a source, dependency, or ignored dependency of a Node.

  - Generate MSVS Project files that re-invoke SCons properly regardless
    of whether the file was built via scons.bat or scons.py.
    (Thanks to Niall Douglas for contributing code and testing.)

  - Fix TestCmd.py, runtest.py and specific tests to accomodate being
    run from directories whose paths include white space.

  - Provide a more useful error message if a construction variable
    expansion contains a syntax error during evaluation.

  - Fix transparent checkout of implicit dependency files from SCCS
    and RCS.

  - Added new --debug=count, --debug=memory and --debug=objects options.
    --debug=count and --debug=objects only print anything when run
    under Python 2.1 or later.

  - Deprecate the "overrides" keyword argument to Builder() creation
    in favor of using keyword argument values directly (like we do
    for builder execution and the like).

  - Always use the Builder overrides in substitutions, not just if
    there isn't a target-specific environment.

  - Add new "rsrcpath" and "rsrcdir" and attributes to $TARGET/$SOURCE,
    so Builder command lines can find things in Repository source
    directories when using BuildDir.

  - Fix the M4 Builder so that it chdirs to the Repository directory
    when the input file is in the source directory of a BuildDir.

  - Save memory at build time by allowing Nodes to delete their build
    environments after they've been built.

  - Add AppendUnique() and PrependUnique() Environment methods, which
    add values to construction variables like Append() and Prepend()
    do, but suppress any duplicate elements in the list.

  - Allow the 'qt' tool to still be used successfully from a copied
    Environment.  The include and library directories previously ended up
    having the same string re-appended to the end, yielding an incorrect
    path name.

  - Supply a more descriptive error message when the source for a target
    can't be found.

  - Initialize all *FLAGS variables with objects do the right thing with
    appending flags as strings or lists.

  - Make things like ${TARGET.dir} work in *PATH construction variables.

  - Allow a $MSVS_USE_MFC_DIRS construction variable to control whether
    ATL and MFC directories are included in the default INCLUDE and
    LIB paths.

  - Document the dbm_module argument to the SConsignFile() function.

  From Vincent Risi:

  - Add support for the bcc32, ilink32 and tlib Borland tools.

  From Anthony Roach:

  - Supply an error message if the user tries to configure a BuildDir
    for a directory that already has one.

  - Remove documentation of the still-unimplemented -e option.

  - Add -H help text listing the legal --debug values.

  - Don't choke if a construction variable is a non-string value.

  - Build Type Libraries in the target directory, not the source
    directory.

  - Add an appendix to the User's Guide showing how to accomplish
    various common tasks in Python.

  From Greg Spencer:

  - Add support for Microsoft Visual Studio 2003 (version 7.1).

  - Evaluate $MSVSPROJECTSUFFIX and $MSVSSOLUTIONSUFFIX when the Builder
    is invoked, not when the tool is initialized.

  From Christoph Wiedemann:

  - When compiling Qt, make sure the moc_*.cc files are compiled using
    the flags from the environment used to specify the target, not
    the environment that first has the Qt Builders attached.



RELEASE 0.94 - Fri, 07 Nov 2003 05:29:48 -0600

  From Hartmut Goebel:

  - Add several new types of canned functions to help create options:
    BoolOption(), EnumOption(), ListOption(), PackageOption(),
    PathOption().

  From Steven Knight:

  - Fix use of CPPDEFINES with C++ source files.

  - Fix env.Append() when the operand is an object with a __cmp__()
    method (like a Scanner instance).

  - Fix subclassing the Environment and Scanner classes.

  - Add BUILD_TARGETS, COMMAND_LINE_TARGETS and DEFAULT_TARGETS variables.

  From Steve Leblanc:

  - SGI fixes:  Fix C++ compilation, add a separate Tool/sgic++.py module.

  From Gary Oberbrunner:

  - Fix how the man page un-indents after examples in some browsers.

  From Vincent Risi:

  - Fix the C and C++ tool specifications for AIX.



RELEASE 0.93 - Thu, 23 Oct 2003 07:26:55 -0500

  From J.T. Conklin:

  - On POSIX, execute commands with the more modern os.spawnvpe()
    function, if it's available.

  - Scan .S, .spp and .SPP files for C preprocessor dependencies.

  - Refactor the Job.Parallel() class to use a thread pool without a
    condition variable.  This improves parallel build performance and
    handles keyboard interrupts properly when -j is used.

  From Charles Crain:

  - Add support for a JARCHDIR variable to control changing to a
    directory using the jar -C option.

  - Add support for detecting Java manifest files when using jar,
    and specifying them using the jar m flag.

  - Fix some Python 2.2 specific things in various tool modules.

  - Support directories as build sources, so that a rebuild of a target
    can be triggered if anything underneath the directory changes.

  - Have the scons.bat and scons.py files look for the SCons modules
    in site-packages as well.

  From Christian Engel:

  - Support more flexible inclusion of separate C and C++ compilers.

  - Use package management tools on AIX and Solaris to find where
    the comilers are installed, and what version they are.

  - Add support for CCVERSION and CXXVERSION variables for a number
    of C and C++ compilers.

  From Sergey Fogel:

  - Add test cases for the new capabilities to run bibtex and to rerun
    latex as needed.

  From Ralf W. Grosse-Kunstleve:

  - Accomodate anydbm modules that don't have a sync() method.

  - Allow SConsignFile() to take an argument specifying the DBM
    module to be used.

  From Stephen Kennedy:

  - Add support for a configurable global .sconsign.dbm file which
    can be used to avoid cluttering each directory with an individual
    .sconsign file.

  From John Johnson:

  - Fix (re-)scanning of dependencies in generated or installed
    header files.

  From Steven Knight:

  - The -Q option suppressed too many messages; fix it so that it only
    suppresses the Reading/Building messages.

  - Support #include when there's no space before the opening quote
    or angle bracket.

  - Accomodate alphanumeric version strings in EnsurePythonVersion().

  - Support arbitrary expansion of construction variables within
    file and directory arguments to Builder calls and Environment methods.

  - Add Environment-method versions of the following global functions:
    Action(), AddPostAction(), AddPreAction(), Alias(), Builder(),
    BuildDir(), CacheDir(), Clean(), Configure(), Default(),
    EnsurePythonVersion(), EnsureSConsVersion(), Environment(),
    Exit(), Export(), FindFile(), GetBuildPath(), GetOption(), Help(),
    Import(), Literal(), Local(), Platform(), Repository(), Scanner(),
    SConscriptChdir(), SConsignFile(), SetOption(), SourceSignatures(),
    Split(), TargetSignatures(), Tool(), Value().

  - Add the following global functions that correspond to the same-named
    Environment methods:  AlwaysBuild(), Command(), Depends(), Ignore(),
    Install(), InstallAs(), Precious(), SideEffect() and SourceCode().

  - Add the following global functions that correspond to the default
    Builder methods supported by SCons: CFile(), CXXFile(), DVI(), Jar(),
    Java(), JavaH(), Library(), M4(), MSVSProject(), Object(), PCH(),
    PDF(), PostScript(), Program(), RES(), RMIC(), SharedLibrary(),
    SharedObject(), StaticLibrary(), StaticObject(), Tar(), TypeLibrary()
    and Zip().

  - Rearrange the man page to show construction environment methods and
    global functions in the same list, and to explain the difference.

  - Alphabetize the explanations of the builder methods in the man page.

  - Rename the Environment.Environment class to Enviroment.Base.
    Allow the wrapping interface to extend an Environment by using its own
    subclass of Environment.Base and setting a new Environment.Environment
    variable as the calling entry point.

  - Deprecate the ParseConfig() global function in favor of a same-named
    construction environment method.

  - Allow the Environment.WhereIs() method to take explicit path and
    pathext arguments (like the underlying SCons.Util.WhereIs() function).

  - Remove the long-obsolete {Get,Set}CommandHandler() functions.

  - Enhance env.Append() to suppress null values when appropriate.

  - Fix ParseConfig() so it works regardless of initial construction
    variable values.

    Extend CheckHeader(), CheckCHeader(), CheckCXXHeader() and
    CheckLibWithHeader() to accept a list of header files that will be
    #included in the test.  The last one in the list is assumed to be
    the one being checked for.  (Prototype code contributed by Gerard
    Patel and Niall Douglas).

  - Supply a warning when -j is used and threading isn't built in to
    the current version of Python.

  - First release of the User's Guide (finally, and despite a lot
    of things still missing from it...).

  From Clark McGrew:

  - Generalize the action for .tex files so that it will decide whether
    a file is TeX or LaTeX, check the .aux output to decide if it should
    run bibtex, and check the .log output to re-run LaTeX if needed.

  From Bram Moolenaar:

  - Split the non-SCons-specific functionality from SConf.py to a new,
    re-usable Conftest.py module.

  From Gary Oberbrunner:

  - Allow a directory to be the target or source or dependency of a
    Depends(), Ignore(), Precious() or SideEffect() call.

  From Gerard Patel:

  - Use the %{_mandir} macro when building our RPM package.

  From Marko Rauhamaa:

  - Have the closing message say "...terminated because of errors" if
    there were any.

  From Anthony Roach:

  - On Win32 systems, only use "rm" to delete files if Cygwin is being
    used.   ("rm" doesn't understand Win32-format path names.)

  From Christoph Wiedemann:

  - Fix test/SWIG.py to find the Python include directory in all cases.

  - Fix a bug in detection of Qt installed on the local system.

  - Support returning Python 2.3 BooleanType values from Configure checks.

  - Provide an error message if someone mistakenly tries to call a
    Configure check from within a Builder function.

  - Support calling a Builder when a Configure context is still open.

  - Handle interrupts better by eliminating all try:-except: blocks
    which caught any and all exceptions, including KeyboardInterrupt.

  - Add a --duplicate= option to control how files are duplicated.



RELEASE 0.92 - Wed, 20 Aug 2003 03:45:28 -0500

  From Charles Crain and Gary Oberbrunner:

  - Fix Tool import problems with the Intel and PharLap linkers.

  From Steven Knight

  - Refactor the DictCmdGenerator class to be a Selector subclass.

  - Allow the DefaultEnvironment() function to take arguments and pass
    them to instantiation of the default construction environment.

  - Update the Debian package so it uses Python 2.2 and more closely
    resembles the currently official Debian packaging info.

  From Gerard Patel

  - When the yacc -d flag is used, take the .h file base name from the
    target .c file, not the source (matching what yacc does).



RELEASE 0.91 - Thu, 14 Aug 2003 13:00:44 -0500

  From Chad Austin:

  - Support specifying a list of tools when calling Environment.Copy().

  - Give a Value Nodes a timestamp of the system time when they're
    created, so they'll work when using timestamp-based signatures.

  - Add a DefaultEnvironment() function that only creates a default
    environment on-demand (for fetching source files, e.g.).

  - Portability fix for test/M4.py.

  From Steven Knight:

  - Tighten up the scons -H help output.

  - When the input yacc file ends in .yy and the -d flag is specified,
    recognize that a .hpp file (not a .h file) will be created.

  - Make builder prefixes work correctly when deducing a target
    from a source file name in another directory.

  - Documentation fixes: typo in the man page; explain up-front about
    not propagating the external environment.

  - Use "cvs co -d" instead of "cvs co -p >" when checking out something
    from CVS with a specified module name.  This avoids zero-length
    files when there is a checkout error.

  - Add an "sconsign" script to print the contents of .sconsign files.

  - Speed up maintaining the various lists of Node children by using
    dictionaries to avoid "x in list" searches.

  - Cache the computed list of Node children minus those being Ignored
    so it's only calculated once.

  - Fix use of the --cache-show option when building a Program()
    (or using any other arbitrary action) by making sure all Action
    instances have strfunction() methods.

  - Allow the source of Command() to be a directory.

  - Better error handling of things like raw TypeErrors in SConscripts.

  - When installing using "setup.py install --prefix=", suppress the
    distutils warning message about adding the (incorrect) library
    directory to your search path.

  - Correct the spelling of the "validater" option to "validator."
    Add a DeprecatedWarning when the old spelling is used.

  - Allow a Builder's emitter to be a dictionary that maps source file
    suffixes to emitter functions, using the suffix of the first file
    in the source list to pick the right one.

  - Refactor the creation of the Program, *Object and *Library Builders
    so that they're moved out of SCons.Defaults and created on demand.

  - Don't split SConscript file names on white space.

  - Document the SConscript function's "dirs" and "name" keywords.

  - Remove the internal (and superfluous) SCons.Util.argmunge() function.

  - Add /TP to the default CXXFLAGS for msvc, so it can compile all
    of the suffixes we use as C++ files.

  - Allow the "prefix" and "suffix" attributes of a Builder to be
    callable objects that return generated strings, or dictionaries
    that map a source file suffix to the right prefix/suffix.

  - Support a MAXLINELINELENGTH construction variable on Win32 systems
    to control when a temporary file is used for long command lines.

  - Make how we build .rpm packages not depend on the installation
    locations from the distutils being used.

  - When deducing a target Node, create it directly from the first
    source Node, not by trying to create the right string to pass to
    arg2nodes().

  - Add support for SWIG.

  From Bram Moolenaar:

  - Test portability fixes for FreeBSD.

  From Gary Oberbrunner:

  - Report the target being built in error messages when building
    multiple sources from different extensions, or when the target file
    extension can't be deduced, or when we don't have an action for a
    file suffix.

  - Provide helpful error messages when the arguments to env.Install()
    are incorrect.

  - Fix the value returned by the Node.prevsiginfo() method to conform
    to a previous change when checking whether a node is current.

  - Supply a stack trace if the Taskmaster catches an exception.

  - When using a temporary file for a long link line on Win32 systems,
    (also) print the command line that is being executed through the
    temporary file.

  - Initialize the LIB environment variable when using the Intel
    compiler (icl).

  - Documentation fixes:  better explain the AlwaysBuild() function.

  From Laurent Pelecq:

  - When the -debug=pdb option is specified, use pdb.Pdb().runcall() to
    call pdb directly, don't call Python recursively.

  From Ben Scott:

  - Add support for a platform-independent CPPDEFINES variable.

  From Christoph Wiedemann:

  - Have the g++ Tool actually use g++ in preference to c++.

  - Have the gcc Tool actually use gcc in preference to cc.

  - Add a gnutools.py test of the GNU tool chain.

  - Be smarter about linking: use $CC by default and $CXX only if we're
    linking with any C++ objects.

  - Avoid SCons hanging when a piped command has a lot of output to read.

  - Add QT support for preprocessing .ui files into .c files.



RELEASE 0.90 - Wed, 25 Jun 2003 14:24:52 -0500

  From Chad Austin:

  - Fix the _concat() documentation, and add a test for it.

  - Portability fixes for non-GNU versions of lex and yacc.

  From Matt Balvin:

  - Fix handling of library prefixes when the subdirectory matches
    the prefix.

  From Timothee Bessett:

  - Add an M4 Builder.

  From Charles Crain:

  - Use '.lnk' as the suffix on the temporary file for linking long
    command lines (necessary for the Phar Lap linkloc linker).

  - Save non-string Options values as their actual type.

  - Save Options string values that contain a single quote correctly.

  - Save any Options values that are changed from the default
    Environment values, not just ones changed on the command line or in
    an Options file.

  - Make closing the Options file descriptor exception-safe.

  From Steven Knight:

  - SCons now enforces (with an error) that construction variables
    must have the same form as valid Python identifiers.

  - Fix man page bugs: remove duplicate AddPostAction() description;
    document no_import_lib; mention that CPPFLAGS does not contain
    $_CPPINCFLAGS; mention that F77FLAGS does not contain $_F77INCFLAGS;
    mention that LINKFLAGS and SHLINKFLAGS contains neither $_LIBFLAGS
    nor $_LIBDIRFLAGS.

  - Eliminate a dependency on the distutils.fancy_getopt module by
    copying and pasting its wrap_text() function directly.

  - Make the Script.Options() subclass match the underlying base class
    implementation.

  - When reporting a target is up to date, quote the target like make
    (backquote-quote) instead of with double quotes.

  - Fix handling of ../* targets when using -U, -D or -u.

  From Steve Leblanc:

  - Don't update the .sconsign files when run with -n.

  From Gary Oberbrunner:

  - Add support for the Intel C Compiler (icl.exe).

  From Anthony Roach

  - Fix Import('*').

  From David Snopek

  - Fix use of SConf in paths with white space in them.

  - Add CheckFunc and CheckType functionality to SConf.

  - Fix use of SConf with Builders that return a list of nodes.

  From David Snopek and Christoph Wiedemann

  - Fix use of the SConf subsystem with SConscriptChdir().

  From Greg Spencer

  - Check for the existence of MS Visual Studio on disk before using it,
    to avoid getting fooled by leftover junk in the registry.

  - Add support for MSVC++ .NET.

  - Add support for MS Visual Studio project files (DSP, DSW,
    SLN and VCPROJ files).

  From Christoph Wiedemann

  - SConf now works correctly when the -n and -q options are used.



RELEASE 0.14 - Wed, 21 May 2003 05:16:32 -0500

  From Chad Austin:

  - Use .dll (not .so) for shared libraries on Cygwin; use -fPIC
    when compiling them.

  - Use 'rm' to remove files under Cygwin.

  - Add a PLATFORM variable to construction environments.

  - Remove the "platform" argument from tool specifications.

  - Propogate PYTHONPATH when running the regression tests so distutils
    can be found in non-standard locations.

  - Using MSVC long command-line linking when running Cygwin.

  - Portability fixes for a lot of tests.

  - Add a Value Node class for dependencies on in-core Python values.

  From Allen Bierbaum:

  - Pass an Environment to the Options validator method, and
    add an Options.Save() method.

  From Steve Christensen:

  - Add an optional sort function argument to the GenerateHelpText()
    Options function.

  - Evaluate the "varlist" variables when computing the signature of a
    function action.

  From Charles Crain:

  - Parse the source .java files for class names (including inner class
    names) to figure out the target .class files that will be created.

  - Make Java support work with Repositories and SConscriptChdir(0).

  - Pass Nodes, not strings, to Builder emitter functions.

  - Refactor command-line interpolation and signature calculation
    so we can use real Node attributes.

  From Steven Knight:

  - Add Java support (javac, javah, jar and rmic).

  - Propagate the external SYSTEMROOT environment variable into ENV on
    Win32 systems, so external commands that use sockets will work.

  - Add a .posix attribute to PathList expansions.

  - Check out CVS source files using POSIX path names (forward slashes
    as separators) even on Win32.

  - Add Node.clear() and Node.FS.Entry.clear() methods to wipe out a
    Node's state, allowing it to be re-evaluated by continuous
    integration build interfaces.

  - Change the name of the Set{Build,Content}SignatureType() functions
    to {Target,Source}Signatures().  Deprecate the old names but support
    them for backwards compatibility.

  - Add internal SCons.Node.FS.{Dir,File}.Entry() methods.

  - Interpolate the null string if an out-of-range subscript is used
    for a construction variable.

  - Fix the internal Link function so that it properly links or copies
    files in subsidiary BuildDir directories.

  - Refactor the internal representation of a single execution instance
    of an action to eliminate redundant signature calculations.

  - Eliminate redundant signature calculations for Nodes.

  - Optimize out calling hasattr() before accessing attributes.

  - Say "Cleaning targets" (not "Building...") when the -c option is
    used.

  From Damyan Pepper:

  - Quote the "Entering directory" message like Make.

  From Stefan Reichor:

  - Add support for using Ghostscript to convert Postscript to PDF files.

  From Anthony Roach:

  - Add a standalone "Alias" function (separate from an Environment).

  - Make Export() work for local variables.

  - Support passing a dictionary to Export().

  - Support Import('*') to import everything that's been Export()ed.

  - Fix an undefined exitvalmap on Win32 systems.

  - Support new SetOption() and GetOption() functions for setting
    various command-line options from with an SConscript file.

  - Deprecate the old SetJobs() and GetJobs() functions in favor of
    using the new generic {Set,Get}Option() functions.

  - Fix a number of tests that searched for a Fortran compiler using the
    external PATH instead of what SCons would use.

  - Fix the interaction of SideEffect() and BuildDir() so that (for
    example) PDB files get put correctly in a BuildDir().

  From David Snopek:

  - Contribute the "Autoscons" code for Autoconf-like checking for
    the existence of libraries, header files and the like.

  - Have the Tool() function add the tool name to the $TOOLS
    construction variable.

  From Greg Spencer:

  - Support the C preprocessor #import statement.

  - Allow the SharedLibrary() Builder on Win32 systems to be able to
    register a newly-built dll using regsvr32.

  - Add a Builder for Windows type library (.tlb) files from IDL files.

  - Add an IDL scanner.

  - Refactor the Fortran, C and IDL scanners to share common logic.

  - Add .srcpath and .srcdir attributes to $TARGET and $SOURCE.

  From Christoph Wiedemann:

  - Integrate David Snopek's "Autoscons" code as the new SConf
    configuration subsystem, including caching of values between
    runs (using normal SCons dependency mechanisms), tests, and
    documentation.



RELEASE 0.13 - Mon, 31 Mar 2003 20:22:00 -0600

  From Charles Crain:

  - Fix a bug when BuildDir(duplicate=0) is used and SConscript
    files are called from within other SConscript files.

  - Support (older) versions of Perforce which don't set the Windows
    registry.



RELEASE 0.12 - Thu, 27 Mar 2003 23:52:09 -0600

  From Charles Crain:

  - Added support for the Perforce source code management system.

  - Fix str(Node.FS) so that it returns a path relative to the calling
    SConscript file's directory, not the top-level directory.

  - Added support for a separate src_dir argument to SConscript()
    that allows explicit specification of where the source files
    for an SConscript file can be found.

  - Support more easily re-usable flavors of command generators by
    calling callable variables when strings are expanded.

  From Steven Knight:

  - Added an INSTALL construction variable that can be set to a function
    to control how the Install() and InstallAs() Builders install files.
    The default INSTALL function now copies, not links, files.

  - Remove deprecated features:  the "name" argument to Builder objects,
    and the Environment.Update() method.

  - Add an Environment.SourceCode() method to support fetching files
    from source code systems.  Add factory methods that create Builders
    to support BitKeeper, CVS, RCS, and SCCS.  Add support for fetching
    files from RCS or SCCS transparently (like GNU Make).

  - Make the internal to_String() function more efficient.

  - Make the error message the same as other build errors when there's a
    problem unlinking a target file in preparation for it being built.

  - Make TARGET, TARGETS, SOURCE and SOURCES reserved variable names and
    warn if the user tries to set them in a construction environment.

  - Add support for Tar and Zip files.

  - Better documentation of the different ways to export variables to a
    subsidiary SConscript file.  Fix documentation bugs in a tools
    example, places that still assumed SCons split strings on white
    space, and typos.

  - Support fetching arbitrary files from the TARGETS or SOURCES lists
    (e.g. ${SOURCES[2]}) when calculating the build signature of a
    command.

  - Don't silently swallow exceptions thrown by Scanners (or other
    exceptions while finding a node's dependent children).

  - Push files to CacheDir() before calling the superclass built()
    method (which may clear the build signature as part of clearing
    cached implicit dependencies, if the file has a source scanner).
    (Bug reported by Jeff Petkau.)

  - Raise an internal error if we attempt to push a file to CacheDir()
    with a build signature of None.

  - Add an explicit Exit() function for terminating early.

  - Change the documentation to correctly describe that the -f option
    doesn't change to the directory in which the specified file lives.

  - Support changing directories locally with SConscript directory
    path names relative to any SConstruct file specified with -f.
    This allows you to build in another directory by simply changing
    there and pointing at the SConstruct file in another directory.

  - Change the default SConscriptChdir() behavior to change to the
    SConscript directory while it's being read.

  - Fix an exception thrown when the -U option was used with no
    Default() target specified.

  - Fix -u so that it builds things in corresponding build directories
    when used in a source directory.

  From Lachlan O'Dea:

  - Add SharedObject() support to the masm tool.

  - Fix WhereIs() to return normalized paths.

  From Jeff Petkau:

  - Don't copy a built file to a CacheDir() if it's already there.

  - Avoid partial copies of built files in a CacheDir() by copying
    to a temporary file and renaming.

  From Anthony Roach:

  - Fix incorrect dependency-cycle errors when an Aliased source doesn't
    exist.



RELEASE 0.11 - Tue, 11 Feb 2003 05:24:33 -0600

  From Chad Austin:

  - Add support for IRIX and the SGI MIPSPro tool chain.

  - Support using the MSVC tool chain when running Cygwin Python.

  From Michael Cook:

  - Avoid losing signal bits in the exit status from a command,
    helping terminate builds on interrupt (CTRL+C).

  From Charles Crain:

  - Added new AddPreAction() and AddPostAction() functions that support
    taking additional actions before or after building specific targets.

  - Add support for the PharLap ETS tool chain.

  From Steven Knight:

  - Allow Python function Actions to specify a list of construction
    variables that should be included in the Action's signature.

  - Allow libraries in the LIBS variable to explicitly include the prefix
    and suffix, even when using the GNU linker.
    (Bug reported by Neal Becker.)

  - Use DOS-standard CR-LF line endings in the scons.bat file.
    (Bug reported by Gary Ruben.)

  - Doc changes:  Eliminate description of deprecated "name" keyword
    argument from Builder definition (reported by Gary Ruben).

  - Support using env.Append() on BUILDERS (and other dictionaries).
    (Bug reported by Bj=F6rn Bylander.)

  - Setting the BUILDERS construction variable now properly clears
    the previous Builder attributes from the construction Environment.
    (Bug reported by Bj=F6rn Bylander.)

  - Fix adding a prefix to a file when the target isn't specified.
    (Bug reported by Esa Ilari Vuokko.)

  - Clean up error messages from problems duplicating into read-only
    BuildDir directories or into read-only files.

  - Add a CommandAction.strfunction() method, and add an "env" argument
    to the FunctionAction.strfunction() method, so that all Action
    objects have strfunction() methods, and the functions for building
    and returning a string both take the same arguments.

  - Add support for new CacheDir() functionality to share derived files
    between builds, with related options --cache-disable, --cache-force,
    and --cache-show.

  - Change the default behavior when no targets are specified to build
    everything in the current directory and below (like Make).  This
    can be disabled by specifying Default(None) in an SConscript.

  - Revamp SCons installation to fix a case-sensitive installation
    on Win32 systems, and to add SCons-specific --standard-lib,
    --standalone-lib, and --version-lib options for easier user
    control of where the libraries get installed.

  - Fix the ability to directly import and use Platform and Tool modules
    that have been implicitly imported into an Environment().

  - Add support for allowing an embedding interface to annotate a node
    when it's created.

  - Extend the SConscript() function to accept build_dir and duplicate
    keyword arguments that function like a BuildDir() call.

  From Steve Leblanc:

  - Fix the output of -c -n when directories are involved, so it
    matches -c.

  From Anthony Roach:

  - Use a different shared object suffix (.os) when using gcc so shared
    and static objects can exist side-by-side in the same directory.

  - Allow the same object files on Win32 to be linked into either
    shared or static libraries.

  - Cache implicit cache values when using --implicit-cache.



RELEASE 0.10 - Thu, 16 Jan 2003 04:11:46 -0600

  From Derrick 'dman' Hudson:

  - Support Repositories on other file systems by symlinking or
    copying files when hard linking won't work.

  From Steven Knight:

  - Remove Python bytecode (*.pyc) files from the scons-local packages.

  - Have FunctionActions print a description of what they're doing
    (a representation of the Python call).

  - Fix the Install() method so that, like other actions, it prints
    what would have happened when the -n option is used.

  - Don't create duplicate source files in a BuildDir when the -n
    option is used.

  - Refactor the Scanner interface to eliminate unnecessary Scanner
    calls and make it easier to write efficient scanners.

  - Added a "recursive" flag to Scanner creation that specifies the
    Scanner should be invoked recursively on dependency files returned
    by the scanner.

  - Significant performance improvement from using a more efficient
    check, throughout the code, for whether a Node has a Builder.

  - Fix specifying only the source file to MultiStepBuilders such as
    the Program Builder.  (Bug reported by Dean Bair.)

  - Fix an exception when building from a file with the same basename as
    the subdirectory in which it lives.  (Bug reported by Gerard Patel.)

  - Fix automatic deduction of a target file name when there are
    multiple source files specified; the target is now deduced from just
    the first source file in the list.

  - Documentation fixes: better initial explanation of SConscript files;
    fix a misformatted "table" in the StaticObject explanation.

  From Steven Knight and Steve Leblanc:

  - Fix the -c option so it will remove symlinks.

  From Steve Leblanc:

  - Add a Clean() method to support removing user-specified targets
    when using the -c option.

  - Add a development script for running SCons through PyChecker.

  - Clean up things found by PyChecker (mostly unnecessary imports).

  - Add a script to use HappyDoc to create HTML class documentation.

  From Lachlan O'Dea:

  - Make the Environment.get() method return None by default.

  From Anthony Roach:

  - Add SetJobs() and GetJobs() methods to allow configuration of the
    number of default jobs (still overridden by -j).

  - Convert the .sconsign file format from ASCII to a pickled Python
    data structure.

  - Error message cleanups:  Made consistent the format of error
    messages (now all start with "scons: ***") and warning messages (now
    all start with "scons: warning:").  Caught more cases with the "Do
    not know how to build" error message.

  - Added support for the MinGW tool chain.

  - Added a --debug=includes option.



RELEASE 0.09 - Thu,  5 Dec 2002 04:48:25 -0600

  From Chad Austin:

  - Add a Prepend() method to Environments, to append values to
    the beginning of construction variables.

  From Matt Balvin:

  - Add long command-line support to the "lib" Tool (Microsoft library
    archiver), too.

  From Charles Crain:

  - Allow $$ in a string to be passed through as $.

  - Support file names with odd characters in them.

  - Add support for construction variable substition on scanner
    directories (in CPPPATH, F77PATH, LIBPATH, etc.).

  From Charles Crain and Steven Knight:

  - Add Repository() functionality, including the -Y option.

  From Steven Knight:

  - Fix auto-deduction of target names so that deduced targets end
    up in the same subdirectory as the source.

  - Don't remove source files specified on the command line!

  - Suport the Intel Fortran Compiler (ifl.exe).

  - Supply an error message if there are no command-line or
    Default() targets specified.

  - Fix the ASPPCOM values for the GNU assembler.
    (Bug reported by Brett Polivka.)

  - Fix an exception thrown when a Default() directory was specified
    when using the -U option.

  - Issue a warning when -c can't remove a target.

  - Eliminate unnecessary Scanner calls by checking for the
    existence of a file before scanning it.  (This adds a generic
    hook to check an arbitrary condition before scanning.)

  - Add explicit messages to tell when we're "Reading SConscript files
    ...," "done reading SConscript files," "Building targets," and
    "done building targets."  Add a -Q option to supress these.

  - Add separate $SHOBJPREFIX and $SHOBJSUFFIX construction variables
    (by default, the same as $OBJPREFIX and $OBJSUFFIX).

  - Add Make-like error messages when asked to build a source file,
    and before trying to build a file that doesn't have all its source
    files (including when an invalid drive letter is used on WIN32).

  - Add an scons-local-{version} package (in both .tar.gz and .zip
    flavors) to help people who want to ship SCons as a stand-alone
    build tool in their software packages.

  - Prevent SCons from unlinking files in certain situations when
    the -n option is used.

  - Change the name of Tool/lib.py to Tool/mslib.py.

  From Steven Knight and Anthony Roach:

  - Man page:  document the fact that Builder calls return Node objects.

  From Steve LeBlanc:

  - Refactor option processing to use our own version of Greg Ward's
    Optik module, modified to run under Python 1.5.2.

  - Add a ParseConfig() command to modify an environment based on
    parsing output from a *-config command.

  From Jeff Petkau:

  - Fix interpretation of '#/../foo' on Win32 systems.

  From Anthony Roach:

  - Fixed use of command lines with spaces in their arguments,
    and use of Nodes with spaces in their string representation.

  - Make access and modification times of files in a BuildDir match
    the source file, even when hard linking isn't available.

  - Make -U be case insensitive on Win32 systems.

  - Issue a warning and continue when finding a corrupt .sconsign file.

  - Fix using an alias as a dependency of a target so that if one of the
    alias' dependencies gets rebuilt, the resulting target will, too.

  - Fix differently ordered targets causing unnecessary rebuilds
    on case insensitive systems.

  - Use os.system() to execute external commands whenever the "env"
    utility is available, which is much faster than fork()/exec(),
    and fixes the -j option on several platforms.

  - Fix use of -j with multiple targets.

  - Add an Options() object for friendlier accomodation of command-
    line arguments.

  - Add support for Microsoft VC++ precompiled header (.pch) files,
    debugger (.pdb) files, and resource (.rc) files.

  - Don't compute the $_CPPINCFLAGS, $_F77INCFLAGS, $_LIBFLAGS and
    $_LIBDIRFLAGS variables each time a command is executed, define
    them so they're computed only as needed.  Add a new _concat
    function to the Environment that allows people to define their
    own similar variables.

  - Fix dependency scans when $LIBS is overridden.

  - Add EnsurePythonVersion() and EnsureSConsVersion() functions.

  - Fix the overly-verbose stack trace on ListBuilder build errors.

  - Add a SetContentSignatureType() function, allowing use of file
    timestamps instead of MD5 signatures.

  - Make -U and Default('source') fail gracefully.

  - Allow the File() and Dir() methods to take a path-name string as
    the starting directory, in addition to a Dir object.

  - Allow the command handler to be selected via the SPAWN, SHELL
    and ESCAPE construction variables.

  - Allow construction variables to be overridden when a Builder
    is called.

  From sam th:

  - Dynamically check for the existence of utilities with which to
    initialize Environments by default.



RELEASE 0.08 - Mon, 15 Jul 2002 12:08:51 -0500

  From Charles Crain:

  - Fixed a bug with relative CPPPATH dirs when using BuildDir().
    (Bug reported by Bob Summerwill.)

  - Added a warnings framework and a --warn option to enable or
    disable warnings.

  - Make the C scanner warn users if files referenced by #include
    directives cannot be found and --warn=dependency is specified.

  - The BUILDERS construction variable should now be a dictionary
    that maps builder names to actions.  Existing uses of lists,
    and the Builder name= keyword argument, generate warnings
    about use of deprecated features.

  - Removed the "shared" keyword argument from the Object and
    Library builders.

  - Added separated StaticObject, SharedObject, StaticLibrary and
    SharedLibrary builders.  Made Object and Library synonyms for
    StaticObject and StaticLibrary, respectively.

  - Add LIBS and LIBPATH dependencies for shared libraries.

  - Removed support for the prefix, suffix and src_suffix arguments
    to Builder() to be callable functions.

  - Fix handling file names with multiple dots.

  - Allow a build directory to be outside of the SConstruct tree.

  - Add a FindFile() function that searches for a file node with a
    specified name.

  - Add $CPPFLAGS to the shared-object command lines for g++ and gcc.

  From Charles Crain and Steven Knight:

  - Add a "tools=" keyword argument to Environment instantiation,
    and a separate Tools() method, for more flexible specification
    of tool-specific environment changes.

  From Steven Knight:

  - Add a "platform=" keyword argument to Environment instantiation,
    and a separate Platform() method, for more flexible specification
    of platform-specific environment changes.

  - Updated README instructions and setup.py code to catch an
    installation failure from not having distutils installed.

  - Add descriptions to the -H help text for -D, -u and -U so
    people can tell them apart.

  - Remove the old feature of automatically splitting strings
    of file names on white space.

  - Add a dependency Scanner for native Fortran "include" statements,
    using a new "F77PATH" construction variable.

  - Fix C #include scanning to detect file names with characters like
    '-' in them.

  - Add more specific version / build output to the -v option.

  - Add support for the GNU as, Microsoft masm, and nasm assemblers.

  - Allow the "target" argument to a Builder call to be omitted, in
    which case the target(s) are deduced from the source file(s) and the
    Builder's specified suffix.

  - Add a tar archive builder.

  - Add preliminary support for the OS/2 Platform, including the icc
    and ilink Tools.

  From Jeff Petkau:

  - Fix --implicit-cache if the scanner returns an empty list.

  From Anthony Roach:

  - Add a "multi" keyword argument to Builder creation that specifies
    it's okay to call the builder multiple times for a target.

  - Set a "multi" on Aliases so multiple calls will append to an Alias.

  - Fix emitter functions' use of path names when using BuildDir or
    in subdirectories.

  - Fix --implicit-cache causing redundant rebuilds when the header
    file list changed.

  - Fix --implicit-cache when a file has no implicit dependencies and
    its source is generated.

  - Make the drive letters on Windows always be the same case, so that
    changes in the case of drive letters don't cause a rebuild.

  - Fall back to importing the SCons.TimeStamp module if the SCons.MD5
    module can't be imported.

  - Fix interrupt handling to guarantee that a single interrupt will
    halt SCons both when using -j and not.

  - Fix .sconsign signature storage so that output files of one build
    can be safely used as input files to another build.

  - Added a --debug=time option to print SCons execution times.

  - Print an error message if a file can't be unlinked before being
    built, rather than just silently terminating the build.

  - Add a SideEffect() method that can be used to tell the build
    engine that a given file is created as a side effect of building
    a target.  A file can be specified as a side effect of more than
    one build comand, in which case the commands will not be executed
    simultaneously.

  - Significant performance gains from not using our own version of
    the inefficient stock os.path.splitext() method, caching source
    suffix computation, code cleanup in MultiStepBuilder.__call__(),
    and replicating some logic in scons_subst().

  - Add --implicit-deps-changed and --implicit-deps-unchanged options.

  - Add a GetLaunchDir() function.

  - Add a SetBuildSignatureType() function.

  From Zed Shaw:

  - Add an Append() method to Environments, to append values to
    construction variables.

  - Change the name of Update() to Replace().  Keep Update() as a
    deprecated synonym, at least for now.

  From Terrel Shumway:

  - Use a $PYTHON construction variable, initialized to sys.executable,
    when using Python to build parts of the SCons packages.

  - Use sys.prefix, not sys.exec_prefix, to find pdb.py.



RELEASE 0.07 - Thu,  2 May 2002 13:37:16 -0500

  From Chad Austin:

  - Changes to build SCons packages on IRIX (and other *NIces).

  - Don't create a directory Node when a file already exists there,
    and vice versa.

  - Add 'dirs' and 'names' keyword arguments to SConscript for
    easier specification of subsidiary SConscript files.

  From Charles Crain:

  - Internal cleanup of environment passing to function Actions.

  - Builders can now take arbitrary keyword arguments to create
    attributes to be passed to: command generator functions,
    FunctionAction functions, Builder emitter functions (below),
    and prefix/suffix generator functions (below).

  - Command generator functions can now return ANYTHING that can be
    converted into an Action (a function, a string, a CommandGenerator
    instance, even an ActionBase instance).

  - Actions now call get_contents() with the actual target and source
    nodes used for the build.

  - A new DictCmdGenerator class replaces CompositeBuilder to support
    more flexible Builder behavior internally.

  - Builders can now take an emitter= keyword argument.  An emitter
    is a function that takes target, source, and env argument, then
    return a 2-tuple of (new sources, new targets).  The emitter is
    called when the Builder is __call__'ed, allowing a user to modify
    source and target lists.

  - The prefix, suffix and src_suffix Builder arguments now take a
    callable as well a string.  The callable is passed the Environment
    and any extra Builder keyword arguments and is expected to return
    the appropriate prefix or suffix.

  - CommandActions can now be a string, a list of command + argument
    strings, or a list of commands (strings or lists).

  - Added shared library support.  The Object and Library Builders now
    take a "shared=1" keyword argument to specify that a shared object
    or shared library should be built.  It is an error to try to build
    static objects into a shared library or vice versa.

  - Win32 support for .def files has been added.  Added the Win32-specific
    construction variables $WIN32DEFPREFIX, $WIN32DEFSUFFIX,
    $WIN32DLLPREFIX and $WIN32IMPLIBPREFIX.  When building a .dll,
    the new construction variable $WIN32_INSERT_DEF, controls whether
    the appropriately-named .def file is inserted into the target
    list (if not already present).  A .lib file is always added to
    a Library build if not present in the list of targets.

  - ListBuilder now passes all targets to the action, not just the first.

  - Fix so that -c now deletes generated yacc .h files.

  - Builder actions and emitter functions can now be initialized, through
    construction variables, to things other than strings.

  - Make top-relative '#/dir' lookups work like '#dir'.

  - Fix for relative CPPPATH directories in subsidiary SConscript files
    (broken in 0.06).

  - Add a for_signature argument to command generators, so that
    generators that need to can return distinct values for the
    command signature and for executing the command.

  From Alex Jacques:

  - Create a better scons.bat file from a py2bat.py script on the Python
    mailing list two years ago (modeled after pl2bat.pl).

  From Steven Knight:

  - Fix so that -c -n does *not* remove the targets!

  - Man page:  Add a hierarchical libraries + Program example.

  - Support long MSVC linker command lines through a builder action
    that writes to a temporary file and uses the magic MSVC "link @file"
    argument syntax if the line is longer than 2K characters.

  - Fix F77 command-line options on Win32 (use /Fo instead of -o).

  - Use the same action to build from .c (lower case) and .C (upper
    case) files on case-insensitive systems like Win32.

  - Support building a PDF file directly from a TeX or LaTeX file
    using pdftex or pdflatex.

  - Add a -x option to runtest.py to specify the script being tested.
    A -X option indicates it's an executable, not a script to feed
    to the Python interpreter.

  - Add a Split() function (identical to SCons.Util.argmunge()) for use
    in the next release, when Builders will no longer automatically split
    strings on white space.

  From Steve Leblanc:

  - Add the SConscriptChdir() method.

  From Anthony Roach:

  - Fix --debug=tree when used with directory targets.

  - Significant internal restructuring of Scanners and Taskmaster.

  - Added new --debug=dtree option.

  - Fixes for --profile option.

  - Performance improvement in construction variable substitution.

  - Implemented caching of content signatures, plus added --max-drift
    option to control caching.

  - Implemented caching of dependency signatures, enabled by new
    --implicit-cache option.

  - Added abspath construction variable modifier.

  - Added $SOURCE variable as a synonym for $SOURCES[0].

  - Write out .sconsign files on error or interrupt so intermediate
    build results are saved.

  - Change the -U option to -D.  Make a new -U that builds just the
    targets from the local SConscript file.

  - Fixed use of sys.path so Python modules can be imported from
    the SConscript directory.

  - Fix for using Aliases with the -u, -U and -D options.

  - Fix so that Nodes can be passed to SConscript files.

  From Moshe Zadka:

  - Changes for official Debian packaging.



RELEASE 0.06 - Thu, 28 Mar 2002 01:24:29 -0600

  From Charles Crain:

  - Fix command generators to expand construction variables.

  - Make FunctionAction arguments be Nodes, not strings.

  From Stephen Kennedy:

  - Performance:  Use a dictionary, not a list, for a Node's parents.

  From Steven Knight:

  - Add .zip files to the packages we build.

  - Man page:  document LIBS, fix a typo, document ARGUMENTS.

  - Added RANLIB and RANLIBFLAGS construction variables.  Only use them
    in ARCOM if there's a "ranlib" program on the system.

  - Add a configurable CFILESUFFIX for the Builder of .l and .y files
    into C files.

  - Add a CXXFile Builder that turns .ll and .yy files into .cc files
    (configurable via a CXXFILESUFFIX construction variable).

  - Use the POSIX-standard lex -t flag, not the GNU-specific -o flag.
    (Bug reported by Russell Christensen.)

  - Fixed an exception when CPPPATH or LIBPATH is a null string.
    (Bug reported by Richard Kiss.)

  - Add a --profile=FILE option to make profiling SCons easier.

  - Modify the new DVI builder to create .dvi files from LaTeX (.ltx
    and .latex) files.

  - Add support for Aliases (phony targets).

  - Add a WhereIs() method for searching for path names to executables.

  - Add PDF and PostScript document builders.

  - Add support for compiling Fortran programs from a variety of
    suffixes (a la GNU Make):  .f, .F, .for, .FOR, .fpp and .FPP

  - Support a CPPFLAGS variable on all default commands that use the
    C preprocessor.

  From Steve Leblanc:

  - Add support for the -U option.

  - Allow CPPPATH, LIBPATH and LIBS to be specified as white-space
    separated strings.

  - Add a document builder to create .dvi files from TeX (.tex) files.

  From Anthony Roach:

  - Fix:  Construction variables with values of 0 were incorrectly
    interpolated as ''.

  - Support env['VAR'] to fetch construction variable values.

  - Man page:  document Precious().



RELEASE 0.05 - Thu, 21 Feb 2002 16:50:03 -0600

  From Chad Austin:

  - Set PROGSUFFIX to .exe under Cygwin.

  From Charles Crain:

  - Allow a library to specified as a command-line source file, not just
    in the LIBS construction variable.

  - Compensate for a bug in os.path.normpath() that returns '' for './'
    on WIN32.

  - More performance optimizations:  cache #include lines from files,
    eliminate unnecessary calls.

  - If a prefix or suffix contains white space, treat the resulting
    concatenation as separate arguments.

  - Fix irregularities in the way we fetch DevStudio information from
    the Windows registry, and in our registry error handling.

  From Steven Knight:

  - Flush stdout after print so it intermixes correctly with stderr
    when redirected.

  - Allow Scanners to return a list of strings, and document how to
    write your own Scanners.

  - Look up implicit (scanned) dependencies relative to the directory
    of file being scanned.

  - Make writing .sconsign files more robust by first trying to write
    to a temp file that gets renamed.

  - Create all of the directories for a list of targets before trying
    to build any of the targets.

  - WIN32 portability fixes in tests.

  - Allow the list of variables exported to an SConscript file to be
    a UserList, too.

  - Document the overlooked LIBPATH construction variable.
    (Bug reported by Eicke Godehardt.)

  - Fix so that Ignore() ignores indirect, implicit dependencies
    (included files), not just direct dependencies.

  - Put the man page in the Debian distribution.

  - Run HTML docs through tidy to clean up the HTML (for Konqueror).

  - Add preliminary support for Unicode strings.

  - Efficiency:  don't scan dependencies more than once during the
    walk of a tree.

  - Fix the -c option so it doesn't stop removing targets if one doesn't
    already exist.
    (Bug reported by Paul Connell.)

  - Fix the --debug=pdb option when run on Windows NT.
    (Bug reported by Paul Connell.)

  - Add support for the -q option.

  From Steve Leblanc:

  - Add support for the -u option.

  - Add .cc and .hh file suffixes to the C Scanner.

  From Anthony Roach:

  - Make the scons script return an error code on failures.

  - Add support for using code to generate a command to build a target.



RELEASE 0.04 - Wed, 30 Jan 2002 11:09:42 -0600

  From Charles Crain:

  - Significant performance improvements in the Node.FS and
    Scanner subsystems.

  - Fix signatures of binary files on Win32 systems.

  - Allow LIBS and LIBPATH to be strings, not just arrays.

  - Print a traceback if a Python-function builder throws an exception.

  From Steven Knight:

  - Fix using a directory as a Default(), and allow Default() to
    support white space in file names for strings in arrays.

  - Man page updates:  corrected some mistakes, documented various
    missing Environment methods, alphabetized the construction
    variables and other functions, defined begin and end macros for
    the example sections, regularized white space separation, fixed
    the use of Export() in the Multiple Variants example.

  - Function action fixes:  None is now a successful return value.
    Exceptions are now reported.  Document function actions.

  - Add 'Action' and 'Scanner' to the global keywords so SConscript
    files can use them too.

  - Removed the Wrapper class between Nodes and Walkers.

  - Add examples using Library, LIBS, and LIBPATH.

  - The C Scanner now always returns a sorted list of dependencies
    so order changes don't cause unnecessary rebuilds.

  - Strip $(-$) bracketed text from command lines.  Use this to
    surround $_INCDIRS and $_LIBDIRS so we don't rebuild in response
    to changes to -I or -L options.

  - Add the Ignore() method to ignore dependencies.

  - Provide an error message when a nonexistent target is specified
    on the command line.

  - Remove targets before building them, and add an Environment
    Precious() method to override that.

  - Eliminate redundant calls to the same builder when the target is a
    list of targets:  Add a ListBuilder class that wraps Builders to
    handle lists atomically.  Extend the Task class to support building
    and updating multiple targets in a single Task.  Simplify the
    interface between Task and Taskmaster.

  - Add a --debug=pdb option to re-run SCons under the Python debugger.

  - Only compute a build signature once for each node.

  - Changes to our sys.path[] manipulation to support installation into
    an arbitrary --prefix value.

  From Steve Leblanc:

  - Add var=value command-line arguments.



RELEASE 0.03 - Fri, 11 Jan 2002 01:09:30 -0600

  From Charles Crain:

  - Performance improvements in the Node.FS and Sig.Calculator classes.

  - Add the InstallAs() method.

  - Execute commands through an external interpreter (sh, cmd.exe, or
    command.com) to handle redirection metacharacters.

  - Allow the user to supply a command handler.

  From Steven Knight:

  - Search both /usr/lib and /usr/local/lib for scons directories by
    adding them both to sys.path, with whichever is in sys.prefix first.

  - Fix interpreting strings of multiple white-space separated file names
    as separate file names, allowing prefixes and suffixes to be appended
    to each individually.

  - Refactor to move CompositeBuilder initialization logic from the
    factory wrapper to the __init__() method, and allow a Builder to
    have both an action and a src_builder (or array of them).

  - Refactor BuilderBase.__call__() to separate Node creation/lookup
    from initialization of the Node's builder information.

  - Add a CFile Builder object that supports turning lex (.l) and
    yacc (.y) files into .c files.

  - Document: variable interpretation attributes; how to propogate
    the user's environment variables to executed commands; how to
    build variants in multiple BuildDirs.

  - Collect String, Dict, and List type-checking in common utility
    routines so we can accept User{String,Dict,List}s all over.

  - Put the Action factory and classes into their own module.

  - Use one CPlusPlusAction in the Object Builder's action dictionary,
    instead of letting it create multiple identical instances.

  - Document the Install() and InstallAs() methods.

  From Steve Leblanc:

  - Require that a Builder be given a name argument, supplying a
    useful error message when it isn't.

  From Anthony Roach:

  - Add a "duplicate" keyword argument to BuildDir() that can be set
    to prevent linking/copying source files into build directories.

  - Add a "--debug=tree" option to print an ASCII dependency tree.

  - Fetch the location of the Microsoft Visual C++ compiler(s) from
    the Registry, instead of hard-coding the location.

  - Made Scanner objects take Nodes, not path names.

  - Have the C Scanner cache the #include file names instead of
    (re-)scanning the file each time it's called.

  - Created a separate class for parent "nodes" of file system roots,
    eliminating the need for separate is-parent-null checks everywhere.

  - Removed defined __hash__() and __cmp() methods from FS.Entry, in
    favor of Python's more efficient built-in identity comparisons.



RELEASE 0.02 - Sun, 23 Dec 2001 19:05:09 -0600

  From Charles Crain:

  - Added the Install(), BuildDir(), and Export() methods.

  - Fix the -C option by delaying setting the top of the FS tree.

  - Avoid putting the directory path on the libraries in the LIBS
    construction variable.

  - Added a GetBuildPath() method to return the full path to the
    Node for a specified string.

  - Fixed variable substitution in CPPPATH and LIBPATH.

  From Steven Knight:

  - Fixed the version comment in the scons.bat (the UNIX geek used
    # instead of @rem).

  - Fix to setup.py so it doesn't require a sys.argv[1] argument.

  - Provide make-like warning message for "command not found" and
    similar errors.

  - Added an EXAMPLES section to the man page.

  - Make Default() targets properly relative to their SConscript
    file's subdirectory.

  From Anthony Roach:

  - Documented CXXFLAGS, CXXCOM, and CPPPATH.

  - Fixed SCONS_LIB_DIR to work as documented.

  - Made Default() accept Nodes as arguments.

  - Changed Export() to make it easier to use.

  - Added the Import() and Return() methods.



RELEASE 0.01 - Thu Dec 13 19:25:23 CST 2001

A brief overview of important functionality available in release 0.01:

  - C and C++ compilation on POSIX and Windows NT.

  - Automatic scanning of C/C++ source files for #include dependencies.

  - Support for building libraries; setting construction variables
    allows creation of shared libraries.

  - Library and C preprocessor search paths.

  - File changes detected using MD5 signatures.

  - User-definable Builder objects for building files.

  - User-definable Scanner objects for scanning for dependencies.

  - Parallel build (-j) support.

  - Dependency cycles detected.

  - Linux packages available in RPM and Debian format.

  - Windows installer available.
<|MERGE_RESOLUTION|>--- conflicted
+++ resolved
@@ -25,8 +25,6 @@
     - Added --experimental flag, to enable various experimental features/tools.  You can specify
       'all', 'none', or any combination of available experimental features.
 
-<<<<<<< HEAD
-
   From Adam Gross:
     - Fix an issue causing scanners to receive incorrect paths when the
       environment contains a Directory node that is a subdirectory of the
@@ -35,8 +33,6 @@
       and a SConscript file is being run that is not in the source root
       directory.
 
-=======
->>>>>>> 83b9b9da
   From David H:
     - Fix Issue #3906 - `IMPLICIT_COMMAND_DEPENDENCIES` was not properly disabled when
       set to any string value (For example ['none','false','no','off'])
