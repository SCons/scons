--- conflicted
+++ resolved
@@ -24,6 +24,15 @@
   From Adam Gross:
     - Fix minor bug affecting SCons.Node.FS.File.get_csig()'s usage of the MD5 chunksize.
       User-facing behavior does not change with this fix (GH Issue #3726).
+
+  From Eugene Huang:
+    - Ensure all Node subclasses return 'bytes' in their get_contents()
+      methods.
+    - Make Value.get_text_contents() calculate the contents using child node
+      csigs instead of child contents (similar to Alias node contents). The
+      new implementation is not prone to decoding errors so Value.get_csig()
+      should always work, whereas previously, Value nodes sometimes could not
+      be used as target nodes.
 
   From Joachim Kuebart:
     - Suppress missing SConscript deprecation warning if `must_exist=False`
@@ -87,19 +96,6 @@
     - Added method on Node to test if its node used in SConf. (Github Issue #3626)
 
 
-<<<<<<< HEAD
-        - Whatever John Doe did.
-  
-  From Eugene Huang:
-    - Ensure all Node subclasses return 'bytes' in their get_contents()
-      methods.
-    - Make Value.get_text_contents() calculate the contents using child node
-      csigs instead of child contents (similar to Alias node contents). The
-      new implementation is not prone to decoding errors so Value.get_csig()
-      should always work, whereas previously, Value nodes sometimes could not
-      be used as target nodes.
-=======
->>>>>>> ea642040
 
 RELEASE 4.0.0 - Sat, 04 Jul 2020 12:00:27 +0000
 
