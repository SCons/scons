

                 SCons - a software construction tool

                            Change Log

NOTE: The 4.0.0 Release of SCons dropped Python 2.7 Support
NOTE: 4.3.0 now requires Python 3.6.0 and above. Python 3.5.x is no longer supported

RELEASE  VERSION/DATE TO BE FILLED IN LATER

  From William Deegan:
    - Added ValidateOptions() which will check that all command line options are in either
      those specified by SCons itself, or by AddOption() in SConstruct/SConscript.  It should
      not be called until all AddOption() calls are completed. Resolves Issue #4187

  From Dan Mezhiborsky:
    - Add newline to end of compilation db (compile_commands.json).

  From Flaviu Tamas
    - Added -fsanitize support to ParseFlags().  This will propagate to CCFLAGS and LINKFLAGS.


RELEASE 4.4.0 -  Sat, 30 Jul 2022 14:08:29 -0700

  From Joseph Brill:
    - Verify that a user specified msvc script (via MSVC_USE_SCRIPT) exists and raise an exception
      when the user specified msvc script does not exist.
    - Fix issue where if you only had mingw installed on a Windows system and no MSVC compiler, and
      did not explicitly request the mingw tool, mingw tool initialization would fail and set the
      default compiler to MSVC which wasn't installed, yielding broken build.
      Updated mingw tool so that the generate and exists methods use the same mingw search paths
      (issue #4134).
    - Update the debug output written to stdout for MSVC initialization which is enabled by setting
      SCONS_MSCOMMON_DEBUG=- to use the logging module. Also changed the debug output format
      written to stdout to include more information about the source for each message of MSVC
      initialization debugging output.  A single space was added before the message for all
      debugging output records written to stdout and to files.
    - Refactor the data definitions for msvc configurations to allow derived data structures to be
      constructed during initialization that removes the need for special case handling during
      runtime execution. Special case handling of host/target combinations is eliminated and
      replaced with pre-computed search lists that implicitly handle the differences between full
      versions and express versions of msvc. This fixes an issue where Express versions of the MSVC
      compiler were not detected due to differences in initial msvc detection and msvc batch file
      determination when configuring the build environment.  This could lead to build failures when
      only an MSVC Express instance is installed and the MSVC version is not explicitly specified
      (issue #2668 and issue #2697).
    - Added MSVC_USE_SETTINGS construction variable to pass a dictionary to configure the msvc compiler
      system environment as an alternative to bypassing Visual Studio autodetection entirely.
    - Added MSVC_SDK_VERSION construction variable which allows building with a specific Microsoft
      SDK version. This variable is used with the msvc batch file determined via autodetection subject
      to validation constraints.  Refer to the documentation for additional requirements and validation
      details.
    - Added MSVC_TOOLSET_VERSION construction variable which allows building with a specific toolset
      version. This variable is used with the msvc batch file determined via autodetection subject to
      validation constraints. This variable does not affect the autodetection and selection of msvc
      instances. The toolset version is applied after an msvc instance is selected. This could be the
      default version of msvc. Refer to the documentation for additional requirements and validation
      details.  Addresses issue #3265, issue #3664, and pull request #4149.
    - Added MSVC_SPECTRE_LIBS construction variable which allows building with spectre-mitigated
      Visual C++ libraries. This variable is used with the msvc batch file determined via autodetection
      subject to validation constraints. Refer to the documentation for additional requirements and
      validation details.
    - Added MSVC_SCRIPT_ARGS construction variable which specifies command line arguments that are
      passed to the msvc batch file determined via autodetection subject to validation constraints.
      Refer to the documentation for additional requirements and validation details.  Addresses
      enhancement issue #4106.
    - An exception is raised when MSVC_UWP_APP is enabled for Visual Studio 2013 and earlier.
      Previous behavior was to silently ignore MSVC_UWP_APP when enabled for Visual Studio 2013
      and earlier. Refer to the documentation for additional requirements and validation details.
      MSVC_UWP_APP was extended to accept True, False, and None in addition to '1' and '0'.
    - The imported system environment variable names for MSVC 7.0 and 6.0 have been changed to the
      names set by their respective installers.  Prior to this change, bypassing MSVC detection by
      specifying the MSVC 7.0 batch file directly would fail due to using an erroneous environment
      variable name.  Arguments are no longer passed to the MSVC 6.0 to 7.1 batch files as no
      arguments are required and could improve the effectiveness of the internal MSVC cache.
    - Propagate the OS and windir environment variables from the system environment to the msvc
      environment.  The OS and windir environment variables are used in the MSVC 6.0 batch file
      and the SDK 6.0-7.1 SetEnv.cmd batch files.  Inclusion of the OS and windir environment
      variables eliminates some partial paths and warnings generated by the MSVC 6.0 and SDK
      6.0-7.1 batch files when the variables are not defined.
      Note: Attempting to run the SDK 6.0-7.1 batch files directly via MSVC_USE_SCRIPT can lead to
            build failures and/or incomplete build environments.  The SDK 6.0-7.1 batch files
            require delayed expansion to be enabled which is currently not supported and is
            typically not enabled by default on the host system. The batch files may also require
            environment variables that are not included by default in the msvc environment.
    - Suppress issuing a warning when there are no installed Visual Studio instances for the default
      tools configuration (issue #2813).  When msvc is the default compiler because there are no
      compilers installed, a build may fail due to the cl.exe command not being recognized.  At
      present, there is no easy way to detect during msvc initialization if the default environment
      will be used later to build a program and/or library. There is no error/warning issued for the
      default tools as there are legitimate SCons uses that do not require a c compiler.
    - Added a global policy setting and an environment construction variable for specifying the
      action to be taken when an msvc request cannot be satisfied. The available options are "error",
      "exception", "warning", "warn", "ignore", and "suppress".  The global policy variable may be
      set and retrieved via the functions msvc_set_notfound_policy and msvc_get_notfound_policy,
      respectively.  These two methods may be imported from SCons.Tool.MSCommon. The environment
      construction variable is MSVC_NOTFOUND_POLICY.  When defined, the environment construction
      variable overrides the global policy setting for a given environment. When the active policy
      is "error" or "exception", an MSVCVersionNotFound exception is raised.  When the active policy
      is "warning" or "warn", a VisualCMissingWarning warning is issued and the constructed
      environment is likely incomplete. When the active policy is "ignore" or "suppress", no action
      is taken and the constructed environment is likely incomplete.  As implemented, the default
      global policy is "warning".  The ability to set the global policy via an SCons command-line
      option may be added in a future enhancement.
    - Added a global policy setting and an environment construction variable for specifying the
      action to be taken when msvc script errors are detected. The available options are "error",
      "exception", "warning", "warn", "ignore", and "suppress".  The global policy variable may be
      set and retrieved via the functions msvc_set_scripterror_policy and msvc_get_scripterror_policy,
      respectively.  These two methods may be imported from SCons.Tool.MSCommon. The environment
      construction variable is MSVC_SCRIPTERROR_POLICY.  When defined, the environment construction
      variable overrides the global policy setting for a given environment. When the active policy
      is "error" or "exception", an MSVCScriptExecutionError exception is raised when msvc batch file
      errors are detected.  When the active policy is "warning" or "warn", an MSVCScriptExecutionWarning
      warning is issued when msvc batch file errors are detected. When the active policy is "ignore" or
      "suppress", msvc batch error messages are suppressed.  As implemented, the default global policy
      is "ignore".  The ability to set the global policy via an SCons command-line option may be added
      in a future enhancement.
    - Added experimental function msvc_query_version_toolset to SCons.Tool.MSCommon. Given a version
      specification, this function will return an msvc version and an msvc toolset version.  The msvc
      toolset version may be None.  The msvc version and msvc toolset version can be used in the
      environment construction variables MSVC_VERSION and MSVC_TOOLSET_VERSION, respectively.  The
      version specification may be an msvc version or an msvc toolset version. This is a proxy for
      using an msvc toolset version to select an msvc instance. This function may be removed when an
      msvc toolset version is used during msvc instance selection.
    - Modify the MSCommon logger configuration to be independent of the root logger. This fixes an issue
      when multiple loggers are created and the MSCommon logger added computed fields to the root logger
      that are not present in other logging instances.
    - Modify the MSVC_USE_SCRIPT_ARGS test fixture to disable the msvc cache. This fixes an issue where
      the MSVC_USE_SCRIPT_ARGS test for success relied on a debug log message that was not produced when
      the msvc cache file exists and the test keys are already in the cache as the msvc script invocation
      was bypassed.

  From William Deegan:
    - Fix check for unsupported Python version. It was broken. Also now the error message
      will include what is the minimum supported version of Python
    - Fix ActionTests to work with python 3.10.1 (and higher)
    NOTE: If you build with Python 3.10.0 and then rebuild with 3.10.1 (or higher), you may
          see unexpected rebuilds. This is due to Python internals changing which changed
          the signature of a Python Action Function.
    - Fix a number of Python ResourceWarnings which are issued when running SCons and/or it's tests
      with python 3.9 (or higher)
    - Action._subproc() can now be used as a python context manager to ensure that the
      POpen object is properly closed.
      (Thanks to Mats Wichmann for catching that DummyPopen needed additional logic)
    - Added project_url for mailing lists and Discord
    - Updated project url in steup.cfg to be https instead of http
    - Updated setup.cfg to remove Python 3.5 and add Python 3.10
    - Added default values for source and target arguments to _defines() function. This
      is used to expand CPPDEFINES (and others). Previous change added those arguments
      with no defaults, so old usage where _defines() was called without source and target
      arguments would yield an exception. This issue was found via qt4 and qt5 tools in
      scons-contrib https://github.com/SCons/scons-contrib/issues/45

  From David H:
    - Add JavaScanner to include JAVACLASSPATH as a dependency when using the Java tool.
    - Fix incorrect Java classpath generation when a NodeList is used as part of any JAVA*PATH variables.

  From Daniel Moody:
    - Add cache-debug messages for push failures.
    - Ninja: Changed generated build.ninja file to run SCons only build Actions via
      a SCons Deamon. Added logic for starting and connecting to SCons daemon (currently
      only used for ninja)
    - Ninja: Fix issue where Configure files weren't being properly processed when build run
      via ninja.
    - Ninja: Added ninja mingw support and improved ninja CommandGeneratorAction support.
    - Ninja: Update ninja file generation to only create response files for build commands
      which exceed MAXLINELENGTH
    - Ninja: Added NINJA_GENERATED_SOURCE_ALIAS_NAME which allows user to specify an
      Alias() which the ninja tool can use to determine which files are generated sources.
      If this is not set by the user then the ninja tool will still dynamically determine
      which files are generated sources based on NINJA_GENERATED_SOURCE_SUFFIXES, and create
      a phony target _ninja_generated_sources. Generated sources will be built first by
      ninja. This is needed because ninja cannot determine which generated sources are
      required by other build targets. Code contributed by MongoDB
      The downstream commit is here:
      https://github.com/mongodb/mongo/commit/2fef432fa6e7cf3fd4f22ba3b193222c2887f14f
    - Ninja: Added special case for ninja scons daemon to work in win32 python3.6 environments.
      This particular environment does a bad job managing popen standard file handles, so
      some special workarounds are needed.
    - Ninja:Added user configurable setting of ninja depfile format via NINJA_DEPFILE_PARSE_FORMAT.
      Now setting NINJA_DEPFILE_PARSE_FORMAT to [msvc,gcc,clang] can force the ninja expected
      format. Compiler tools will also configure the variable automatically.
    - Ninja: Made ninja tool force the ninja file as the only target. 
    - Ninja: Improved the default targets setup and made sure there is always a default target for
      the ninja file, which excludes targets that start and stop the daemon.
    - Ninja: Update ninja tool so targets passed to SCons are propagated to ninja when scons
      automatically executes ninja.
    - Small refactor of scons daemons using a shared StateInfo class for communication 
      between the scons interactive thread and the http server thread. Added error handling
      for scons interactive failing to startup.
    - Ninja: Updated ninja scons daemon scripts to output errors to stderr as well as the daemon log.
    - Ninja: Fix typo in ninja scons daemon startup which causes ConnectionRefusedError to not retry 
    - Added SHELL_ENV_GENERATORS construction variable. This variable should be set to a list
      (or an iterable) which contains functions to be called in order
      when constructing the execution environment (Generally this is the shell environment
      variables). This allows the user to customize how (for example) PATH is constructed.
      Note that these are called for every build command run by SCons. It could have considerable
      performance impact if not used carefully.
      to connect to the server during start up.
<<<<<<< HEAD
    - Fix for github issue #2908, this updates taskmaster to queue up srcnodes of nodes which
      are in a variantdir if the srcnode has a builder. For the executors prepare, it also
      checks the srcnode if the node has a srcnode.
=======
    - lex: Fixed an issue with the lex tool where file arguments specified to either "--header-file="
      or "--tables-file=" which included a space in the path to the file would be processed incorrectly
    - Ninja: added option "--skip-ninja-regen" to enable skipping regeneration of the ninja file
      if scons can determine the ninja file doesnot need to be regenerated, which will also
      skip restarting the scons daemon. Note this option is could result in incorrect rebuilds
      if scons Glob or scons generated files are used in ninja build target's command lines.
    - Ninja: Added new alias "shutdown-ninja-scons-daemon" to allow ninja to shutdown the daemon.
      Also added cleanup to test framework to kill ninja scons daemons and clean ip daemon logs.
      NOTE: Test for this requires python psutil module. It will be skipped if not present.
    - Ninja: Added command line variable NINJA_CMD_ARGS that allows to pass through ninja command line args.
      This can also be set in your Environment().
>>>>>>> 4ec9a65b

  From Mats Wichmann:
    - Tweak the way default site_scons paths on Windows are expressed to
      conform to conventions (what they actually resolve to is unchanged),
      drop a Py2 workaround, and pick a better "system" path, old one
      remains supported (%AllUsersProfile%\scons\site_scons vs old
      %AllUsersProfile%\Application Data\scons\site_scons).
    - Fix testsuite to work on Windows systems where there is no usable
      association for running .py files directly. There are a few tests where
      we need to do this for internal reasons, those are skipped in that case.
      Bad association could mean some other tool took it over (Visual
      Studio Code is known to do this), or no association at all.
    - Updated debug code in MSVC and MSVS tools to conform to the
      suggested "lazy interpolation" use of the Python logging module.
      Calls now look like 'debug("template %s", text)' rather than
      'debug("template %s" % text)' so the logging system does the
      interpolation only when/if needed (was a pylint warning).
    - Update Help (-H) output a bit. Drop "ignored for compat" entry.
      Pass window size to formatter so it formats for wider displays too.
    - runtest.py now accepts -j 0 to auto-detect number of usable
      processors for testing threads.
    - Fixed crash in C scanner's dictify_CPPDEFINES() function which happens if
      AppendUnique is called on CPPPATH. (Issue #4108).
    - The MSVC script_env_cache now contains a sanity check: if the retrieved
      tools path does not exist, the entry is invalidated so it will
      be recomputed, in an attempt to avoid scons failing when certain
      compiler version bumps have taken place.  The dictionary key (uses
      the name of a batch file and any arguments which may have been
      passes), is now computed a bit differently: the dashes are left
      off if there are no arguments.  The default cachefile is changed
      to have a .json suffix, for better recognition on Windows since
      the contents are json.
    - As "code modernization" all of SCons now uses the current super()
      zero-argument syntax instead of direct calls to a parent class method
      or the super() two-argument syntax.
    - Renamed ParseFlag's internal data structure to "mapping" instead of
      "dict" (avoid redefining builtin)
    - Fix an old use-before-set bug in tex tool (issue #2888)
    - Fix a test harness exception returning stderr if a wait_for timed out.
    - ParseConfig now correctly passes the *unique* flag to a user-supplied
      flag-merging function.
    - Restore the ability of the content-timestamp decider to see that a
      a source which is a symlink has changed if the file-system target of
      that link has been modified (issue #3880)
    - Modernize a few tests that use now-deprecated unittest.getTestCaseNames
      and unittest.makeSuite - Python itself suggests the replacements.
    - SCons.Tool.find_program_path now takes an optional add_path argument
      to add a path to the execution environment if it was discovered in
      default_paths. Previously, the routine, called by many tool modules,
      never altered the execution environment, leaving it to the tools.
    - A new construction variable FORTRANCOMMONFLAGS is added which is
      applied to all Fortran dialects, in case someone needs to set some
      flags globally. FORTRANFLAGS looked like it was intended for that,
      but was not applied to other dialects, and e2e tests explicitly checked
      that FORTRANFLAGS did not propagate outside the FORTRAN dialect,
      so the conclusion is that behavior is intentional (issue #2257)
    - SCons programmatic importing (tool modules and platform modules)
      no longer uses the deprecated (since Py 3.10) importlib.load_module
      routine, shifting to the preferred exec_module.  Old Python 2 compatible
      import fallback (using the imp module) in tool module loading is dropped.
      Tool module loading no longer special-cases Jython, which is a dead
      project as far as SCons (no timeline in sight for Python 3 support).
    - Improvements to lex and yacc tools: better documentation of
      extra-file options, add test for extra-file behavior.
      -  Two new construction variables are introduced for lex (LEX_HEADER_FILE
      and LEX_TABLES_FILE) as the preferred way of specifying these extra-file
      options.
      -  Two new construction variables are introduced for yacc
      (YACC_HEADER_FILE and YACC_GRAPH_FILE) as the preferred way of
      specifying these extra-file options.


  From Zhichang Yu:
    - Added MSVC_USE_SCRIPT_ARGS variable to pass arguments to MSVC_USE_SCRIPT.
    - Added Configure.CheckMember() checker to check if struct/class has the specified member.

  From Ivan Kravets, PlatformIO:
    - Conditional C/C++ Preprocessor: Strip shell's backslashes from the computed include (-DFOO_H=\"foo.h\")

RELEASE 4.3.0 - Tue, 16 Nov 2021 18:12:46 -0700

  From Jacob Cassagnol:
    - Default hash algorithm check updated for SCons FIPS compliance. Now checks for hash viability
      first and then walks the tree to use the first viable hash as the default one. This typically
      selects SHA1 on FIPS-enabled systems less than Python 3.9 as the new default instead of MD5,
      unless SHA1 has also been disabled by security policy, at which point SCons selects SHA256
      as the default. For systems running Python 3.9 and later, the hashlib bug has been fixed,
      and SCons will once again default to MD5 as the preferred algorithm.

  From Joseph Brill:
    - Fix MSVS tests (vs-N.N-exec.py) for MSVS 6.0, 7.0, and 7.1 (import missing module).
    - Add support for Visual Studio 2022.

  From William Deegan:
    - Fix reproducible builds. Restore logic respecting SOURCE_DATE_EPOCH when set.
    - Fix version tests to work with updated scons --version output. (Date format changed)
    - Fix issue #4021.  Change the way subst() is used in Textfile() to not evaluate '$$(' -> '$',
      but instead it should yield '$('.
    - Change SCons.Platform.win32.get_architecture() to return platform.platform() when run in an
      environment where neither: PROCESSOR_ARCHITEW6432 nor PROCESSOR_ARCHITECTURE is set.
      This should fix platform tests which started failing when HOST_OS/HOST_ARCH changes
      introduced by Aaron Franke (listed below) were merged.
    - Further PCH updates. It's now recommended that env['PCH'] should always be a File node.
      Either via return value from env.PCH() or by explicitly using File('StdAfx.pch').
    - Added --no-ignore-skips to runtest.py. Changed default to ignore skips when setting
      runtest.py's exit status. Previously would exit 2 if any tests were skipped.
      Now will only exit 2 if user specifies --no-ignore-skips and some tests were skipped.

  From Ryan Egesdahl:
    - Small fix to ensure CLVar default value is an empty list.
      See MongoDB bug report: https://jira.mongodb.org/browse/SERVER-59656
      Code contributed by MongoDB.
    - Ninja - Fixed an issue where if you control-c and/or killed ninja while it was running scons to
      regenerate build.ninja you would end up with no build.ninja file and have to rerun scons from scratch.
      Code contributed by MongoDB.

  From Aaron Franke:
    - Define HOST_OS and HOST_ARCH in the environment for all platforms.
      Before this change, these were only defined for Win32 and OS/2.

  From Daniel Moody:
    - Fix ninja tool to never use for_sig substitution because ninja does not use signatures. This
      issue affected CommandGeneratorAction function actions specifically.
    - Expanded ninja Mkdir to also support Mkdir actions.
    - Added support for the PCH environment variable to support subst generators.
    - Fix command line escaping for ninja dollar sign escape. Without escaping ninja properly,
      the ninja file scons regenerate and callback invocations will lose the $ characters used in
      the scons command line which ninja uses itself for escaping. For Example:
          scons BUILD=xyz OTHERVAR=$BUILD
      Prior to this fix, it would cause ninja to fail to escape the dollar sign, leading to the
      single dollar sign being used as a ninja escape character in the ninja file.

  From Daniel Moody:
    - Added ninja API 'NINJA_FORCE_SCONS_BUILD' to force a node to callback to scons.

  From Mats Wichmann:
    - Two small Python 3.10 fixes: one more docstring turned into raw
      because it contained an escape; updated "helpful" syntax error message
      from 3.10 was not expected by SubstTests.py and test/Subst/Syntax.py
    - EmitterProxy rich comparison set is completed (checker warning).
      Added __le__, __gt__, __ge__.
    - Fix gcc/g++ tool failing if "gcc --version" returns text which fails
      to_String conversion (i.e., not UTF-8) - failure happens when tool
      initialization checks version. For gcc, the initial version string is
      not translated, for the rest, don't convert, just consume raw and discard.
    - Maintenance and doc: modernize some usage in Scanner package,
      calling super(), switching some imitialization to comprehensions,
      and code formatting.  Docstring for scanner Base moved from
      init-method to class-level so it's picked up by Sphinx.
      Added new sconsign filenames to skip_entry_list in Scanner/Dir.py
    - Change SCons.Scanner.Base to ScannerBase. Old name kept as an alias
      but is now unused in SCons itself.
    - Call Variables option converter consistently - the converter should
      have access to the env if it needs to (issue #2064).
    - Fixed the variables Add() method to accept a tuple for the variable
      name the same way AddVariables() does (issue #3869).
    - The premade validator PathIsDirCreate for for PathVariable now catches
      the case where the directory could not be created due to permission
      problems, allowing a more helpful error to be emitted (issue #2828)
    - Maintenance: Python thread.setDaemon is deprecated in favor of
      directly updating daemon attribute - update SCons to do this.
    - Make sure when subst'ing a callable, the callable is called with
      the correct for_signature value, previously it would be true even
      if doing SUBST_RAW (issue #4037)
    - Update Util/NodeList implementation to get rid of a workaround for
      early Python 3 slicing issue that is no longer a problem.
    - Rework some Java tests to skip rather than fail on CI systems, where
      the working java is > v9, but a 1.8 or 9 was also found.
    - Java updates: on Windows, detect more default JDK install locations.
      On all platforms, more Java versions (up to 17.0 now).  Add more information
      on version selection to docs.
      Update docs on JavaH tool in light of javah command dropped since 10.0.
      Try to be better about preserving user's passed-in JAVA* construction vars.
    - Start the deprecation of the qt tool, which refers to Qt3 (usupported
      since around 2006). There's a deprecation warning added, initially
      defaulting to disabled.

  From Brian Quistorff:
    - Fix crash when scons is run from a python environement where a signal
      is set from outside Python.


RELEASE 4.2.0 - Sat, 31 Jul 2021 18:12:46 -0700

  From Byron Platt:
    - Fix Install() issue when copytree recursion gives bad arguments that can
      lead to install side-effects including keeping dangling symlinks and
      silently failing to copy directories (and their subdirectories) when the
      directory already exists in the target.

  From Joseph Brill:
    - Internal MSVS update: Remove unnecessary calls to find all installed versions of msvc
      when constructing the installed visual studios list.

  From William Deegan:
    - Improve Subst()'s logic to check for proper callable function or class's argument list.
      It will now allow callables with expected args, and any extra args as long as they
      have default arguments. Additionally functions with no defaults for extra arguments
      as long as they are set using functools.partial to create a new callable which set them.
    - Fix Issue #3035 - mingw with SHLIBVERSION set fails with either not a dll error or
      "Multiple ways to build the same target were specified for:".  Now mingw will disable
      creating the symlinks (and adding version string to ) dlls.  It sets SHLIBNOVERSIONSYMLINKS,
      IMPLIBNOVERSIONSYMLINKS and LDMODULENOVERSIONSYMLINKS to True.
    - Added --experimental flag, to enable various experimental features/tools.  You can specify
      'all', 'none', or any combination of available experimental features.
    - Fix Issue #3933 - Remove unguarded print of debug information in SharedLibrary logic when
      SHLIBVERSION is specified.
    - Fix versioned shared library naming for MacOS platform. (Previously was libxyz.dylib.1.2.3,
      has been fixed to libxyz.1.2.3.dylib. Additionally the sonamed symlink had the same issue,
      that is now resolved as well)
    - Add experimental ninja builder. (Contributed by MongoDB, Daniel Moody and many others).
    - Fix #3955 - _LIBDIRFLAGS leaving $( and $) in *COMSTR output.  Added affect_signature flag to
      _concat function.  If set to False, it will prepend and append $( and $). That way the various
      Environment variables can use that rather than "$( _concat(...) $)".
    - Fix issue with exparimental ninja tool which would fail on windows or when ninja package wasn't
      installed but --experimental=ninja was specified.
    - As part of experimental ninja tool, allow SetOption() to set both disable_execute_ninja and
      disable_ninja.

  From David H:
    - Fix Issue #3906 - `IMPLICIT_COMMAND_DEPENDENCIES` was not properly disabled when
      set to any string value (For example ['none','false','no','off'])
      Also previously 'All' wouldn't have the desired affect.
      
  From Ivan Kravets:
    - Provide a custom argument escape function for `TempFileMunge` using a new
      `TEMPFILEARGESCFUNC` variable. Useful if you need to apply extra operations on
      a command argument before writing to a temporary file (fix Windows slashes,
      normalize paths, etc.)

  From Henrik Maier:
   - DocbookXslt tool: The XSLT stylesheet file is now initialized to an env.File() Node,
     such that dependencies work correctly in hierarchical builds (eg when using
     DocbookXslt in SConscript('subdir/SConscript') context.

  From Daniel Moody:
    - Update CacheDir to use uuid for tmpfile uniqueness instead of pid.
      This fixes cases for shared cache where two systems write to the same
      cache tmpfile at the same time because the happened to get the same pid.
    - Added support for passing custom CacheDir derived classes to SCons. Moved
      copy_from_cache attribute from the Environment class to CacheDir class.
      Code contributed by MongoDB.
    - Update BuildTask to pass all targets to the progress object fixing an issue
      where multi-target build nodes only got the first target passed to the progress
      object.
    - Fix a potential race condition in shared cache environments where the permissions are
      not writeable for a moment after the file has been renamed and other builds (users) will copy
      it out of the cache. Small reorganization of logic to copy files from cachedir. Moved CacheDir
      writeable permission code for copy to cache behind the atomic rename operation.
    - Added marking of intermediate and and multi target nodes generated from SConf tests so that
      is_conftest() is more accurate.
    - Added test for configure check failing to ensure it didn't break generating and running ninja.


  From Mats Wichmann:
    - Initial support in tests for Python 3.10 - expected bytecode and
      one changed expected exception message. Change some more regexes
      to be specified as rawstrings in response to DeprecationWarnings.
    - Add an example of adding an emitter to User Guide (concept
      from Jeremy Elson)
    - Add timing information for sconsign database dump when --debug=time
      is selected. Also switch to generally using time.perf_counter,
      which is the Python recommended way for timing short durations.
    - Drop remaining definitions of dict-like has_key methods, since
      Python 3 doesn't have a dictionary has_key (maintenance)
    - Do not treat --site-dir=DIR and --no-site-dir as distinct options.
      Allows a later instance to override an earlier one.
    - Ignore empty cmdline arguments when computing targets (issue 2986)
    - Remove long-deprecated construction variables PDFCOM, WIN32_INSERT_DEF,
      WIN32DEFPREFIX, WIN32DEFSUFFIX, WIN32EXPPREFIX, WIN32EXPSUFFIX.
      All have been replaced by other names since at least 1.0.
    - Add a __iadd__ method to the CLVar class so that inplace adds
      (+=) also work as expected (issue 2399)
    - Remove local copy of CLVar in EnvironmentTests unittest file -
      should be testing against the production version, and they
      didn't really differ.
    - Don't strip spaces in INSTALLSTR by using raw subst (issue 2018)
    - Deprecate Python 3.5 as a supported version.
    - CPPDEFINES now expands construction variable references (issue 2363)
    - Restore behavior that Install()'d files are writable (issue 3927)
    - Simplified Mkdir(), the internal mkdir_func no longer needs to handle
      existing directories, it can now pass exist_ok=True to os.makedirs().
    - Avoid WhereIs exception if user set a tool name to empty (from issue 1742)
    - Maintenance: remove obsolete __getslice__ definitions (Py3 never calls);
      add Node.fs.scandir to call new (Py3.5) os.scandir; Node.fs.makedirs
      now passes the exist_ok flag; Cachedir creation now uses this flag.
    - Maintenance: remove unneeded imports and reorganize some.  Fix uses
      of warnings in some tools which instantiated the class but did nothing
      with them, need to instead call SCons.Warnings.warn with the warn class.
    - Drop overridden changed_since_last_build method in Value class.
    - Resync the SetOption implementation and the manpage, making sure new
      options are available and adding a notes column for misc information.
      SetOption equivalents to --hash-chunksize, --implicit-deps-unchanged
      and --implicit-deps-changed are enabled.
    - Add tests for SetOption failing on disallowed options and value types.
    - Maintenance: eliminate lots of checker complaints about Util.py.
    - Maintenance: fix checker-spotted issues in Environment (apply_tools)
      and EnvironmentTests (asserts comparing with self).
      For consistency, env.Tool() now returns a tool object the same way
      Tool() has done.
    - Change SConscript() missing SConscript behavior - if must_exist=False,
      the warning is suppressed.
    - Make sure TEMPFILEPREFIX can be set to an empty string (issue 3964)

  From Dillan Mills:
    - Add support for the (TARGET,SOURCE,TARGETS,SOURCES,CHANGED_TARGETS,CHANGED_SOURCES}.relpath property.
      This will provide a path relative to the top of the build tree (where the SConstruct is located)
      Fixes #396

  From Andrew Morrow:
    - Fix issue #3790: Generators in CPPDEFINES now have access to populated source
      and target lists

RELEASE 4.1.0 - Tues, 19 Jan 2021 15:04:42 -0700

  From James Benton:
    - Add COMPILATIONDB_PATH_FILTER env option for CompilationDatabase() builder which allows
      filtering of entries based on the output file paths using glob style file matching (issue #3742).

  From Joseph Brill:
    - Internal MSVC and test updates: Rework the msvc installed versions cache so that it
      is not exposed externally and update external references accordingly.
    - Modify the MSCommon internal-use only debug logging records to contain the correct relative
      file path when the debug function is called from outside the MSCommon module.

  From William Deegan:
    - Fix yacc tool, not respecting YACC set at time of tool initialization.
    - Refactor SCons.Tool to move all common shared and loadable module linking logic to SCons.Tool.linkCommon
    - Remove pywin32 imports from SCons.Script.Main. No longer needed.
    - Switch to use ctypes instead of pywin32 (requiring an extra pip install) - Fixes Github Issue #2291
       - pywin32 no longer necessary for SCons install. (pip install SCons will no longer also require pywin32 on win32)
       - Remove pywin32 usage from SCons.Util where it was used for accessing the registry. Python native winreg
         library already includes this functionality.
       - Remove using pywin32 to retrieve peak memory usage on Win32 for `--debug=memory`
    - Fix Issue #3759 - include scons.1, sconsign.1, scons-time.1 manpages in sdist and wheel packages.
    - Change SCons's build so the generated `SCons/__init__.py` is no longer removed by `scons -c`
    - Completely rewrote versioned shared libraries logic. Added support for SOVERSION via dmoody's initial PR #3733
    - No longer automatically disable setting SONAME on shared libraries on OpenBSD.
    - Fix race condition bug when initializing a scons cache directory at the
      same time from multiple threads or processes. Problem described in PR #3114.
      This is a simpler fix which should avoid some problems identified with the initial PR.
      (Credit to Fredrik Medley for reporting the issue, the initial PR, and discussing and testing
       this solution)
    - Minor edits to User Guide and manpage's header with copyright, released date changed.

  From Michał Górny:
    - Fix dvipdf test failure due to passing incorrect flag to dvipdf.

  From Adam Gross:
    - Fix minor bug affecting SCons.Node.FS.File.get_csig()'s usage of the MD5 chunksize.
      User-facing behavior does not change with this fix (GH Issue #3726).
    - Fix occasional test failures caused by not being able to find a file or directory fixture
      when running multiple tests with multiple jobs.
    - Added support for a new command-line parameter `--hash-format` to override the default
      hash format that SCons uses. It can also be set via `SetOption('hash_format')`. Supported
      values are: `md5`, `sha1`, and `sha256`. For all hash formats other than
      the default of `md5`, the SConsign database will include the name of the hash format.
      For example, `--hash-format=sha256` will create a SConsign with name
      `.sconsign_sha256.dblite.`.
    - Fix incorrect cache hits and/or misses when running in interactive mode by having
      SCons.Node.Node.clear() clear out all caching-related state.
    - Change Environment.SideEffect() to not add duplicate side effects.
      NOTE: The list of returned side effect Nodes will not include any duplicate side effect Nodes.
    - Add support to the Python scanner for finding dynamically generated dependencies.
      Previously the scanner only found imports if they existed on disk at scanning time.

  From David H:
    - Add ZIP_OVERRIDE_TIMESTAMP env option to Zip builder which allows for overriding of the file
      modification times in the archive.
    - Fix Zip builder not rebuilding when ZIPROOT env option was changed.

  From Jason Kenny
    - Fix python3 crash when Value node get_text_content when child content does not have decode()
      NOTE: If you depend on Value node's get_text_content returning concatenated contents of it's
      children. This may break your code. It now concatenates the csig() of all children.

  From Joachim Kuebart:
    - Suppress missing SConscript deprecation warning if `must_exist=False`
      is used.

  From Rocco Matano:
    - Fix Zip tool to respect ZIPCOMSTR. Previously all zip builder calls would yield something
      like zip(["test.zip"], ["zip_scons.py"]) and ignore ZIPCOMSTR if ZIPCOM and ZIPCOMSTR
      weren't set after the Environment/Tool is initialized. (Explained in PR #3659)

  From Daniel Moody:
    - Fix issue where java parsed a class incorrectly from lambdas used after a new.

  From Simon Tegelid
    - Fix using TEMPFILE in multiple actions in an action list. Previously a builder, or command
      with an action list like this:
      ['${TEMPFILE("xxx.py -otempfile $SOURCE")}', '${TEMPFILE("yyy.py -o$TARGET tempfile")}']
      Could yield a single tempfile with the first TEMPFILE's contents, used by both steps
      in the action list.

  From Mats Wichmann:
    - Complete tests for Dictionary, env.keys() and env.values() for
      OverrideEnvironment. Enable env.setdefault() method, add tests.
    - Raise an error if an option (not otherwise consumed) is used which
      looks like an abbreviation of one one added by AddOption. (#3653)
    - Tool module not found will now raise a UserError to more clearly indicate this is
      probably an SConscript problem, and to make the traceback more relevant.
    - Fix three issues with MergeFlags:
      - Signature/return did not match documentation or existing usage - the implementation
        now no longer returns the passed env
      - merging --param arguments did not work (issue #3107);
      - passing a dict to merge where the values are strings failed (issue #2961).
    - Include previously-excluded SideEffect section in User Guide.
    - Clean up unneeded imports (autoflake tool).
    - Make sure cProfile is used if profiling - SCons was expecting
      the Util module to monkeypatch in cProfile as profile if available,
      but this is no longer being done.
    - Cleanup in SCons.Util.AddMethod. If called with an environment instance
      as the object to modify, the method would not be correctly set up in
      any Clone of that instance.  Now tries to detect this and calls
      MethodWrapper to set up the method the same way env.AddMethod does.
      MethodWrapper moved to Util to avoid a circular import. Fixes #3028.
    - Some Python 2 compatibility code dropped
    - Rework runtest.py to use argparse for arg handling (was a mix
      of hand-coded and optparse, with a stated intent to "gradually port").
    - Add options to runtest to generate/not generate a log of failed tests,
      and to rerun such tests. Useful when an error cascades through several
      tests, can quickly try if a change improves all the fails. Dropped
      runtest test for fallback from qmtest, not needed; added new tests.
    - Eliminate tex tool usage of "for foo in range(len(iterable))"
    - Restore internal Trace function to functional state.
    - Only try to initialize the wix tool by default (or when tool `default` is explicitly installed)
      on Windows based systems.
    - Pick a better "Topic" Trove classifier for SCons: SW Dev / Build Tools
    - Use os.replace instead of os.rename in dblite so don't need to
      special-case Windows here. dblite is the default storage engine for the SConsign file(s).
    - Fix cut-n-paste error in msvc debug printout and make some debug output
      in msvs and msvsTests.py be off until needed (uncomment to use)
    - Fix Issue #3014 - Empty file and missing file have same csig
    - Refactor env.Append/Prepend to remove Py 1.5 era need to nest
      try blocks, can now "continue" at the appropriate places.
    - Add /snap/bin to env['PATH'] on POSIX, although this is only
      really useful for a subset of POSIX systems that use snaps.
      Was needed for CI builds, which run on Ubuntu LTS images.
    - Eliminate Py2-ism __nonzero__ (now __bool__). Work around issue #3860
      where a check for BuilderBase raising exc. on __bool__ was optimized out.
      This issue was found due to a bug in Python 3.10.0a4. See issue #3860 for details.


RELEASE 4.0.1 - Mon, 16 Jul 2020 16:06:40 -0700

  From Rob Boehne:
    - Fix fortran tools to set SHFORTRAN variables to $FORTRAN, similarly SHF77, SHF90, SHF95,
      SHF03 and SHF08 will default to the variables $F77, $F90, $F95, $F03 and $F08 respectively.
      If you were depending on changing the value of FORTRAN (or $F[0-9][0-9]) having no effect
      on the value of SHFORTRAN, this change will break that.   The values of FORTRAN, F77, F90,
      F95, F03, F08 and SHFORTRAN, SHF77 (etc.) now are not overridden in generate if alredy set
      by the user.
    - Fix subprocess execution of 'lslpp' on AIX to produce text standard i/o.
    - Re-do the fix for suncxx tool (Oracle Studio compiler) now that only Python 3 is supported,
      to avoid decoding errors.

  From William Deegan:
    - Added Environment() variable TEMPFILEDIR which allows setting the directory which temp
      files createdby TEMPFILEMUNGE are created in.

  From Daniel Moody:
    - Added method on Node to test if its node used in SConf. (Github Issue #3626)



RELEASE 4.0.0 - Sat, 04 Jul 2020 12:00:27 +0000

  From Dirk Baechle:
    - Updated documentation toolchain to work properly under Python3, also
      removed libxslt support from the Docbook Tool. (issue #3580)
    - Added Docker images for building and testing SCons. (issue #3585)


  From James Benton:
    - Improve Visual Studio solution/project generation code to add support
      for a per-variant cppflags. Intellisense can be affected by cppflags,
      this is especially important when it comes to /std:c++* which specifies
      what C++ standard version to target. SCons will append /Zc:__cplusplus
      to the project's cppflags when a /std:c++* flag is found as this is
      required for intellisense to use the C++ standard version from cppflags.

  From Rob Boehne
    - Specify UTF-8 encoding when opening Java source file as text.  By default, encoding is the output
    of locale.getpreferredencoding(False), and varies by platform.

  From Joseph Brill:
    - MSVC updates: When there are multiple product installations (e.g, Community and
      Build Tools) of MSVC 2017 or MSVC 2019, an Enterprise, Professional,
      or Community installation will be selected before a Build Tools installation when
      "14.1" or "14.2" is requested, respectively. (GH Issue #3699).
    - MSVC updates: When there are multiple product installations of MSVC 2017 (e.g.,
      Community and Express), 2017 Express is no longer returned when "14.1" is
      requested.  Only 2017 Express will be returned when "14.1Exp" is requested.
      (GH Issue #3699).
    - MSVC updates: An MSVC 6.0 installation now appears in the installed versions list
      when msvc debug output is enabled (GH Issue #3699).
    - MSVS test updates: Tests for building a program using generated MSVS project and
      solution files using MSVS 2015 and later now work as expected on x86 hosts.
    - Test update: Reduce the number of "false negative" test failures for the interactive
      configuration test (test/interactive/configure.py).
    - MSVS update: Fix the development environment path for MSVS 7.0.

  From William Deegan:
    - Fix broken clang + MSVC 2019 combination by using MSVC configuration logic to
      propagate'VCINSTALLDIR' and 'VCToolsInstallDir' which clang tools use to locate
      header files and libraries from MSVC install. (Fixes GH Issue #3480)
    - Added C:\msys64\mingw64\bin to default mingw and clang windows PATH's.  This
      is a reasonable default and also aligns with changes in Appveyor's VS2019 image.
    - Drop support for Python 2.7. SCons will be Python 3.5+ going forward.
    - Change SCons.Node.ValueWithMemo to consider any name passed when memoizing Value() nodes
    - Fix Github Issue #3550 - When using Substfile() with a value like Z:\mongo\build\install\bin
      the implementation using re.sub() would end up interpreting the string and finding regex escape
      characters where it should have been simply replacing existing text. Switched to use string.replace().
    - Fix Github Issue #2904 - Provide useful error message when more than one Configure Contexts are opened.
      Only one open is allowed. You must call conf.Finish() to complete the currently open one before creating another
    - Add msys2 installed mingw default path to PATH for mingw tool.
      - C:\msys64\mingw64\bin
    - Purge obsolete internal build and tooling scripts
    - Allow user specified location for vswhere.exe specified by VSWHERE.
      NOTE: This must be set at the time the 'msvc' 'msvs' and/or 'mslink' tool(s) are initialized to have any effect.
    - Resolve Issue #3451 and Issue #3450 - Rewrite SCons setup.py and packaging. Move script logic to entry points so
      package can create scripts which use the correct version of Python.
    - Resolve Issue #3248 - Removing '-Wl,-Bsymbolic' from SHLIBVERSIONFLAGS
      NOTE: If your build depends on the above you must now add to your SHLIBVERSIONFLAGS
    - Speedup bin/docs-update-generated by caching parsed docbook schema. (60x speedup)
    - Reorganized source tree. Moved src/engine/SCons to SCons to be more in line with current Python source
      tree organization practices.
    - Renamed as.py to asm.py and left redirecting tool.  'as' is a reserved word and so
      changing the name was required as we wanted to import symbols for use in compilation_db
      tool.
    - Add CompilationDatabase() builder in compilation_db tool. Contributed by MongoDB.
      Setting COMPILATIONDB_USE_ABSPATH to True|False controls whether the files are absolute or relative
      paths.  Address Issue #3693 and #3694 found during development.
    - Fixed Github Issue 3628 - Hardcoding pickle protocol to 4 (supports python 3.4+)
      and skipping Python 3.8's new pickle protocol 5 whose main advantage is for out-of-band data buffers.
      NOTE: If you used Python 3.8 with SCons 3.0.0 or above, you may get a a pickle protocol error. Remove your
      .sconsign.dblite. You will end up with a full rebuild.

  From Andrii Doroshenko:
    - Extended `Environment.Dump()` to select a format to serialize construction variables (pretty, json).

  From Jeremy Elson:
    - Updated design doc to use the correct syntax for Depends()

  From Adam Gross:
    - Added support for scanning multiple entries in an action string if
      IMPLICIT_COMMAND_DEPENDENCIES is set to 2 or 'all'. This enables more thorough
      action scanning where every item in each command line is scanned to determine
      if it is a non-source and non-target path and added to the list of implicit dependencies
      for the target.
    - Added support for taking instances of the Value class as implicit
      dependencies.
    - Added new module SCons.Scanner.Python to allow scanning .py files.
    - Added support for explicitly passing a name when creating Value() nodes. This may be useful
      when the value can't be converted to a string or if having a name is otherwise desirable.
    - Fixed usage of abspath and path for RootDir objects on Windows. Previously
      env.fs.Dir("T:").abspath would return "T:\T:" and now it correctly returns "T:".

  From Ivan Kravets, PlatformIO
    - New conditional C Scanner (`SCons.Scanner.C.CConditionalScanner()`)
      which interprets C/C Preprocessor conditional syntax (#ifdef, #if, #else,
      #elif, #define, etc.)
    - Improvements for virtual C Pre-Processor:
      * Handle UNSIGNED LONG and LONG numeric constants in DEC (keep support for HEX)
      * Skip unrecognized directives, such as `#if( defined ...)`
      * Ignore `#include DYNAMIC_INCLUDE` directive that depends on a dynamic
        macro which is not located in a state TABLE.
      * Cleanup CPP expressions before evaluating (strip comments, carriage returns)

  From Iosif Kurazs:
    - Added a new flag called "linedraw" for the command line argument  "--tree"
      that instructs scons to use single line drawing characters to draw the dependency tree.

  From Daniel Moody:
    - Add no_progress (-Q) option as a set-able option. However, setting it in the
      SConstruct/SConscript will still cause "scons: Reading SConscript files ..." to be
      printed, since the option is not set when the build scripts first get read.
    - Added check for SONAME in environment to setup symlinks correctly (Github Issue #3246)
    - User callable's called during substition expansion could possibly throw a TypeError
      exception, however SCons was using TypeError to detect if the callable had a different
      signature than expected, and would silently fail to report user's exceptions. Fixed to
      use signature module to detect function signature instead of TypeError. (Github Issue #3654)
    - Added storage of SConstructs and SConscripts nodes into global set for checking
      if a given node is a SConstruct/SConscript.
      Added new node function SCons.Node.is_sconscript(self) (Github Issue #3625)

  From Andrew Morrow:
    - Fix Issue #3469 - Fixed improper reuse of temporary and compiled files by Configure when changing
      the order and/or number of tests.  This is done by using the hash of the generated temporary files
      content and (For the target files) the hash of the action.
      So where previously files would be named:
      - config_1.c, config_1.o, config_1
      The will now be named (For example)
      - conftest_68b375d16e812c43e6d72d6e93401e7c_0.c,
        conftest_68b375d16e812c43e6d72d6e93401e7c_0_5713f09fc605f46b2ab2f7950455f187.o
        or
        conftest_68b375d16e812c43e6d72d6e93401e7c_0.o
        conftest_68b375d16e812c43e6d72d6e93401e7c_0_5713f09fc605f46b2ab2f7950455f187 (for executable)

  From Mathew Robinson:
    - Improve performance of Subst by preventing unnecessary frame
      allocations by no longer defining the *Subber classes inside of their
      respective function calls.
    - Improve performance of Subst in some cases by preventing
      unnecessary calls to eval when a token is surrounded in braces
      but is not a function call.
    - Improve performance of subst by removing unnecessary recursion.
    - Cleanup dangling symlinks before running builders (Issue #3516)

  From Mats Wichmann:
    - Remove deprecated SourceCode
    - str.format syntax errors fixed
    - a bunch of linter/checker syntax fixups
    - Convert remaining uses of insecure/deprecated mktemp method.
    - Clean up some duplications in manpage.  Clarify portion of manpage on Dir and File nodes.
    - Reduce needless list conversions.
    - Fixed regex in Python scanner.
    - Accommodate VS 2017 Express - it's got a more liberal license then VS
      Community, so some people prefer it (from 2019, no more Express)
    - vswhere call should also now work even if programs aren't on the C: drive.
    - Add an alternate warning message if cl.exe is not found and msvc config
      cache is in use (SCONS_CACHE_MSVC_CONFIG was given) - config cache
      may be out of date.
    - Fixed bug where changing TEXTFILESUFFIX would cause Substfile() to rebuild. (Github Issue #3540)
    - Script/Main.py now uses importlib instead of imp module.
    - Drop some Python 2-isms.
    - MSVC updates: pass on VSCMD_DEBUG and VSCMD_SKIP_SENDTELEMETRY to msvc
      tool setup if set in environment. Add Powershell to default env
      (used to call telemetry script).
    - Microsoft Visual Studio - switch to using uuid module to generate GUIDs rather than hand rolled
      method using md5 directly.
      NOTE: This change affects the following builders' output. If your build depends on the output of these builders
      you will likely see a rebuild.
      * Package() (with PACKAGETYPE='msi')
      * MSVSSolution()
      * MSVSProject()
    - Docbook builder provides a fallback if lxml fails to generate
      a document with tostring().
    - Fix description of ARCOMSTR constr. var. (issue 3636). Previously the text was a copy of ASCOMSTR which
      has different function.
    - Update xml files in SCons to reflect changed relative paths after
      code restructuring (src/engine/SCons -> SCons)
    - Preliminary Python 3.9 support - elimination of some warnings.
    - Drop the with_metaclass jig which was designed to let class
      definitions using a metaclass be written the same for Py2/Py3.
    - Bump python_version_unsupported (and deprecated) to indicate 3.5
      is lowest supported Python.
    - ParseFlags should not modify the user's passed in dict in case it's
      a compound data structure (e.g. values are lists) (issue #3665)
    - In Py3 classes no longer need to be listed as deriving from object.
    - Remove deprecated check for Task subclasses needing a needs_execute
      method - this is now enforced via an abstract base class, so the
      check and test is no longer needed.
    - Close various logfiles (trace, cache, taskmastertrace, configure)
      when done using atexit calls.
    - Rebase forked copy of shutil.copytree to Python 3.7 stlib version.
    - Significant rework of documentation: API docs are now generated
      using Sphinx; manpage and user guide now use more "standard"
      markup elements (which could facilitate later conversion to a
      different doc format, should that choice be made); significant
      rewordings in manpage.  Manpage Examples moved to an external
      repository / website (scons-cookbook.readthedocs.io).
    - Clean up test harness and tests' use of subdir, file_fixture and
      dir_fixture.
    - SubstitutionEnvironment and OverrideEnvironment now have keys()
      and values() methods to better emulate a dict (already had items()).
    - Rename internal Warning base class to SConsWarning to avoid any
      possible confusion with Python's own Warning class.


RELEASE 3.1.2 - Mon, 17 Dec 2019 02:06:27 +0000

  From Edoardo Bezzeccheri
    - Added debug option "action_timestamps" which outputs to stdout the absolute start and end time for each target.

  From Rob Boehne
    - Fix suncxx tool (Oracle Studio compiler) when using Python 3.  Previously would throw an exception.
      Resolved by properly handling tool version string output as unicode.

  From Tim Gates
    - Resolved a typo in engine.SCons.Tool

  From Adam Gross:
    - Resolved a race condition in multithreaded Windows builds with Python 2
      in the case where a child process is spawned while a Python action has a
      file open. Original author: Ryan Beasley.
    - Added memoization support for calls to Environment.Value() in order to
	  improve performance of repeated calls.


  From Jason Kenny
    - Update Command() function to accept target_scanner, source_factory, and target_factory arguments.
      This makes Command act more like a one-off builder.

  From Ivan Kravets
    - Added support for "-imacros" to ParseFlags

  From Jacek Kuczera:
    - Fix CheckFunc detection code for Visual 2019. Some functions
      (e.g. memmove) were incorrectly recognized as not available.

  From Jakub Kulik
    - Fix stacktrace when using SCons with Python 3.5+ and SunOS/Solaris related tools.

  From Philipp Maierhöfer:
    - Avoid crash with UnicodeDecodeError on Python 3 when a Latex log file in
      non-UTF-8 encoding (e.g. containing umlauts in Latin-1 encoding when
      the fontenc package is included with \usepackage[T1]{fontenc}) is read.

  From Mathew Robinson:
    - Improved threading performance by ensuring NodeInfo is shared
      across threads. Results in ~13% improvement for parallel builds
      (-j# > 1) with many shared nodes.
    - Improve performance of Entry.disambiguate() by making check for
      most common case first, preventing unnecessary IO.
    - Improved DAG walk performance by reducing unnecessary work when
      there are no un-visited children.

  From Mats Wichmann
    - Replace instances of string find method with "in" checks where
      the index from find() was not used.
    - CmdStringHolder fix from issue #3428
    - Turn previously deprecated debug options into failures:
      --debug=tree, --debug=dtree, --debug=stree, --debug=nomemoizer.
    - Experimental New Feature: Enable caching MSVC configuration
      If SCONS_CACHE_MSVC_CONFIG shell environment variable is set,
      SCons will cache the results of past calls to vcvarsall.bat to
      a file; integrates with existing memoizing of such vars.
      On vs2019 saves 5+ seconds per SCons invocation, which really
      helps test suite runs.
    - Remove deprecated SourceSignatures, TargetSignatures
    - Remove deprecated Builder keywords: overrides and scanner
    - Remove deprecated env.Copy
    - Remove deprecated BuildDir plus SConscript keyword build_dir
    - A number of documentation improvements.


RELEASE 3.1.1 - Mon, 07 Aug 2019 20:09:12 -0500

  From William Deegan:
    - Remove obsoleted references to DeciderNeedsNode which could cause crash when using --debug=explain

  From Jason Kenny
    - Add Fix and test for crash in 3.1.0 when using Decider('MD5-timestamp') and --debug=explain

  From Ben Reed:
    - Added -fmerge-all-constants to flags that get included in both CCFLAGS and LINKFLAGS.

  From Mathew Robinson:
    - Fix issue #3415 - Update remaining usages of EnvironmentError to SConsEnvironmentError
      this patch fixes issues introduced in 3.1.0 where any of the
      following would cause SCons to error and exit:
        - CacheDir not write-able
        - JSON encoding errors for CacheDir config
        - JSON decoding errors for CacheDir config


RELEASE 3.1.0 - Mon, 20 Jul 2019 16:59:23 -0700

  From Joseph Brill:
    - Code to supply correct version-specifier argument to vswhere for
      VS version selection.

  From William Deegan:
    - Enhanced --debug=explain output. Now the separate components of the dependency list are split up
      as follows:

      scons: rebuilding `file3' because:
           the dependency order changed:
           ->Sources
           Old:xxx	New:zzz
           Old:yyy	New:yyy
           Old:zzz	New:xxx
           ->Depends
           ->Implicit
           Old:/usr/bin/python	New:/usr/bin/python
    - Fix Issue #3350 - SCons Exception EnvironmentError is conflicting with Python's EnvironmentError.
    - Fix spurious rebuilds on second build for cases where builder has > 1 target and the source file
      is generated. This was causing the > 1th target to not have it's implicit list cleared when the source
      file was actually built, leaving an implicit list similar to follows for 2nd and higher target
              ['/usr/bin/python', 'xxx', 'yyy', 'zzz']
      This was getting persisted to SConsign and on rebuild it would be corrected to be similar to this
              ['zzz', 'yyy', 'xxx', '/usr/bin/python']
      Which would trigger a rebuild because the order changed.
      The fix involved added logic to mark all shared targets as peers and then ensure they're implicit
      list is all cleared together.
    - Fix Issue #3349 - SCons Exception EnvironmentError is conflicting with Python's EnvironmentError.
      Renamed to SConsEnvironmentError
    - Fix Issue #3350 - mslink failing when too many objects.  This is resolved by adding TEMPFILEARGJOIN variable
      which specifies what character to join all the argements output into the tempfile. The default remains a space
      when mslink, msvc, or mslib tools are loaded they change the TEMPFILEARGJOIN to be a line separator (\r\n on win32)
    - Fix performance degradation for MD5-timestamp decider.  NOTE: This changes the Decider() function arguments.
      From:
          def my_decider(dependency, target, prev_ni):
      To:
          def my_decider(dependency, target, prev_ni, repo_node):
      Where repo_node is the repository (or other) node to use to check if the node is out of date instead of dependency.

  From Peter Diener:
    - Additional fix to issue #3135 - Also handle 'pure' and 'elemental' type bound procedures
    - Fix issue #3135 - Handle Fortran submodules and type bound procedures

  From Adam Gross:
    - Upgraded and improved Visual Studio solution/project generation code using the MSVSProject builder.
      - Added support for Visual Studio 2017 and 2019.
      - Added support for the following per-variant parameters to the builder:
        - cpppaths: Provides per-variant include paths.
        - cppdefines: Provides per-variant preprocessor definitions.

  From Michael Hartmann:
    - Fix handling of Visual Studio Compilers to properly reject any unknown HOST_PLATFORM or TARGET_PLATFORM

  From Bert Huijben:
    - Added support for Visual Studio 2019 toolset.

  From Mathew Robinson:
    - Update cache debug output to include cache hit rate.
    - No longer unintentionally hide exceptions in Action.py
    - Allow builders and pseudo-builders to inherit from OverrideEnvironments

  From Leonard de Ruijter:
    - Add logic to derive correct version argument to vswhere

  From Lukas Schrangl:
    - Enable LaTeX scanner to find more than one include per line

  From  Sergey Torokhov:
    - Recognize jdk on Gentoo systems.

  From Mats Wichmann:
    - scons-time takes more care closing files and uses safer mkdtemp to avoid
      possible races on multi-job runs.
    - Use importlib to dynamically load tool and platform modules instead of imp module
    - sconsign: default to .sconsign.dblite if no filename is specified.
      Be more informative in case of unsupported pickle protocol (py2 only).
    - Fix issue #3336 - on Windows, paths were being added to PATH even if
      tools were not found in those paths.
    - More fixes for newer Java versions (since 9): handle new jdk directory
      naming (jdk-X.Y instead of jdkX.Y) on Windows; handle two-digit major
      version. Docstrings improved.
    - Fixups for pylint: exception types, redefined functions,
      globals, etc.  Some old code removed to resolve issues (hashlib is
      always present on modern Pythons; no longer need the code for
      2.5-and-earlier optparse). cmp is not a builtin function in Py3,
      drop one (unused) use; replace one.  Fix another instance of
      renaming to SConsEnvironmentError. Trailing whitespace.
      Consistently use not is/in (if not x is y -> if x is not y).
    - Add a PY3-only function for setting up the cachedir that should be less
      prone to races. Add a hack to the PY2 version (from Issue #3351) to
      be less prone to a race in the check for old-style cache.
    - Fix coding error in docbook tool only exercised when using python lxml
    - Recognize two additional GNU compiler header directory options in
      ParseFlags: -iquote and -idirafter.
    - Fix more re patterns that contain \ but not specified as raw strings
      (affects scanners for D, LaTeX, swig)


RELEASE 3.0.5 - Mon, 26 Mar 2019 15:04:42 -0700

  From William Deegan:

    - Fix Issue #3283 - Handle using --config=force in combination with Decider('MD5-timestamp').
      3.0.2 in fix for issue #2980 added that deciders can throw DeciderNeedsNode exception.
      The Configure logic directly calls the decider when using --config=force but wasn't handling
      that exception.  This would yield minimally configure tests using TryLink() not running and
      leaving TypeError Nonetype exception in config.log
    - Fix Issue #3303 - Handle --config=force overwriting the Environment passed into Configure()'s
      Decider and not clearing it when the configure context is completed.
    - Add default paths for yacc tool on windows to include cygwin, mingw, and chocolatey
    - Fix issue #2799 - Fix mingw tool to respect SHCCCOMSTR, SHLINKCOMSTR and LDMODULECOMSTR
    - Fix Issue #3329 - Add support for MS SDK V10.0A (which is commonly installed with VS2017)
    - Fix Issue #3333 - Add support for finding vswhere under 32 bit windows installs.

  From Maciej Kumorek:
    - Update the MSVC tool to include the nologo flag by default in RCFLAGS

From Daniel Moody:
    - Change the default for AppendENVPath to delete_existing=0, so path
      order will not be changed, unless explicitly set (Issue #3276)
    - Fixed bug which threw error when running SCons on windows system with no MSVC installed.
    - Update link tool to convert target to node before accessing node member
    - Update mingw tool to remove MSVC like nologo CCFLAG
    - Add default paths for lex tool on windows to include cygwin, mingw, and chocolatey
    - Add lex construction variable LEXUNISTD for turning off unix headers on windows
    - Update lex tool to use win_flex on windows if available

  From Mats Wichmann:
    - Quiet open file ResourceWarnings on Python >= 3.6 caused by
      not using a context manager around Popen.stdout
    - Add the textfile tool to the default tool list
    - Fix syntax on is/is not clauses: should not use with a literal
    - Properly retrieve exit code when catching SystemExit
    - scons-time now uses context managers around file opens
    - Fix regex patterns that were not specified as raw strings

  From Bernhard M. Wiedemann:
    - Do not store build host+user name if reproducible builds are wanted


RELEASE 3.0.4 - Mon, 20 Jan 2019 22:49:27 +0000

  From Mats Wichmann:
    - Improve finding of Microsoft compiler: add a 'products' wildcard
      in case 2017 Build Tools only is installed as it is considered a separate
      product from the default Visual Studio
    - Add TEMPFILESUFFIX to allow a customizable filename extension, as
      described in the patch attached to issue #2431.
    - scons.py and sconsign.py stopped working if script called as a symlink
      to location in scons-local location.
    - Fix issue running scons using a symlink to scons.py in an scons-local dir
    - Doc updates around Default(), and the various *TARGETS variables.

  From Daniel Moody:
    - Improved support for VC14.1 and Visual Studio 2017, as well as arm and arm64 targets.
      Issues #3268 & Issue #3222
    - Initial support for ARM targets with Visual Studio 2017 - Issue #3182 (You must set TARGET_ARCH for this to work)
    - Update TempFileMunge class to use PRINT_CMD_LINE_FUNC

  From Tobias Herzog
    - Enhance cpp scanner regex logic to detect if/elif expressions without whitespaces but
      parenthesis like "#if(defined FOO)" or "#elif!(BAR)" correctly.


RELEASE 3.0.3 - Mon, 07 Jan 2019 20:05:22 -0400
  NOTE: 3.0.2 release was dropped because there was a packaging bug. Please consider all 3.0.2
        content.

  From William Deegan:
    - Fixes to packaging logic.  Ensuring the SCons.Tool.clangCommon module is added
      to the release packages.
    - Modify scons.bat script to check for scons python script without .py extension if no file
      scons.py exists. This enables an all platform wheel to work.

  From Mats Wichmann:
    - Update doc examples to work with Python 3.5+:  map() now returns an iterable instead of a list.


RELEASE 3.0.2 - Mon, 31 Dec 2018 16:00:12 -0700

  From Bernard Blackham:
    - Fixed handling of side-effects in task master (fixes #3013).

  From William Deegan:
    - Remove long deprecated SCons.Options code and tests.  This removes BoolOption,EnumOption,
      ListOption,PackageOption, and PathOption which have been replaced by *Variable() many years ago.
    - Re-Enable parallel SCons (-j) when running via Pypy
    - Move SCons test framework files to testing/framework and remove all references to QMtest.
      QMTest has not been used by SCons for some time now.
    - Updated logic for mingw and clang on win32 to search default tool install paths if not
      found in normal SCons PATH.  If the user specifies PATH or tool specific paths they
      will be used and the default paths below will be ignored.
      - Default path for clang/clangxx : C:\Program Files\LLVM\bin
      - Default path for mingw         : C:\MinGW\bin and/or  C:\mingw-w64\*\mingw64\bin
      - Key program to locate mingw    : mingw32-make (as the gcc with mingw prefix has no fixed name)
    - Fixed issue causing stack trace when python Action function contains a unicode string when being
      run with Python 2.7
    - Add alternate path to QT install for Centos in qt tool: /usr/lib64/qt-3.3/bin
    - Fix Java tools to search reasonable default paths for Win32, Linux, macOS.  Add required paths
      for swig and java native interface to JAVAINCLUDES.  You should add these to your CPPPATH if you need
      to compile with them.  This handles spaces in paths in default Java paths on windows.
    - Added more java paths to match install for Centos 7 of openjdk
    - Fix new logic which populates JAVAINCLUDES to handle the case where javac is not found.
    - Fix GH Issue #2580 - # in FRAMEWORKPATH doesn't get properly expanded. The # is left in the
      command line.
    - Fix issue #2980 with credit to Piotr Bartosik (and William Blevins).  This is an issue where using
      TimeStamp-MD5 Decider and CacheDir can yield incorrect md5's being written into the .sconsign.
      The difference between Piotr Bartosik's patch and the current code is that the more complicated
      creation of file to csig map is only done when the count of children for the current node doesn't
      match the previous count which is loaded from the sconsign.
    - Fix issue # 3106 MSVC if using MSVC_BATCH and target dir had a space would fail due to quirk in
      MSVC's handling of escaped targetdirs when batch compiling.
    - Fix GH Issue #3141 unicode string in a TryAction() with python 2.7 crashes.
    - Fix GH Issue #3212 - Use of Py3 and CacheDir + Configure's TryCompile (or likely and Python Value Nodes)
      yielded trying to combine strings and bytes which threw exception.
    - Fix GH Issue #3225 SCons.Util.Flatten() doesn't handle MappingView's produced by dictionary as return
      values from dict().{items(), keys(), values()}.
    - Fix GH Issue #3241 - Properly support versioned shared libraries for MacOS.  We've also introduced two
      new env variables APPLELINK_CURRENT_VERSION and APPLELINK_COMPATIBILITY_VERSION which will specify
      what is passed to the linkers -current_version and -compatibility_version flags.  If not specified
      they will be derived from SHLIBVERSION as such:
      - APPLELINK_CURRENT_VERSION = SHLIBVERSION
      - APPLELINK_COMPATIBILITY_VERSION = all but the last digit in SHLIBVERSION with .0 appended.
      Note that the values of the above will be validated. Valid format for either APPLELINK variable is
      X[.Y[.Z]] where 0 <= X <= 65535, 0 <= Y <= 255, 0 <= Z <= 255.
      The new variables have been added to the documents and should show up in user guide and manpage.
    - Fix GH Issue #3136 no longer wrap io.{BufferedReader,BufferedWriter,BufferedRWPair,BufferedRandom,TextIOWrapper
      with logic to set HANDLE_FLAG_INHERIT flag on the file handle.  Python 3.4+ automatically sets this according
      to Python docs: https://docs.python.org/3/library/os.html#fd-inheritance

  From Ray Donnelly:
    - Fix the PATH created by scons.bat (and other .bat files) to provide a normalized
      PATH.  Some pythons in the 3.6 series are no longer able to handle paths which
      have ".." in them and end up crashing.  This is done by cd'ing into the directory
      we want to add to the path and then using %CD% to give us the normalized directory
      See bug filed under Python 3.6: https://bugs.python.org/issue32457.
      Note: On Win32 PATH's which have not been normalized may cause undefined behavior
      by other executables being run by SCons (or any subprocesses of executables being run by SCons).
      Resolving this issue should eliminate that possibility going forward.

  From Andrew Featherstone
    - Removed unused --warn options from the man page and source code.

  From Arda Fu
    - Fix cpp scanner regex logic to treat ifndef for py3.5+. Previously it was
      not properly differentiating between if, ifdef, and ifndef.

  From Philipp Maierhöfer
    - Added a __hash__ method to the class SCons.Subst.Literal. Required when substituting Literal
      objects when SCons runs with Python 3.
    - Added missing FORTRANMODDIRPREFIX to the gfortran tool.

  From Matthew Marinets:
    - Fixed an issue that caused the Java emitter to incorrectly parse arguments to constructors that
      implemented a class.

  From Fredrik Medley:
    - Fix exception when printing of EnviromentError messages.
      Specifically, this fixes error reporting of the race condition when
      initializing the cache which error previously was hidden.

  From Daniel Moody:
    - Updated Jar builder to handle nodes and directories better
    - Updated Jar builder to flatten source list which could contain embedded lists
    - Removed some magic numbers from jar.py on behalf of Mats Wichmann (mats@linux.com)
    - Set the pickling protocal back to highest which was causing issues
      with variant dir tests. This will cause issues if reading sconsigns
      pickled with the previous lower protocol.
    - Updated swig to setup default paths for windows
    - Updated gettext tools to setup default paths for windows with Cygwin/MinGW setups
    - Add common location for default paths for cygwin and mingw in Platform modules
    - Updated YACC tool to work on windows with Cygwin/MinGW setups
    - Set the pickling protocal back to highest which was causing issues
      with variant dir tests. This will cause issues if reading sconsigns
      pickled with the previous lower protocol.
    - Updated FS.py to handle removal of splitunc function from python 3.7
    - Updated the vc.py to ignore MSVS versions where no compiler could be found

  From Gary Oberbrunner:
    - Fix bug when Installing multiple subdirs outside the source tree
    - fix to_str to handle None without raising exception
    - Fix -jN for python 3.7

  From Jonathon Reinhart:
    - Replace all instances of `int main()` in C code with `int main(void)`.
      Specifically, this fixes the test cases use by Configure.CheckCC() which
      would fail when using -Wstrict-prototypes.

  From Zachary Tessler:
    - Fix calculation of signatures for FunctionActions that contain list (or set,...)
      comprehensions whose expressions involve constant literals. Those constants had
      been ignored in signatures, so changing them did not cause targets to be rebuilt.

  From Paweł Tomulik:
    - In the testing framework, module TestCommon, fixed must_contain(),
      must_not_contain(), and related methods of TestCommon class to work with
      substrings located at zero offset.
    - Added virtualenv support. A new function Virtualenv() determines whether
      SCons runs in a virtualenv. The search PATH may also be extended to
      prefer executables from the current virtualenv over the ones provided by
      base environment. New option --enable-virtualenv provided to import some
      virtualenv-related variables to SCons and extend every env['ENV']['PATH']
      automatically. New option --ignore-virtualenv disables this. Two
      environment variables, SCONS_ENABLE_VIRTUALENV and
      SCONS_IGNORE_VIRTUALENV are supported for the same purpose.

  From Richard West:
    - Add SConstruct.py, Sconstruct.py, sconstruct.py to the search path for the root SConstruct file.
      Allows easier debugging within Visual Studio
    - Change setup.py to change the install directory (via  pip, or setup.py install) from scons-#.#.#
      to scons (Yielding <pythondir>/lib/scons/SCons/ instead of <pythondir>/lib/scons/SCons-#.#.#/).
      This changes SCons to better comply with normal Python installation practices.

  From Mats Wichmann:
    - Recognize new java 9, 10, 11 (as 9.0 and 10.0, 11.0)
    - Updated manpage scons.xml to fix a nested list problem
    - Updated doc terminiology: use prepend instead of append as appropriate
    - XML validity fixes from SConstruct.py change
    - Update wiki links to new github location
    - Update bug links to new github location
    - Make it easier for SConscript() call to fail on missing script.
      It was possible to call SCons.Warnings.warningAsException
      (not documented as a user API) to make all warnings fail. Now
      SConscript can take an optional must_exist flag which if true fails
      if the script does not exist.  Not failing on missing script is
      now considered deprecated, and the first instance will print a
      deprecation message.  It is now also possible to flip the scons
      behavior (which still defaults to warn, not fail) by calling
      SCons.Script.set_missing_sconscript_error, which is also not a
      documented interface at the moment.
    - Convert TestCmd.read to use with statement on open (quiets 17 py3 warnings)
    - Quiet py3 warning in UtilTests.py
    - Fix tests specifying octal constants for py3
    - Fix must_contain tests for py3
    - RPM package generation:
       - Fix supplying a build architecture
       - Disable auto debug package generation on certain rpmbuild versions
       - Adjust some tests to only supply build-id file on certain rpmbuild versions
       - Tests now use a file fixture for the repeated (trivial) main.c program.
       - Document and comment cleanup.
       - Added new Environment Value X_RPM_EXTRADEFS to supply custom settings
         to the specfile without adding specific logic for each one to scons.
    - The test for Python.h needed by swig tests is moved to get_python_platform
      so it does not have to be repeated in every test; picks up one failure
      which did not make the (previously needed) check. Windows version
      of get_python_platform needed some rework in case running in virtualenv.
    - If test opens os.devnull, register with atexit so file opens do not leak.
    - Fix bugs in Win32 process spawn logic to handle OSError exception correctly.
    - Use time.perf_counter instead of time.clock if it exists.
      time.clock deprecated since py3.3, due to remove in 3.8. deprecation
      warnings from py3.7 were failing a bunch of tests on Windows since they
      mess up expected stderr.
    - Prefer Py3's inspect.getfullargspec over deprecated inspect.getargspec.
      Switched to "new" (standard in Py2.7) usage of receiving a namedtuple -
      we were unpacking to a four-tuple, two of the items of which were unused;
      getfullargspec returns a named tuple with seven elements so it is a
      cleaner drop-in replacement using the namedtuple.
    - Updated the test-framework.rst documentation.
    - Remove obsoleted internal implementaiton of OrderedDict.
    - Test for tar packaging fixups
    - Stop using deprecated unittest asserts
    - messages in strip-install-dir test now os-neutral
    - Add xz compression format to packaging choices.
    - Syntax cleanups - trailing blanks, use "is" to compare with None, etc.
      Three uses of variables not defined are changed.
    - Some script changes in trying to find scons engine
    - Update (pep8) configure-cache script, add a --show option.
    - Fix for a couple of "what if tool not found" exceptions in framework.
    - Add Textfile/Substfile to default environment. (issue #3147)
    - sconsign: a couple of python3 fixes; be more tolerant of implicit
      entries which have no signatures; minor PEP8 changes.
    - Fix a couple of type mistakes (list-> string, filter type -> list)
    - Fix a couple of type mistakes in packaging tools: list-> string in msi,
      filter type -> list in ipk

  From Bernhard M. Wiedemann:
    - Update SCons' internal scons build logic to allow overriding build date
      with SOURCE_DATE_EPOCH for SCons itself.
    - Change the datestamps in SCons' docs and embedded in code use ISO 8601 format and UTC

  From Hao Wu
    - Typo in customized decider example in user guide
    - Replace usage of unittest.TestSuite with unittest.main() (fix #3113)

RELEASE 3.0.1 - Mon, 12 Nov 2017 15:31:33 -0700

  From Daniel Moody:
    - Jar can take multiple targets, and will make a duplicate jar from the sources for each target
    - Added some warnings in case the Jar builder makes an implicit target
    - Added Jar method and changed jar build to be more specific. Jar method will take in
      directories or classes as source. Added more tests to JAR to ensure the jar was
      packaged with the correct compiled class files.
    - Added a No result test case to handle bug which seems unrelated to java in the
      swig-dependencies.py test, more info here: http://scons.tigris.org/issues/show_bug.cgi?id=2907
    - Added a travis script to test on ubuntu trusty now that the project is on github
      so that Continuus Integration tests can be run automatically. It tests most case and considers
      no result a pass as well. Improving this script can install more dependincies allowing for more
      tests to be run.

  From Daniel Moody:
    - Updated the Jar Builder tool in Tool/__init__.py so that is doesn't force class files as
      sources, allowing directories to be passed, which was causing test/Java/JAR.py to fail.

  From William Deegan:
    - Fix issue where code in utility routine to_String_for_subst() had code whose result was never
      properly returned.
      (Found by: James Rinkevich https://pairlist4.pair.net/pipermail/scons-users/2017-October/006358.html )
    - Fixed Variables.GenerateHelpText() to now use the sort parameter. Due to incorrect 2to3 fixer changes
      8 years ago it was being used as a boolean parameter.  Now you can specify sort to be a callable, or boolean
      value. (True = normal sort). Manpage also updated.
    - Fixed Tool loading logic from exploding sys.path with many site_scons/site_tools prepended on py3.
    - Added additional output with time to process each SConscript file when using --debug=time.

  From Thomas Berg:
    - Fixed a regression in scons-3.0.0 where "from __future__ import print_function" was imposed
      on the scope where SConstruct is executed, breaking existing builds using PY 2.7.

  From William Deegan:
    - Fix broken subst logic where a string with "$$(abc)" was being treated as "$(abc) and the
      logic for removing the signature escapes was then failing because there was no closing "$)".
      This was introduced by a pull request to allow recursive variable evaluations to yield a string
      such as "$( $( some stuff $) $)".

  From Zachary Tessler:
    - Fix incorrect warning for repeated identical builder calls that use overrides


RELEASE 3.0.0 - Mon, 18 Sep 2017 08:32:04 -0700

NOTE: This is a major release.  You should expect that some targets may rebuild when upgrading.
Significant changes in some python action signatures. Also switching between PY 2.7 and PY 3.5, 3.6
will cause rebuilds.


  From William Blevins:
    - Updated D language scanner support to latest: 2.071.1. (PR #1924)
      https://dlang.org/spec/module.html accessed 11 August 2016
      - Enhancements:
        - Added support for selective imports: "import A : B, C;" -> A
        - Added support for renamed imports. "import B = A;" -> A
        - Supports valid combinations: "import A, B, CCC = C, DDD = D : EEE = FFF;" -> A, B, C, D
      - Notes:
        - May find new (previously missed) Dlang dependencies.
        - May cause rebuild after upgrade due to dependency changes.
    - Updated Fortran-related tests to pass under GCC 5/6.
    - Fixed SCons.Tool.Packaging.rpm.package source nondeterminism across builds.

  From William Deegan:
    - Removed deprecated tools CVS, Perforce, BitKeeper, RCS, SCCS, Subversion.
    - Removed deprecated module SCons.Sig
    - Added prioritized list of xsltproc tools to docbook. The order will now be as
      follows: xsltproc, saxon, saxon-xslt, xalan  (with first being highest priority, first
      tool found is used)
    - Fixed MSVSProject example code (http://scons.tigris.org/issues/show_bug.cgi?id=2979)
    - Defined MS SDK 10.0 and Changed VS 2015 to use SDK 10.0
    - Changes to Action Function and Action Class signiture creation.  NOTE: This will cause rebuilds
      for many builds when upgrading to SCons 3.0
    - Fixed Bug #3027 - "Cross Compiling issue: cannot override ranlib"
    - Fixed Bug #3020 - "Download link in user guide wrong. python setup.py install --version-lib broken"
    - Fixed Bug #2486 - Added SetOption('silent',True) - Previously this value was not allowed to be set.
    - Fixed Bug #3040 - Non-unicode character in CHANGES.txt
    - Fixed Bug #2622 - AlwaysBuild + MSVC regression.
    - Fixed Bug #3025 - (Credit to Florian : User flow86 on tigris) - Fix typo JAVACLASSSUFIX should have been
                        JAVACLASSSUFFIX


  From Ibrahim Esmat:
    - Added the capability to build Windows Store Compatible libraries that can be used
      with Universal Windows Platform (UWP) Apps and published to the store

  From Daniel Holth:
    - Add basic support for PyPy (by deleting __slots__ from Node with a
      metaclass on PyPy); wrap most-used open() calls in 'with' statements to
      avoid too many open files.
    - Add __main__.py for `python -m SCons` in case it is on PYTHONPATH.
    - Always use highest available pickle protocol for efficiency.
    - Remove unused command line fallback for the zip tool.

  From Gaurav Juvekar:
    - Fix issue #2832: Expand construction variables in 'chdir' argument of builders. (PR #463)
    - Fix issue #2910: Make --tree=all handle Unicode. (PR #427)
    - Fix issue #2788: Fix typo in documentation example for sconf. (PR #388)

  From Alexey Klimkin:
    - Use memoization to optimize PATH evaluation across all dependencies per
      node. (PR #345)
    - Use set() where it is applicable (PR #344)

  From M. Limber:
    - Fixed msvs.py for Visual Studio Express editions that would report
      "Error  : ValueError: invalid literal for float(): 10.0Exp".

  From Rick Lupton:
    - Update LaTeX scanner to understand \import and related commands

  From Steve Robinson:
    - Add support for Visual Studio 2017.  This support requires vswhere.exe a helper
      tool installed with newer installs of 2017. SCons expects it to be located at
      "C:\Program Files (x86)\Microsoft Visual Studio\Installer\vswhere.exe"
      It can be downloaded separately at
      https://github.com/Microsoft/vswhere

  From Tom Tanner:
    - Allow nested $( ... $) sections

  From Paweł Tomulik:
    - Fixed the issue with LDMODULEVERSIONFLAGS reported by Tim Jenness
      (https://pairlist4.pair.net/pipermail/scons-users/2016-May/004893.html).
      An error was causing "-Wl,Bsymbolic" being added to linker's command-line
      even when there was no specified value in LDMODULEVERSION and thus no
      need for the flags to be specified.
    - Added LoadableModule to the list of global functions (DefaultEnvironment
      builders).

  From Manish Vachharajani:
    - Update debian rules, compat, and control to not use features
      deprecated or obsolete in later versions of debhelpers
    - Update python version to 2.7 in debian/control

  From Richard Viney:
    - Fixed PCHPDBFLAGS causing a deprecation warning on MSVC v8 and later when
      using PCHs and PDBs together.


  From Richard West:
    - Added nested / namespace tool support
    - Added a small fix to the python3 tool loader when loading a tool as a package
    - Added additional documentation to the user manual on using toolpaths with the environment
      This includes the use of sys.path to search for tools installed via pip or package managers
    - Added support for a PyPackageDir function for use with the toolpath

  From Russel Winder:
    - Reordered the default D tools from "dmd, gdc, ldc" to "dmd, ldc, gdc".
    - Add a ProgramAllAtOnce builder to the dmd, ldc, and gdc tools. (PR #448)
    - Remove a file name exception for very old Fedora LDC installation.
    - gdc can now handle building shared objects (tested for version 6.3.0).
    - Remove establishing the SharedLibrary builder in the dmd, ldc, and gdc
      tools, must now include the ar tool to get this builder as is required for
      other compiler tools.
    - Add clang and clang++ tools based on Paweł Tomulik's work.

RELEASE 2.5.1 - Mon, 03 Nov 2016 13:37:42 -0400

  From William Deegan:
    - Add scons-configure-cache.py to packaging. It was omitted

  From Alexey Klimkin:
    - Use memoization to optimize PATH evaluation across all dependencies per
      node. (PR #345)

RELEASE 2.5.0 - Mon, 09 Apr 2016 11:27:42 -0700

  From Dirk Baechle:
    - Removed a lot of compatibility methods and workarounds
      for Python versions < 2.7, in order to prepare the work
      towards a combined 2.7/3.x version. (PR #284)
      Also fixed the default arguments for the print_tree and
      render_tree methods. (PR #284, too)

  From William Blevins:
    - Added support for cross-language dependency scanning;
      SCons now respects scanner keys for implicit dependencies.
      - Notes for SCons users with heterogeneous systems.
        - May find new (previously missed) dependencies.
        - May cause rebuild after upgrade due to dependency changes.
        - May find new dependency errors (EG. cycles).
          - Discovered in some of the SCons QT tests.
    - Resolved missing cross-language dependencies for
      SWIG bindings (fixes #2264).
    - Corrected typo in User Guide for Scanner keyword. (PR #2959)
    - Install builder interacts with scanner found in SCANNERS differently.
      - Previous: Install builder recursively scanned implicit dependencies
        for scanners from SCANNER, but not for built-in (default) scanners.
      - Current: Install builder will not scan for implicit dependencies via
        either scanner source. This optimizes some Install builder behavior
        and brings orthogonality to Install builder scanning behavior.

  From William Deegan:
    - Add better messaging when two environments have
      different actions for the same target (Bug #2024)
    - Fix issue only with MSVC and Always build where targets
      marked AlwaysBuild wouldn't make it into CHANGED_SOURCES
      and thus yield an empty compile command line. (Bug #2622)
    - Fix posix platform escaping logic to properly handle paths
      with parens in them "()".  (Bug #2225)

  From Jakub Pola:
    - Intel Compiler 2016 (Linux/Mac) update for tool directories.

  From Adarsh Sanjeev:
    - Fix for issue #2494: Added string support for Chmod function.

  From Tom Tanner:
    - change cache to use 2 character subdirectories, rather than one character,
      so as not to give huge directories for large caches, a situation which
      causes issues for NFS.
      For existing caches, you will need to run the scons-configure-cache.py
      script to update them to the new format. You will get a warning every time
      you build until you co this.
    - Fix a bunch of unit tests on windows

RELEASE 2.4.1 - Mon, 07 Nov 2015 10:37:21 -0700

  From Arfrever Frehtes Taifersar Arahesis:
    - Fix for Bug # 2791 - Setup.py fails unnecessarily under Jython.

  From Dirk Baechle:
    - Fixed license of SVG titlepage files in the context of Debian
      packaging, such that they allow for commercial use too (#2985).

  From William Blevins:
    - InstallVersionedLib now available in the DefaultEnvironment context.
    - Improves orthogonality of use cases between different Install functions.

  From Carnë Draug:
    - Added new configure check, CheckProg, to check for
      existence of a program.

  From Andrew Featherstone:
    - Fix for issue #2840 - Fix for two environments specifying same target with different
      actions not throwing hard error. Instead SCons was incorrectly issuing a warning
      and continuing.

  From Hiroaki Itoh :
    - Add support `Microsoft Visual C++ Compiler for Python 2.7'
      Compiler can be obtained at: https://www.microsoft.com/en-us/download/details.aspx?id=44266

  From Florian Miedniak:
    - Fixed tigris issue #3011: Glob() excludes didn't work when used with VariantDir(duplicate=0)

  From William Roberts:
    - Fix bug 2831 and allow Help() text to be appended to AddOption() help.

  From Paweł Tomulik:
    - Reimplemented versioning for shared libraries, with the following effects
    - Fixed tigris issues #3001, #3006.
    - Fixed several other issues not reported to tigris, including:
      issues with versioned libraries in subdirectories with tricky names,
      issues with versioned libraries and variant directories,
      issue with soname not being injected to library when using D linkers,
    - Switched to direct symlinks instead of daisy-chained ones -- soname and
      development symlinks point directly to the versioned shared library now),
      for rationale see:
      https://www.debian.org/doc/debian-policy/ch-sharedlibs.html
      https://fedoraproject.org/wiki/Packaging:Guidelines#Devel_Packages
      https://bitbucket.org/scons/scons/pull-requests/247/new-versioned-libraries-gnulink-cyglink/diff#comment-10063929
    - New construction variables to allow override default behavior: SONAME,
      SHLIBVERSIONFLAGS, _SHLIBVERSIONFLAGS, SHLIBNOVERSIONSYMLINKS,
      LDMODULEVERSION, LDMODULEVERSIONFLAGS, _LDMODULEVERSIONFLAGS,
      LDMODULENOVERSIONSYMLINKS.
    - Changed logic used to configure the versioning machinery from
      platform-centric to linker-oriented.
    - The SHLIBVERSION/LDMODULEVERSION variables are no longer validated by
      SCons (more freedom to users).
    - InstallVersionedLib() doesn't use SHLIBVERSION anymore.
    - Enchanced docs for the library versioning stuff.
    - New tests for versioned libraries.
    - Library versioning is currently implemented for the following linker
      tools: 'cyglink', 'gnulink', 'sunlink'.
    - Fix to swig tool - pick-up 'swig', 'swig3.0' and 'swig2.0' (in order).
    - Fix to swig tool - respect env['SWIG'] provided by user.



RELEASE 2.4.0 - Mon, 21 Sep 2015 08:56:00 -0700

  From Dirk Baechle:
    - Switched several core classes to use "slots", to
      reduce the overall memory consumption in large
      projects (fixes #2180, #2178, #2198)
    - Memoizer counting uses decorators now, instead of
      the old metaclasses approach.

  From Andrew Featherstone
    - Fixed typo in SWIGPATH description

RELEASE 2.3.6 - Mon, 31 Jul 2015 14:35:03 -0700

  From Rob Smith:
    - Added support for Visual Studio 2015

RELEASE 2.3.5 - Mon, 17 Jun 2015 21:07:32 -0700

  From Stephen Pollard:
    - Documentation fixes for libraries.xml and
      builders-writing.xml (#2989 and #2990)

  From William Deegan:
    - Extended docs for InstallVersionedLib/SharedLibrary,
      and added SKIP_WIN_PACKAGES argument to build script
      bootstrap.py (PR #230, #3002).

  From William Blevins:
    - Fixed symlink support (PR #227, #2395).
    - Updated debug-count test case (PR #229).

  From Alexey Klimkin:
    - Fixed incomplete LIBS flattening and substitution in
      Program scanner(PR #205, #2954).

  From Dirk Baechle:
    - Added new method rentry_exists_on_disk to Node.FS (PR #193).

  From Russel Winder:
    - Fixed several D tests under the different OS.
    - Add support for f08 file extensions for Fortran 2008 code.

  From Anatoly Techtonik:
    - Show --config choices if no argument is specified (PR #202).
    - Fixed build crash when XML toolchain isn't installed, and
      activated compression for ZIP archives.

  From Alexandre Feblot:
    - Fix for VersionedSharedLibrary under 'sunos' platform.
    - Fixed dll link with precompiled headers on MSVC 2012
    - Added an 'exclude' parameter to Glob()

  From Laurent Marchelli:
    - Support for multiple cmdargs (one per variant) in VS project files.
    - Various improvements for TempFileMunge class.
    - Added an implementation for Visual Studio users files (PR #209).

  From Dan Pidcock:
    - Added support for the 'PlatformToolset' tag in VS project files (#2978).

  From James McCoy:
    - Added support for '-isystem' to ParseFlags.

RELEASE 2.3.4 - Mon, 27 Sep 2014 12:50:35 -0400

  From Bernhard Walle and Dirk Baechle:
    - Fixed the interactive mode, in connection with
      Configure contexts (#2971).

  From Anatoly Techtonik:
    - Fix EnsureSConsVersion warning when running packaged version

  From Russel Winder:
    - Fix D tools for building shared libraries

RELEASE 2.3.3 - Sun, 24 Aug 2014 21:08:33 -0400

  From Roland Stark:
    - Fixed false line length calculation in the TempFileMunge class (#2970).

  From Gary Oberbrunner:
    - Improve SWIG detection

  From Russel Winder:
    - Fix regression on Windows in D language update

  From Neal Becker and Stefan Zimmermann:
    - Python 3 port and compatibility

  From Anatoly Techtonik:
    - Do not fail on EnsureSConsVersion when running from checkout

  From Kendrick Boyd and Rob Managan:
    - Fixed the newglossary action to work with VariantDir (LaTeX).

  From Manuel Francisco Naranjo:
    - Added a default for the BUILDERS environment variable,
      to prevent not defined exception on a Clone().

  From Andrew Featherstone:
    - Added description of CheckTypeSize method (#1991).
    - Fixed handling of CPPDEFINE var in Append()
      for several list-dict combinations (#2900).

  From William Blevins:
    - Added test for Java derived-source dependency tree generation.
    - Added Copy Action symlink soft-copy support (#2395).
    - Various contributions to the documentation (UserGuide).

RELEASE 2.3.2

  From Dirk Baechle:
    - Update XML doc editor configuration
    - Fix: Allow varlist to be specified as list of strings for Actions (#2754)

  From veon on bitbucket:
    - Fixed handling of nested ifs in CPP scanner PreProcessor class.

  From Shane Gannon:
    - Support for Visual Studio 2013 (12.0)

  From Michael Haubenwallner:
    - Respect user's CC/CXX values; don't always overwrite in generate()
    - Delegate linker Tool.exists() to CC/CXX Tool.exists().

  From Rob Managan:
    - Updated the TeX builder to support use of the -synctex=1
      option and the files it creates.
    - Updated the TeX builder to correctly clean auxiliary files when
      the biblatex package is used.

  From Gary Oberbrunner:
    - get default RPM architecture more robustly when building RPMs

  From Amir Szekely:
    - Fixed NoClean() for multi-target builders (#2353).

  From Paweł Tomulik:
    - Fix SConf tests that write output

  From Russel Winder:
    - Revamp of the D language support. Tools for DMD, GDC and LDC provided
      and integrated with the C and C++ linking. NOTE: This is only tested
      with D v2. Support for D v1 is now deprecated.

  From Anatoly Techtonik:
    - Several improvements for running scons.py from source:
      * engine files form source directory take priority over all other
        importable versions
      * message about scons.py running from source is removed to fix tests
        that were failing because of this extra line in the output
      * error message when SCons import fails now lists lookup paths
    - Remove support for QMTest harness from runtest.py
    - Remove RPM and m4 from default tools on Windows
    - BitKeeper, CVS, Perforce, RCS, SCCS are deprecated from default
      tools and will be removed in future SCons versions to speed up
      SCons initialization (it will still be possible to use these tools
      explicitly)

  From Sye van der Veen:
    - Support for Visual Studio 12.0Exp, and fixes for earlier MSVS
      versions.


RELEASE 2.3.1

  From Andrew Featherstone:
    - Added support for EPUB output format to the DocBook tool.

  From Tom Tanner:
    - Stop leaking file handles to subprocesses by switching to using subprocess
      always.
    - Allow multiple options to be specified with --debug=a,b,c
    - Add support for a readonly cache (--cache-readonly)
    - Always print stats if requested
    - Generally try harder to print out a message on build errors
    - Adds a switch to warn on missing targets
    - Add Pseudo command to mark targets which should not exist after
      they are built.

  From Bogdan Tenea:
    - Check for 8.3 filenames on cygwin as well as win32 to make variant_dir work properly.

  From Alexandre Feblot:
    - Make sure SharedLibrary depends on all dependent libs (by depending on SHLINKCOM)

  From Stefan Sperling:
    - Fixed the setup of linker flags for a versioned SharedLibrary
      under OpenBSD (#2916).

  From Antonio Cavallo:
    - Improve error if Visual Studio bat file not found.

  From Manuel Francisco Naranjo:
    - Allow Subst.Literal string objects to be compared with each other,
      so they work better in AddUnique() and Remove().

  From David Rothenberger:
    - Added cyglink linker that uses Cygwin naming conventions for
      shared libraries and automatically generates import libraries.

  From Dirk Baechle:
    - Update bootstrap.py so it can be used from any dir, to run
      SCons from a source (non-installed) dir.
    - Count statistics of instances are now collected only when
      the --debug=count command-line option is used (#2922).
    - Added release_target_info() to File nodes, which helps to
      reduce memory consumption in clean builds and update runs
      of large projects.
    - Fixed the handling of long options in the command-line
      parsing (#2929).
    - Fixed misspelled variable in intelc.py (#2928).

  From Gary Oberbrunner:
    - Test harness: fail_test() can now print a message to help debugging.

  From Anatoly Techtonik:
    - Require rpmbuild when building SCons package.
    - Print full stack on certain errors, for debugging.
    - Improve documentation for Textfile builder.

  From William Deegan:
    - VS2012 & VS2010 Resolve initialization issues by adding path to reg.exe
      in shell used to run batch files.
    - MSVC Support fixed defaulting TARGET_ARCH to HOST_ARCH. It should be
      None if not explicitly set.
    - MSVC Fixed issue where if more than one Architectures compilers are
      detected, it would take the last one found, and not the first.

  From Philipp Kraus:
    - Added optional ZIPROOT to Zip tool.

  From Dirk Baechle:
    - Replaced old SGML-based documentation toolchain with a more modern
      approach, that also requires less external dependencies (programs and
      Python packages). Added a customized Docbook XSD for strict validation of
      all input XML files.

  From Luca Falavigna:
    - Fixed spelling errors in MAN pages (#2897).

  From Michael McDougall:
    - Fixed description of ignore_case for EnumVariable in the
      MAN page (#2774).

RELEASE 2.3.0 - Mon, 02 Mar 2013 13:22:29 -0400

  From Anatoly Techtonik:
    - Added ability to run scripts/scons.py directly from source checkout
    - Hide deprecated --debug={dtree,stree,tree} from --help output
    - Error messages from option parser now include hints about valid choices
    - Cleaned up some Python 1.5 and pre-2.3 code, so don't expect SCons
      to run on anything less than Python 2.4 anymore
    - Several fixes for runtest.py:
      * exit with an error if no tests were found
      * removed --noqmtest option - this behavior is by default
      * replaced `-o FILE --xml` combination with `--xml FILE`
      * changed `-o, --output FILE` option to capture stdout/stderr output
        from runtest.py
    - Remove os_spawnv_fix.diff patch required to enable parallel builds
      support prior to Python 2.2

  From Juan Lang:
    - Fix WiX Tool to use .wixobj rather than .wxiobj for compiler output
    - Support building with WiX releases after 2.0

  From Alexey Klimkin:
    - Fix nested LIBPATH expansion by flattening sequences in subst_path.

  From eyan on Bitbucket:
    - Print target name with command execution time with --debug=time

  From Thomas Berg and Evgeny Podjachev:
    - Fix subprocess spawning on Windows.  Work around a Windows
      bug that can crash python occasionally when using -jN. (#2449)

  From Dirk Baechle:
    - Updated test framework to support dir and file fixtures and
      added ability to test external (out-of-tree) tools (#2862).
      See doc in QMTest/test-framework.rst.
    - Fixed several errors in the test suite (Java paths, MSVS version
      detection, Tool import), additionally
      * provided MinGW command-line support for the CXX, AS and
        Fortran tests,
      * refactored the detection of the gcc version and the according
        Fortran startup library,
      * provided a new module rpmutils.py, wrapping the RPM naming rules
        for target files and further hardware-dependent info (compatibility,
        compiler flags, ...),
      * added new test methods must_exist_one_of() and
        must_not_exist_any_of() and
      * removed Aegis support from runtest.py. (#2872)

  From Gary Oberbrunner:
    - Add -jN support to runtest.py to run tests in parallel
    - Add MSVC10 and MSVC11 support to get_output low-level bat script runner.
    - Fix MSVS solution generation for VS11, and fixed tests.

  From Rob Managan:
    - Updated the TeX builder to support the \newglossary command
      in LaTeX's glossaries package and the files it creates.
    - Improve support for new versions of biblatex in the TeX builder
      so biber is called automatically if biblatex requires it.
    - Add SHLIBVERSION as an option that tells SharedLibrary to build
      a versioned shared library and create the required symlinks.
      Add builder InstallVersionedLib to create the required symlinks
      installing a versioned shared library.

RELEASE 2.2.0 - Mon, 05 Aug 2012 15:37:48 +0000

  From dubcanada on Bitbucket:
    - Fix 32-bit Visual Express C++ on 64-bit Windows (generate 32-bit code)

  From Paweł Tomulik:
    - Added gettext toolset
    - Fixed FindSourceFiles to find final sources (leaf nodes).

  From Greg Ward:
    - Allow Node objects in Java path (#2825)

  From Joshua Hughes:
    - Make Windows not redefine builtin file as un-inheritable (#2857)
    - Fix WINDOWS_INSERT_DEF on MinGW (Windows) (#2856)

  From smallbub on Bitbucket:
    - Fix LINKCOMSTR, SHLINKCOMSTR, and LDMODULECOMSTR on Windows (#2833).

  From Mortoray:
    - Make -s (silent mode) be silent about entering subdirs (#2976).
    - Fix cloning of builders when cloning environment (#2821).

  From Gary Oberbrunner:
    - Show valid Visual Studio architectures in error message
       when user passes invalid arch.

  From Alexey Petruchik:
    - Support for Microsoft Visual Studio 11 (both using it
      and generating MSVS11 solution files).

  From Alexey Klimkin:
    - Fixed the Taskmaster, curing spurious build failures in
      multi-threaded runs (#2720).

  From Dirk Baechle:
    - Improved documentation of command-line variables (#2809).
    - Fixed scons-doc.py to properly convert main XML files (#2812).

  From Rob Managan:
    - Updated the TeX builder to support LaTeX's multibib package.
    - Updated the TeX builder to support LaTeX's biblatex package.
    - Added support for using biber instead of bibtex by setting
      env['BIBTEX'] = 'biber'

  From Arve Knudsen:
    - Test for FORTRANPPFILESUFFIXES (#2129).


RELEASE 2.1.0 - Mon, 09 Sep 2011 20:54:57 -0700

  From Anton Lazarev:
    - Fix Windows resource compiler scanner to accept DOS line endings.

  From Matthias:
    - Update MSVS documents to remove note indicating that only one
      project is currently supported per solution file.

  From Grzegorz Bizoń:
    - Fix long compile lines in batch mode by using TEMPFILE
    - Fix MSVC_BATCH=False (was treating it as true)

  From Justin Gullingsrud:
    - support -std=c++0x and related CXXFLAGS in pkgconfig (ParseFlags)

  From Vincent Beffara:
    - Support -dylib_file in pkgconfig (ParseFlags)

  From Gary Oberbrunner and Sohail Somani:
    - new construction variable WINDOWS_EMBED_MANIFEST to automatically
      embed manifests in Windows EXEs and DLLs.

  From Gary Oberbrunner:
    - Fix Visual Studio project generation when CPPPATH contains Dir nodes
    - Ensure Visual Studio project is regenerated when CPPPATH or CPPDEFINES change
    - Fix unicode error when using non-ASCII filenames with Copy or Install
    - Put RPATH in LINKCOM rather than LINKFLAGS so resetting
      LINKFLAGS doesn't kill RPATH
    - Fix precompiled headers on Windows when variant dir name has spaces.
    - Adding None to an Action no longer fails (just returns original action)
    - New --debug=prepare option to show each target as it's being
      prepared, whether or not anything needs to be done for it.
    - New debug option --debug=duplicate to print a line for each
      unlink/relink (or copy) of a variant file from its source file.
    - Improve error message for EnumVariables to show legal values.
    - Fix Intel compiler to sort versions >9 correctly (esp. on Linux)
    - Fix Install() when the source and target are directories and the
      target directory exists.

  From David Garcia Garzon:
    - Fix Delete to be able to delete broken symlinks and dir
      symlinks.

  From Imran Fanaswala and Robert Lehr:
    - Handle .output file generated by bison/yacc properly. Cleaning it
      when necessary.

  From Antoine Dechaume:
    - Handle SWIG file where there is whitespace after the module name
      properly. Previously the generated files would include
      the whitespace.

  From Dmitry R.:
    - Handle Environment in case __semi_deepcopy is None

  From Benoit Belley:

    - Much improved support for Windows UNC paths (\\SERVERNAME).

  From Jean-Baptiste Lab:

    - Fix problems with appending CPPDEFINES that contain
      dictionaries, and related issues with Parse/MergeFlags and
      CPPDEFINES.

  From Allen Weeks:

    - Fix for an issue with implicit-cache with multiple targets
      when dependencies are removed on disk.

  From Evgeny Podjachev and Alexey Petruchick:

    - Support generation of Microsoft Visual Studio 2008 (9.0)
      and 2010 (10.0) project and solution files.

  From Ken Deeter:

    - Fix a problem when FS Entries which are actually Dirs have builders.

  From Luca Falavigna:

    - Support Fortran 03

  From Gary Oberbrunner:

    - Print the path to the SCons package in scons --version

  From Jean-Franï¿½ois Colson:

    - Improve Microsoft Visual Studio Solution generation, and fix
      various errors in the generated solutions especially when using
      MSVS_SCC_PROVIDER, and when generating multiple projects.  The
      construction variable MSVS_SCC_PROJECT_BASE_PATH, which never
      worked properly, is removed.  Users can use the new variable
      MSVS_SCC_CONNECTION_ROOT instead if desired.

  From Anatoly Techtonik:

    - Use subprocess in bootstrap.py instead of os.execve to avoid
      losing output control on Windows (http://bugs.python.org/issue9148)

    - Revert patch for adding SCons to App Paths, because standard cmd
      shell doesn't search there. This is confusing, because `scons` can
      be executed from explorer, but fail to start from console.

    - Fix broken installation with easy_install on Windows (issue #2051)
      SCons traditionally installed in a way that allowed to run multiple
      versions side by side. This custom logic was incompatible with
      easy_install way of doing things.

    - Use epydoc module for generating API docs in HTML if command line
      utility is not found in PATH. Actual for Windows.

  From Alexander Goomenyuk:

    - Add .sx to assembly source scanner list so .sx files
      get their header file dependencies detected.

  From Arve Knudsen:

    - Set module metadata when loading site_scons/site_init.py
      so it is treated as a proper module; __doc__, __file__ and
      __name__ now refer to the site_init.py file.

  From Russel Winder:

    - Users Guide updates explaining that Tools can be packages as
      well as python modules.

  From Gary Oberbrunner:

    - New systemwide and per-user site_scons dirs.

  From Dirk Baechle:

    - XML fixes in User's Guide.
    - Fixed the detection of 'jar' and 'rmic' during
      the initialization of the respective Tools (#2730).
    - Improved docs for custom Decider functions and
      custom Scanner objects (#2711, #2713).
    - Corrected SWIG module names for generated *.i files (#2707).

  From Joe Zuntz:

    - Fixed a case-sensitivity problem with Fortran modules.

  From Bauke Conijn:

    - Added Users Guide example for auto-generated source code

  From Steven Knight:

    - Fix explicit dependencies (Depends()) on Nodes that don't have
      attached Builders.

    - Fix use of the global Alias() function with command actions.

  From Matt Hughes:

    - Fix the ability to append to default $*FLAGS values (which are
      implemented as CLVar instances) in a copied construction environment
      without affecting the original construction environment's value.

  From Rob Managan:

    - Updated the TeX command strings to include a /D on Windows in
      case the new directory is on a different drive letter.

    - Fixed the LaTeX scanner so dependencies are found in commands that
      are broken across lines with a comment or have embedded spaces.

    - The TeX builders should now work with tex files that are generated
      by another program. Thanks to Hans-Martin von Gaudecker for
      isolating the cause of this bug.

    - Added support for INDEXSTYLE environment variable so makeindex can
      find style files.

    - Added support for the bibunits package so we call bibtex on all
      the bu*.aux files.

    - Add support of finding path information on OSX for TeX applications
      MacPorts and Fink paths need to be added by the user

  From Russel Winder:

    - Add support for DMD version 2 (the phobos2 library).

  From William Deegan:

    - Add initial support for VS/VC 2010 (express and non-express versions)
    - Remove warning for not finding MS VC/VS install.
      "scons: warning: No version of Visual Studio compiler found
        - C/C++ compilers most likely not set correctly"
    - Add support for Linux 3.0


RELEASE 2.0.1 - Mon, 15 Aug 2010 15:46:32 -0700

  From Dirk Baechle:

    - Fix XML in documentation.

  From Joe Zuntz:

    - Fixed a case-sensitivity problem with Fortran modules.

  From Bauke Conijn:

    - Added Users Guide example for auto-generated source code

  From Steven Knight:

    - Fix explicit dependencies (Depends()) on Nodes that don't have
      attached Builders.

  From Matt Hughes:

    - Fix the ability to append to default $*FLAGS values (which are
      implemented as CLVar instances) in a copied construction environment
      without affecting the original construction environment's value.

  From Rob Managan:

    - Updated the TeX command strings to include a /D on Windows in
      case the new directory is on a different drive letter.

    - Fixed the LaTeX scanner so dependencies are found in commands that
      are broken across lines with a comment or have embedded spaces.


RELEASE 2.0.0.final.0 - Mon, 14 Jun 2010 22:01:37 -0700

  From Dirk Baechle:

    - Fix XML in documentation.

  From Steven Knight:

    - Provide forward compatibility for the 'profile' module.

    - Provide forward compatibility for the 'pickle' module.

    - Provide forward compatibility for the 'io' module.

    - Provide forward compatibility for the 'queue' module.

    - Provide forward compatibility for the 'collections' module.

    - Provide forward compatibility for the 'builtins' module.

    - Provide forward compatibility for 'sys.intern()'.

    - Convert to os.walk() from of os.path.walk().

    - Remove compatibility logic no longer needed.

    - Add a '-3' option to runtest to print 3.x incompatibility warnings.

    - Convert old-style classes into new-style classes.

    - Fix "Ignoring corrupt sconsign entry" warnings when building
      in a tree with a pre-2.0 .sconsign file.

    - Fix propagation from environment of VS*COMNTOOLS to resolve issues
      initializing MSVC/MSVS/SDK issues.

    - Handle detecting Visual C++ on Python versions with upper-case
      platform architectures like 'AMD64'.

  From W. Trevor King:

    - Revisions to README.

  From Greg Noel:

    - Apply numerous Python fixers to update code to more modern idioms.
      Find where fixers should be applied to code in test strings and
      apply the fixers there, too.

    - Write a fixer to convert string functions to string methods.

    - Modify the 'dict' fixer to be less conservative.

    - Modify the 'apply' fixer to handle more cases.

    - Create a modified 'types' fixer that converts types to 2.x
      equivalents rather than 3.x equivalents.

    - Write a 'division' fixer to highlight uses of the old-style
      division operator.  Correct usage where needed.

    - Add forward compatibility for the new 'memoryview' function
      (which replaces the 'buffer' function).

    - Add forward compatibility for the 'winreg' module.

    - Remove no-longer-needed 'platform' module.

    - Run tests with the '-3' option to Python 2.6 and clear up
      various reported incompatibilities.

    - Comb out code paths specialized to Pythons older than 2.4.

    - Update deprecation warnings; most now become mandatory.

    - Start deprecation cycle for BuildDir() and build_dir.

    - Start deprecation cycle for SourceCode() and related factories

    - Fixed a problem with is_Dict() not identifying some objects derived
      from UserDict.

  From Jim Randall:

    - Document the AllowSubstExceptions() function in the User's Guide.

  From William Deegan:

    - Migrate MSVC/MSVS/SDK improvements from 1.3 branch.


RELEASE 1.3.0 - Tue, 23 Mar 2010 21:44:19 -0400

  From Steven Knight:

    - Update man page and documentation.

  From William Deegan (plus minor patch from Gary Oberbrunner):

    - Support Visual Studio 8.0 Express

RELEASE 1.2.0.d20100306 - Sat, 06 Mar 2010 16:18:33 -0800

  From Luca Falavigna:

    - Fix typos in the man page.

  From Gottfried Ganssauge:

    - Support execution when SCons is installed via easy_install.

  From Steven Knight:

    - Make the messages for Configure checks of compilers consistent.

    - Issue an error message if a BUILDERS entry is not a Builder
      object or a callable wrapper.

  From Rob Managan:

    - Update tex builder to handle the case where a \input{foo}
      command tries to work with a directory named foo instead of the
      file foo.tex. The builder now ignores a directory and continues
      searching to find the correct file. Thanks to Lennart Sauerbeck
      for the test case and initial patch

      Also allow the \include of files in subdirectories when variantDir
      is used with duplicate=0. Previously latex would crash since
      the directory in which the .aux file is written was not created.
      Thanks to Stefan Hepp for finding this and part of the solution.

  From James Teh:
    - Patches to fix some issues using MS SDK V7.0

  From William Deegan:
    - Lots of testing and minor patches to handle mixed MS VC and SDK
      installations, as well as having only the SDK installed.


RELEASE 1.2.0.d20100117 - Sun, 17 Jan 2010 14:26:59 -0800

  From Jim Randall:
    - Fixed temp filename race condition on Windows with long cmd lines.

  From David Cournapeau:
    - Fixed tryRun when sconf directory is in a variant dir.
    - Do not add -fPIC for ifort tool on non-posix platforms (darwin and
      windows).
    - Fix bug 2294 (spurious CheckCC failures).
    - Fix SCons bootstrap process on windows 64 (wrong wininst name)

  From William Deegan:
    - Final merge from vs_revamp branch to main

    - Added definition and usage of HOST_OS, HOST_ARCH, TARGET_OS,
      TARGET_ARCH, currently only defined/used by Visual Studio
      Compilers. This will be rolled out to other platforms/tools
      in the future.

    - Add check for python >= 3.0.0 and exit gracefully.
      For 1.3 python >= 1.5.2 and < 3.0.0 are supported

    - Fix bug 1944 - Handle non-existent .i file in swig emitter, previously
      it would crash with an IOError exception. Now it will try to make an
      educated guess on the module name based on the filename.

  From Lukas Erlinghagen:

    - Have AddOption() remove variables from the list of
      seen-but-unknown variables (which are reported later).

    - An option name and aliases can now be specified as a tuple.

  From Hartmut Goebel:

    - Textfile builder.

  From Jared Grubb:

    - use "is/is not" in comparisons with None instead of "==" or "!=".

  From Jim Hunziker:

    - Avoid adding -gphobos to a command line multiple times
      when initializing use of the DMD compiler.

  From Jason Kenney:

    - Sugguested HOST/TARGET OS/ARCH separation.

  From Steven Knight:

    - Fix the -n option when used with VariantDir(duplicate=1)
      and the variant directory doesn't already exist.

    - Fix scanning of Unicode files for both UTF-16 endian flavors.

    - Fix a TypeError on #include of file names with Unicode characters.

    - Fix an exception if a null command-line argument is passed in.

    - Evaluate Requires() prerequisites before a Node's direct children
      (sources and dependencies).

  From Greg Noel:

    - Remove redundant __metaclass__ initializations in Environment.py.

    - Correct the documentation of text returned by sconf.Result().

    - Document that filenames with '.' as the first character are
      ignored by Glob() by default (matching UNIX glob semantics).

    - Fix SWIG testing infrastructure to work on Mac OS X.

    - Restructure a test that occasionally hung so that the test would
      detect when it was stuck and fail instead.

    - Substfile builder.

  From Gary Oberbrunner:

    - When reporting a target that SCons doesn't know how to make,
      specify whether it's a File, Dir, etc.

  From Ben Webb:

    - Fix use of $SWIGOUTDIR when generating Python wrappers.

    - Add $SWIGDIRECTORSUFFIX and $SWIGVERSION construction variables.

  From Rob Managan:

    - Add -recorder flag to Latex commands and updated internals to
      use the output to find files TeX creates. This allows the MiKTeX
      installations to find the created files

    - Notify user of Latex errors that would get buried in the
      Latex output

    - Remove LATEXSUFFIXES from environments that don't initialize Tex.

    - Add support for the glossaries package for glossaries and acronyms

    - Fix problem that pdftex, latex, and pdflatex tools by themselves did
      not create the actions for bibtex, makeindex,... by creating them
      and other environment settings in one routine called by all four
      tex tools.

    - Fix problem with filenames of sideeffects when the user changes
      the name of the output file from the latex default

    - Add scanning of files included in Latex by means of \lstinputlisting{}
      Patch from Stefan Hepp.

    - Change command line for epstopdf to use --outfile= instead of -o
      since this works on all platforms.
      Patch from Stefan Hepp.

    - Change scanner to properly search for included file from the
      directory of the main file instead of the file it is included from.
      Also update the emitter to add the .aux file associated with
      \include{filename} commands. This makes sure the required directories
      if any are created for variantdir cases.
      Half of the patch from Stefan Hepp.

RELEASE 1.2.0.d20090223 - Mon, 23 Feb 2009 08:41:06 -0800

  From Stanislav Baranov:

    - Make suffix-matching for scanners case-insensitive on Windows.

  From David Cournapeau:

    - Change the way SCons finds versions of Visual C/C++ and Visual
      Studio to find and use the Microsoft v*vars.bat files.

  From Robert P. J. Day:

    - User's Guide updates.

  From Dan Eaton:

    - Fix generation of Visual Studio 8 project files on x64 platforms.

  From Allan Erskine:

    - Set IncludeSearchPath and PreprocessorDefinitions in generated
      Visual Studio 8 project files, to help IntelliSense work.

  From Mateusz Gruca:

    - Fix deletion of broken symlinks by the --clean option.

  From Steven Knight:

    - Fix the error message when use of a non-existent drive on Windows
      is detected.

    - Add sources for files whose targets don't exist in $CHANGED_SOURCES.

    - Detect implicit dependencies on commands even when the command is
      quoted.

    - Fix interaction of $CHANGED_SOURCES with the --config=force option.

    - Fix finding #include files when the string contains escaped
      backslashes like "C:\\some\\include.h".

    - Pass $CCFLAGS to Visual C/C++ precompiled header compilation.

    - Remove unnecessary nested $( $) around $_LIBDIRFLAGS on link lines
      for the Microsoft linker, the OS/2 ilink linker and the Phar Lap
      linkloc linker.

    - Spell the Windows environment variables consistently "SystemDrive"
      and "SystemRoot" instead of "SYSTEMDRIVE" and "SYSTEMROOT".



RELEASE 1.2.0.d20090113 - Tue, 13 Jan 2009 02:50:30 -0800

  From Stanislav Baranov, Ted Johnson and Steven Knight:

    - Add support for batch compilation of Visual Studio C/C++ source
      files, controlled by a new $MSVC_BATCH construction variable.

  From Steven Knight:

    - Print the message, "scons: Build interrupted." on error output,
      not standard output.

    - Add a --warn=future-deprecated option for advance warnings about
      deprecated features that still have warnings hidden by default.

    - Fix use of $SOURCE and $SOURCES attributes when there are no
      sources specified in the Builder call.

    - Add support for new $CHANGED_SOURCES, $CHANGED_TARGETS,
      $UNCHANGED_SOURCES and $UNCHANGED_TARGETS variables.

    - Add general support for batch builds through new batch_key= and
      targets= keywords to Action object creation.

  From Arve Knudsen:

    - Make linker tools differentiate properly between SharedLibrary
      and LoadableModule.

    - Document TestCommon.shobj_prefix variable.

    - Support $SWIGOUTDIR values with spaces.

  From Rob Managan:

    - Don't automatically try to build .pdf graphics files for
      .eps files in \includegraphics{} calls in TeX/LaTeX files
      when building with the PDF builder (and thus using pdflatex).

  From Gary Oberbrunner:

    - Allow AppendENVPath() and PrependENVPath() to interpret '#'
      for paths relative to the top-level SConstruct directory.

    - Use the Borland ilink -e option to specify the output file name.

    - Document that the msvc Tool module uses $PCH, $PCHSTOP and $PDB.

    - Allow WINDOWS_INSERT_DEF=0 to disable --output-def when linking
      under MinGW.

  From Zia Sobhani:

    - Fix typos in the User's Guide.

  From Greg Spencer:

    - Support implicit dependency scanning of files encoded in utf-8
      and utf-16.

  From Roberto de Vecchi:

    - Remove $CCFLAGS from the the default definitions of $CXXFLAGS for
      Visual C/C++ and MIPSpro C++ on SGI so, they match other tools
      and avoid flag duplication on C++ command lines.

  From Ben Webb:

    - Handle quoted module names in SWIG source files.

    - Emit *_wrap.h when SWIG generates header file for directors

  From Matthew Wesley:

    - Copy file attributes so we identify, and can link a shared library
      from, shared object files in a Repository.



RELEASE 1.2.0 - Sat, 20 Dec 2008 22:47:29 -0800

  From Steven Knight:

    - Don't fail if can't import a _subprocess module on Windows.

    - Add warnings for use of the deprecated Options object.



RELEASE 1.1.0.d20081207 - Sun, 07 Dec 2008 19:17:23 -0800

  From Benoit Belley:

    - Improve the robustness of GetBuildFailures() by refactoring
      SCons exception handling (especially BuildError exceptions).

    - Have the --taskmastertrace= option print information about
      individual Task methods, not just the Taskmaster control flow.

    - Eliminate some spurious dependency cycles by being more aggressive
      about pruning pending children from the Taskmaster walk.

    - Suppress mistaken reports of a dependency cycle when a child
      left on the pending list is a single Node in EXECUTED state.

  From David Cournapeau:

    - Fix $FORTRANMODDIRPREFIX for the ifort (Intel Fortran) tool.

  From Brad Fitzpatrick:

    - Don't pre-generate an exception message (which will likely be
      ignored anyway) when an EntryProxy re-raises an AttributeError.

  From Jared Grubb:

    - Clean up coding style and white space in Node/FS.py.

    - Fix a typo in the documentation for $_CPPDEFFLAGS.

    - Issue 2401: Fix usage of comparisons with None.

  From Ludwig Hï¿½hne:

    - Handle Java inner classes declared within a method.

  From Steven Knight:

    - Fix label placement by the "scons-time.py func" subcommand
      when a profile value was close to (or equal to) 0.0.

    - Fix env.Append() and env.Prepend()'s ability to add a string to
      list-like variables like $CCFLAGS under Python 2.6.

    - Other Python2.6 portability:  don't use "as" (a Python 2.6 keyword).
      Don't use the deprecated Exception.message attribute.

    - Support using the -f option to search for a different top-level
      file name when walking up with the -D, -U or -u options.

    - Fix use of VariantDir when the -n option is used and doesn't,
      therefore, actually create the variant directory.

    - Fix a stack trace from the --debug=includes option when passed a
      static or shared library as an argument.

    - Speed up the internal find_file() function (used for searching
      CPPPATH, LIBPATH, etc.).

    - Add support for using the Python "in" keyword on construction
      environments (for example, if "CPPPATH" in env: ...).

    - Fix use of Glob() when a repository or source directory contains
      an in-memory Node without a corresponding on-disk file or directory.

    - Add a warning about future reservation of $CHANGED_SOURCES,
      $CHANGED_TARGETS, $UNCHANGED_SOURCES and $UNCHANGED_TARGETS.

    - Enable by default the existing warnings about setting the resource
      $SOURCE, $SOURCES, $TARGET and $TARGETS variable.

  From Rob Managan:

    - Scan for TeX files in the paths specified in the $TEXINPUTS
      construction variable and the $TEXINPUTS environment variable.

    - Configure the PDF() and PostScript() Builders as single_source so
      they know each source file generates a separate target file.

    - Add $EPSTOPDF, $EPSTOPDFFLAGS and $EPSTOPDFCOM

    - Add .tex as a valid extension for the PDF() builder.

    - Add regular expressions to find \input, \include and
      \includegraphics.

    - Support generating a .pdf file from a .eps source.

    - Recursive scan included input TeX files.

    - Handle requiring searched-for TeX input graphics files to have
      extensions (to avoid trying to build a .eps from itself, e.g.).

  From Greg Noel:

    - Make the Action() function handle positional parameters consistently.

    - Clarify use of Configure.CheckType().

    - Make the File.{Dir,Entry,File}() methods create their entries
      relative to the calling File's directory, not the SConscript
      directory.

    - Use the Python os.devnull variable to discard error output when
      looking for the $CC or $CXX version.

    - Mention LoadableModule() in the SharedLibrary() documentation.

  From Gary Oberbrunner:

    - Update the User's Guide to clarify use of the site_scons/
      directory and the site_init.py module.

    - Make env.AppendUnique() and env.PrependUnique remove duplicates
      within a passed-in list being added, too.

  From Randall Spangler:

    - Fix Glob() so an on-disk file or directory beginning with '#'
      doesn't throw an exception.



RELEASE 1.1.0 - Thu, 09 Oct 2008 08:33:47 -0700

  From Chris AtLee

    - Use the specified environment when checking for the GCC compiler
      version.

  From Ian P. Cardenas:

    - Fix Glob() polluting LIBPATH by returning copy of list

  From David Cournapeau:

    - Add CheckCC, CheckCXX, CheckSHCC and CheckSHCXX tests to
      configuration contexts.

    - Have the --profile= argument use the much faster cProfile module
      (if it's available in the running Python version).

    - Reorder MSVC compilation arguments so the /Fo is first.

  From Bill Deegan:

    - Add scanning Windows resource (.rc) files for implicit dependencies.

  From John Gozde:

    - When scanning for a #include file, don't use a directory that
      has the same name as the file.

  From Ralf W. Grosse-Kunstleve

    - Suppress error output when checking for the GCC compiler version.

  From Jared Grubb:

    - Fix VariantDir duplication of #included files in subdirectories.

  From Ludwig Hï¿½hne:

    - Reduce memory usage when a directory is used as a dependency of
      another Node (such as an Alias) by returning a concatenation
      of the children's signatures + names, not the children's contents,
      as the directory contents.

    - Raise AttributeError, not KeyError, when a Builder can't be found.

    - Invalidate cached Node information (such as the contenst returned
      by the get_contents() method) when calling actions with Execute().

    - Avoid object reference cycles from frame objects.

    - Reduce memory usage from Null Executor objects.

    - Compute MD5 checksums of large files without reading the entire
      file contents into memory.  Add a new --md5-chunksize option to
      control the size of each chunk read into memory.

  From Steven Knight:

    - Fix the ability of the add_src_builder() method to add a new
      source builder to any other builder.

    - Avoid an infinite loop on non-Windows systems trying to find the
      SCons library directory if the Python library directory does not
      begin with the string "python".

    - Search for the SCons library directory in "scons-local" (with
      no version number) after "scons-local-{VERSION}".

  From Rob Managan:

    - Fix the user's ability to interrupt the TeX build chain.

    - Fix the TeX builder's allowing the user to specify the target name,
      instead of always using its default output name based on the source.

    - Iterate building TeX output files until all warning are gone
      and the auxiliary files stop changing, or until we reach the
      (configurable) maximum number of retries.

    - Add TeX scanner support for:  glossaries, nomenclatures, lists of
      figures, lists of tables, hyperref and beamer.

    - Use the $BIBINPUTS, $BSTINPUTS, $TEXINPUTS and $TEXPICTS construction
      variables as search paths for the relevant types of input file.

    - Fix building TeX with VariantDir(duplicate=0) in effect.

    - Fix the LaTeX scanner to search for graphics on the TEXINPUTS path.

    - Have the PDFLaTeX scanner search for .gif files as well.

  From Greg Noel:

    - Fix typos and format bugs in the man page.

    - Add a first draft of a wrapper module for Python's subprocess
      module.

    - Refactor use of the SCons.compat module so other modules don't
      have to import it individually.

    - Add .sx as a suffix for assembly language files that use the
      C preprocessor.

  From Gary Oberbrunner:

    - Make Glob() sort the returned list of Files or Nodes
      to prevent spurious rebuilds.

    - Add a delete_existing keyword argument to the AppendENVPath()
      and PrependENVPath() Environment methods.

    - Add ability to use "$SOURCE" when specifying a target to a builder

  From Damyan Pepper:

    - Add a test case to verify that SConsignFile() files can be
      created in previously non-existent subdirectories.

  From Jim Randall:

    - Make the subdirectory in which the SConsignFile() file will
      live, if the subdirectory doesn't already exist.

  From Ali Tofigh:

    - Add a test to verify duplication of files in VariantDir subdirectories.



RELEASE 1.0.1 - Sat, 06 Sep 2008 07:29:34 -0700

  From Greg Noel:

    - Add a FindFile() section to the User's Guide.

    - Fix the FindFile() documentation in the man page.

    - Fix formatting errors in the Package() description in the man page.

    - Escape parentheses that appear within variable names when spawning
      command lines using os.system().



RELEASE 1.0.0 - XXX

  From Jared Grubb:

    - Clear the Node state when turning a generic Entry into a Dir.

  From Ludwig Hï¿½hne:

    - Fix sporadic output-order failures in test/GetBuildFailures/parallel.py.

    - Document the ParseDepends() function in the User's Guide.

  From khomenko:

    - Create a separate description and long_description for RPM packages.

  From Steven Knight:

    - Document the GetLaunchDir() function in the User's Guide.

    - Have the env.Execute() method print an error message if the
      executed command fails.

    - Add a script for creating a standard SCons development system on
      Ubuntu Hardy.  Rewrite subsidiary scripts for install Python and
      SCons versions in Python (from shell).

  From Greg Noel:

    - Handle yacc/bison on newer Mac OS X versions creating file.hpp,
      not file.cpp.h.

    - In RPCGEN tests, ignore stderr messages from older versions of
      rpcgen on some versions of Mac OS X.

    - Fix typos in man page descriptions of Tag() and Package(), and in
      the scons-time man page.

    - Fix documentation of SConf.CheckLibWithHeader and other SConf methods.

    - Update documentation of SConscript(variant_dir) usage.

    - Fix SWIG tests for (some versions of) Mac OS X.

  From Jonas Olsson:

    - Print the warning about -j on Windows being potentially unreliable if
      the pywin32 extensions are unavailable or lack file handle operations.

  From Jim Randall:

    - Fix the env.WhereIs() method to expand construction variables.

  From Rogier Schouten:

    - Enable building of shared libraries with the Bordand ilink32 linker.



RELEASE 1.0.0 - Sat, 09 Aug 2008 12:19:44 -0700

  From Luca Falavigna:

    - Fix SCons man page indentation under Debian's man page macros.

  From Steven Knight:

    - Clarify the man page description of the SConscript(src_dir) argument.

    - User's Guide updates:

       -  Document the BUILD_TARGETS, COMMAND_LINE_TARGETS and
          DEFAULT_TARGETS variables.

       -  Document the AddOption(), GetOption() and SetOption() functions.

       -  Document the Requires() function; convert to the Variables
          object, its UnknownOptions() method, and its associated
          BoolVariable(), EnumVariable(), ListVariable(), PackageVariable()
          and PathVariable() functions.

       -  Document the Progress() function.

       -  Reorganize the chapter and sections describing the different
          types of environments and how they interact.  Document the
          SetDefault() method.  Document the PrependENVPath() and
          AppendENVPath() functions.

       -  Reorganize the command-line arguments chapter.  Document the
          ARGLIST variable.

       -  Collect some miscellaneous sections into a chapter about
          configuring build output.

    - Man page updates:

       -  Document suggested use of the Visual C/C++ /FC option to fix
          the ability to double-click on file names in compilation error
          messages.

       -  Document the need to use Clean() for any SideEffect() files that
          must be explicitly removed when their targets are removed.

       -  Explicitly document use of Node lists as input to Dependency().

  From Greg Noel:

    - Document MergeFlags(), ParseConfig(), ParseFlags() and SideEffect()
      in the User's Guide.

  From Gary Oberbrunner:

    - Document use of the GetBuildFailures() function in the User's Guide.

  From Adam Simpkins:

    - Add man page text clarifying the behavior of AddPreAction() and
      AddPostAction() when called with multiple targets.

  From Alexey Zezukin:

    - Fix incorrectly swapped man page descriptions of the --warn= options
      for duplicate-environment and missing-sconscript.



RELEASE 0.98.5 - Sat, 07 Jun 2008 08:20:35 -0700

  From Benoit Belley:

  - Fix the Intel C++ compiler ABI specification for EMT64 processors.

  From David Cournapeau:

  - Issue a (suppressable) warning, not an error, when trying to link
    C++ and Fortran object files into the same executable.

  From Steven Knight:

  - Update the scons.bat file so that it returns the real exit status
    from SCons, even though it uses setlocal + endlocal.

  - Fix the --interactive post-build messages so it doesn't get stuck
    mistakenly reporting failures after any individual build fails.

  - Fix calling File() as a File object method in some circumstances.

  - Fix setup.py installation on Mac OS X so SCons gets installed
    under /usr/lcoal by default, not in the Mac OS X Python framework.



RELEASE 0.98.4 - Sat, 17 May 2008 22:14:46 -0700

  From Benoit Belley:

  - Fix calculation of signatures for Python function actions with
    closures in Python versions before 2.5.

  From David Cournapeau:

  - Fix the initialization of $SHF77FLAGS so it includes $F77FLAGS.

  From Jonas Olsson:

  - Fix a syntax error in the Intel C compiler support on Windows.

  From Steven Knight:

  - Change how we represent Python Value Nodes when printing and when
    stored in .sconsign files (to avoid blowing out memory by storing
    huge strings in .sconsign files after multiple runs using Configure
    contexts cause the Value strings to be re-escaped each time).

  - Fix a regression in not executing configuration checks after failure
    of any configuration check that used the same compiler or other tool.

  - Handle multiple destinations in Visual Studio 8 settings for the
    analogues to the INCLUDE, LIBRARY and PATH variables.

  From Greg Noel:

  - Update man page text for VariantDir().



RELEASE 0.98.3 - Tue, 29 Apr 2008 22:40:12 -0700

  From Greg Noel:

  - Fix use of $CXXFLAGS when building C++ shared object files.

  From Steven Knight:

  - Fix a regression when a Builder's source_scanner doesn't select
    a more specific scanner for the suffix of a specified source file.

  - Fix the Options object backwards compatibility so people can still
    "import SCons.Options.{Bool,Enum,List,Package,Path}Option" submodules.

  - Fix searching for implicit dependencies when an Entry Node shows up
    in the search path list.

  From Stefano:

  - Fix expansion of $FORTRANMODDIR in the default Fortran command line(s)
    when it's set to something like ${TARGET.dir}.



RELEASE 0.98.2 - Sun, 20 Apr 2008 23:38:56 -0700

  From Steven Knight:

  - Fix a bug in Fortran suffix computation that would cause SCons to
    run out of memory on Windows systems.

  - Fix being able to specify --interactive mode command lines with
    \ (backslash) path name separators on Windows.

  From Gary Oberbrunner:

  - Document Glob() in the User's Guide.



RELEASE 0.98.1 - Fri, 18 Apr 2008 19:11:58 -0700

  From Benoit Belley:

  - Speed up the SCons.Util.to_string*() functions.

  - Optimize various Node intialization and calculations.

  - Optimize Executor scanning code.

  - Optimize Taskmaster execution, including dependency-cycle checking.

  - Fix the --debug=stree option so it prints its tree once, not twice.

  From Johan Boulï¿½:

  - Fix the ability to use LoadableModule() under MinGW.

  From David Cournapeau:

  - Various missing Fortran-related construction variables have been added.

  - SCons now uses the program specified in the $FORTRAN construction
    variable to link Fortran object files.

  - Fortran compilers on Linux (Intel, g77 and gfortran) now add the -fPIC
    option by default when compilling shared objects.

  - New 'sunf77', 'sunf90' and 'sunf95' Tool modules have been added to
    support Sun Fortran compilers.  On Solaris, the Sun Fortran compilers
    are used in preference to other compilers by default.

  - Fortran support now uses gfortran in preference to g77.

  - Fortran file suffixes are now configurable through the
    $F77FILESUFFIXES, $F90FILESUFFIXES, $F95FILESUFFIXES and
    $FORTRANFILESUFFIXES variables.

  From Steven Knight:

  - Make the -d, -e, -w and --no-print-directory options "Ignored for
    compatibility."  (We're not going to implement them.)

  - Fix a serious inefficiency in how SCons checks for whether any source
    files are missing when a Builder call creates many targets from many
    input source files.

  - In Java projects, make the target .class files depend only on the
    specific source .java files where the individual classes are defined.

  - Don't store duplicate source file entries  in the .sconsign file so
    we don't endlessly rebuild the target(s) for no reason.

  - Add a Variables object as the first step towards deprecating the
    Options object name.  Similarly, add BoolVariable(), EnumVariable(),
    ListVariable(), PackageVariable() and PathVariable() functions
    as first steps towards replacing BoolOption(), EnumOption(),
    ListOption(), PackageOption() and PathOption().

  - Change the options= keyword argument to the Environment() function
    to variables=, to avoid confusion with SCons command-line options.
    Continue supporting the options= keyword for backwards compatibility.

  - When $SWIGFLAGS contains the -python flag, expect the generated .py
    file to be in the same (sub)directory as the target.

  - When compiling C++ files, allow $CCFLAGS settings to show up on the
    command line even when $CXXFLAGS has been redefined.

  - Fix --interactive with -u/-U/-D when a VariantDir() is used.

  From Anatoly Techtonik:

  - Have the scons.bat file add the script execution directory to its
    local %PATH% on Windows, so the Python executable can be found.

  From Mike Wake:

  - Fix passing variable names as a list to the Return() function.

  From Matthew Wesley:

  - Add support for the GDC 'D' language compiler.



RELEASE 0.98 - Sun, 30 Mar 2008 23:33:05 -0700

  From Benoit Belley:

  - Fix the --keep-going flag so it builds all possible targets even when
    a later top-level target depends on a child that failed its build.

  - Fix being able to use $PDB and $WINDWOWS_INSERT_MANIFEST together.

  - Don't crash if un-installing the Intel C compiler leaves left-over,
    dangling entries in the Windows registry.

  - Improve support for non-standard library prefixes and suffixes by
    stripping all prefixes/suffixes from file name string as appropriate.

  - Reduce the default stack size for -j worker threads to 256 Kbytes.
    Provide user control over this value by adding --stack-size and
    --warn=stack-size options, and a SetOption('stack_size') function.

  - Fix a crash on Linux systems when trying to use the Intel C compiler
    and no /opt/intel_cc_* directories are found.

  - Improve using Python functions as actions by incorporating into
    a FunctionAction's signature:
      - literal values referenced by the byte code.
      - values of default arguments
      - code of nested functions
      - values of variables captured by closures
      - names of referenced global variables and functions

  - Fix the closing message when --clean and --keep-going are both
    used and no errors occur.

  - Add support for the Intel C compiler on Mac OS X.

  - Speed up reading SConscript files by about 20% (for some
    configurations) by:  1) optimizing the SCons.Util.is_*() and
    SCons.Util.flatten() functions; 2) avoiding unnecessary os.stat()
    calls by using a File's .suffix attribute directly instead of
    stringifying it.

  From JÃ©rÃ´me Berger:

  - Have the D language scanner search for .di files as well as .d files.

  - Add a find_include_names() method to the Scanner.Classic class to
    abstract out how included names can be generated by subclasses.

  - Allow the D language scanner to detect multiple modules imported by
    a single statement.

  From Konstantin Bozhikov:

  - Support expansion of construction variables that contain or refer
    to lists of other variables or Nodes within expansions like $CPPPATH.

  - Change variable substitution (the env.subst() method) so that an
    input sequence (list or tuple) is preserved as a list in the output.

  From David Cournapeau:

  - Add a CheckDeclaration() call to configure contexts.

  - Improve the CheckTypeSize() code.

  - Add a Define() call to configure contexts, to add arbitrary #define
    lines to a generated configure header file.

  - Add a "gfortran" Tool module for the GNU F95/F2003 compiler.

  - Avoid use of -rpath with the Mac OS X linker.

  - Add comment lines to the generated config.h file to describe what
    the various #define/#undef lines are doing.

  From Steven Knight:

  - Support the ability to subclass the new-style "str" class as input
    to Builders.

  - Improve the performance of our type-checking by using isinstance()
    with new-style classes.

  - Fix #include (and other $*PATH variables searches) of files with
    absolute path names.  Don't die if they don't exist (due to being
    #ifdef'ed out or the like).

  - Fix --interactive mode when Default(None) is used.

  - Fix --debug=memoizer to work around a bug in base Python 2.2 metaclass
    initialization (by just not allowing Memoization in Python versions
    that have the bug).

  - Have the "scons-time time" subcommand handle empty log files, and
    log files that contain no results specified by the --which option.

  - Fix the max Y of vertical bars drawn by "scons-time --fmt=gnuplot".

  - On Mac OS X, account for the fact that the header file generated
    from a C++ file will be named (e.g.) file.cpp.h, not file.hpp.

  - Fix floating-point numbers confusing the Java parser about
    generated .class file names in some configurations.

  - Document (nearly) all the values you can now fetch with GetOption().

  - Fix use of file names containing strings of multiple spaces when
    using ActionFactory instances like the Copy() or Move() function.

  - Fix a 0.97 regression when using a variable expansion (like
    $OBJSUFFIX) in a source file name to a builder with attached source
    builders that match suffix (like Program()+Object()).

  - Have the Java parser recognize generics (surrounded by angle brackets)
    so they don't interfere with identifying anonymous inner classes.

  - Avoid an infinite loop when trying to use saved copies of the
    env.Install() or env.InstallAs() after replacing the method
    attributes.

  - Improve the performance of setting construction variables.

  - When cloning a construction environment, avoid over-writing an
    attribute for an added method if the user explicitly replaced it.

  - Add a warning about deprecated support for Python 1.5, 2.0 and 2.1.

  - Fix being able to SetOption('warn', ...) in SConscript files.

  - Add a warning about env.Copy() being deprecated.

  - Add warnings about the --debug={dtree,stree,tree} options
    being deprecated.

  - Add VariantDir() as the first step towards deprecating BuildDir().
    Add the keyword argument "variant_dir" as the replacement for
    "build_dir".

  - Add warnings about the {Target,Source}Signatures() methods and
    functions being deprecated.

  From Rob Managan:

  - Enhance TeX and LaTeX support to work with BuildDir(duplicate=0).

  - Re-run LaTeX when it issues a package warning that it must be re-run.

  From Leanid Nazdrynau:

  - Have the Copy() action factory preserve file modes and times
    when copying individual files.

  From Jan Nijtmans:

  - If $JARCHDIR isn't set explicitly, use the .java_classdir attribute
    that was set when the Java() Builder built the .class files.

  From Greg Noel:

  - Document the Dir(), File() and Entry() methods of Dir and File Nodes.

  - Add the parse_flags option when creating Environments

  From Gary Oberbrunner:

  - Make File(), Dir() and Entry() return a list of Nodes when passed
    a list of names, instead of trying to make a string from the name
    list and making a Node from that string.

  - Fix the ability to build an Alias in --interactive mode.

  - Fix the ability to hash the contents of actions for nested Python
    functions on Python versions where the inability to pickle them
    returns a TypeError (instead of the documented PicklingError).

  From Jonas Olsson:

  - Fix use of the Intel C compiler when the top compiler directory,
    but not the compiler version, is specified.

  - Handle Intel C compiler network license files (port@system).

  From Jim Randall:

  - Fix how Python Value Nodes are printed in --debug=explain output.

  From Adam Simpkins:

  - Add a --interactive option that starts a session for building (or
    cleaning) targets without re-reading the SConscript files every time.

  - Fix use of readline command-line editing in --interactive mode.

  - Have the --interactive mode "build" command with no arguments
    build the specified Default() targets.

  - Fix the Chmod(), Delete(), Mkdir() and Touch() Action factories to
    take a list (of Nodes or strings) as arguments.

  From Vaclav Smilauer:

  - Fix saving and restoring an Options value of 'all' on Python
    versions where all() is a builtin function.

  From Daniel Svensson:

  - Code correction in SCons.Util.is_List().

  From Ben Webb:

  - Support the SWIG %module statement with following modifiers in
    parenthese (e.g., '%module(directors="1")').



RELEASE 0.97.0d20071212 - Wed, 12 Dec 2007 09:29:32 -0600

  From Benoit Belley:

  - Fix occasional spurious rebuilds and inefficiency when using
    --implicit-cache and Builders that produce multiple targets.

  - Allow SCons to not have to know about the builders of generated
    files when BuildDir(duplicate=0) is used, potentially allowing some
    SConscript files to be ignored for smaller builds.

  From David Cournapeau:

  - Add a CheckTypeSize() call to configure contexts.

  From Ken Deeter:

  - Make the "contents" of Alias Nodes a concatenation of the children's
    content signatures (MD5 checksums), not a concatenation of the
    children's contents, to avoid using large amounts of memory during
    signature calculation.

  From Malte Helmert:

  - Fix a lot of typos in the man page and User's Guide.

  From Geoffrey Irving:

  - Speed up conversion of paths in .sconsign files to File or Dir Nodes.

  From Steven Knight:

  - Add an Options.UnknownOptions() method that returns any settings
    (from the command line, or whatever dictionary was passed in)
    that aren't known to the Options object.

  - Add a Glob() function.

  - When removing targets with the -c option, use the absolute path (to
    avoid problems interpreting BuildDir() when the top-level directory
    is the source directory).

  - Fix problems with Install() and InstallAs() when called through a
    clone (of a clone, ...) of a cloned construction environment.

  - When executing a file containing Options() settings, add the file's
    directory to sys.path (so modules can be imported from there) and
    explicity set __name__ to the name of the file so the statement's
    in the file can deduce the location if they need to.

  - Fix an O(n^2) performance problem when adding sources to a target
    through calls to a multi Builder (including Aliases).

  - Redefine the $WINDOWSPROGMANIFESTSUFFIX and
    $WINDOWSSHLIBMANIFESTSUFFIX variables so they pick up changes to
    the underlying $SHLIBSUFFIX and $PROGSUFFIX variables.

  - Add a GetBuildFailures() function that can be called from functions
    registered with the Python atexit module to print summary information
    about any failures encountered while building.

  - Return a NodeList object, not a Python list, when a single_source
    Builder like Object() is called with more than one file.

  - When searching for implicit dependency files in the directories
    in a $*PATH list, don't create Dir Nodes for directories that
    don't actually exist on-disk.

  - Add a Requires() function to allow the specification of order-only
    prerequisites, which will be updated before specified "downstream"
    targets but which don't actually cause the target to be rebuilt.

  - Restore the FS.{Dir,File,Entry}.rel_path() method.

  - Make the default behavior of {Source,Target}Signatures('timestamp')
    be equivalent to 'timestamp-match', not 'timestamp-newer'.

  - Fix use of CacheDir with Decider('timestamp-newer') by updating
    the modification time when copying files from the cache.

  - Fix random issues with parallel (-j) builds on Windows when Python
    holds open file handles (especially for SCons temporary files,
    or targets built by Python function actions) across process creation.

  From Maxim Kartashev:

  - Fix test scripts when run on Solaris.

  From Gary Oberbrunner:

  - Fix Glob() when a pattern is in an explicitly-named subdirectory.

  From Philipp Scholl:

  - Fix setting up targets if multiple Package builders are specified
    at once.



RELEASE 0.97.0d20070918 - Tue, 18 Sep 2007 10:51:27 -0500

  From Steven Knight:

  - Fix the wix Tool module to handle null entries in $PATH variables.

  - Move the documentation of Install() and InstallAs() from the list
    of functions to the list of Builders (now that they're implemented
    as such).

  - Allow env.CacheDir() to be set per construction environment.  The
    global CacheDir() function now sets an overridable global default.

  - Add an env.Decider() method and a Node.Decider() method that allow
    flexible specification of an arbitrary function to decide if a given
    dependency has changed since the last time a target was built.

  - Don't execute Configure actions (while reading SConscript files)
    when cleaning (-c) or getting help (-h or -H).

  - Add to each target an implicit dependency on the external command(s)
    used to build the target, as found by searching env['ENV']['PATH']
    for the first argument on each executed command line.

  - Add support for a $IMPLICIT_COMMAND_DEPENDENCIES construction
    variabe that can be used to disable the automatic implicit
    dependency on executed commands.

  - Add an "ensure_suffix" keyword to Builder() definitions that, when
    true, will add the configured suffix to the targets even if it looks
    like they already have a different suffix.

  - Add a Progress() function that allows for calling a function or string
    (or list of strings) to display progress while walking the DAG.

  - Allow ParseConfig(), MergeFlags() and ParseFlags() to handle output
    from a *config command with quoted path names that contain spaces.

  - Make the Return() function stop processing the SConscript file and
    return immediately.  Add a "stop=" keyword argument that can be set
    to False to preserve the old behavior.

  - Fix use of exitstatfunc on an Action.

  - Introduce all man page function examples with "Example:" or "Examples:".

  - When a file gets added to a directory, make sure the directory gets
    re-scanned for the new implicit dependency.

  - Fix handling a file that's specified multiple times in a target
    list so that it doesn't cause dependent Nodes to "disappear" from
    the dependency graph walk.

  From Carsten Koch:

  - Avoid race conditions with same-named files and directory creation
    when pushing copies of files to CacheDir().

  From Tzvetan Mikov:

  - Handle $ in Java class names.

  From Gary Oberbrunner:

  - Add support for the Intel C compiler on Windows64.

  - On SGI IRIX, have $SHCXX use $CXX by default (like other platforms).

  From Sohail Somani:

  - When Cloning a construction environment, set any variables before
    applying tools (so the tool module can access the configured settings)
    and re-set them after (so they end up matching what the user set).

  From Matthias Troffaes:

  - Make sure extra auxiliary files generated by some LaTeX packages
    and not ending in .aux also get deleted by scons -c.

  From Greg Ward:

  - Add a $JAVABOOTCLASSPATH variable for directories to be passed to the
    javac -bootclasspath option.

  From Christoph Wiedemann:

  - Add implicit dependencies on the commands used to build a target.




RELEASE 0.97.0d20070809 - Fri, 10 Aug 2007 10:51:27 -0500

  From Lars Albertsson:

  - Don't error if a #include line happens to match a directory
    somewhere on a path (like $CPPPATH, $FORTRANPATH, etc.).

  From Mark Bertoglio:

  - Fix listing multiple projects in Visual Studio 7.[01] solution files,
    including generating individual project GUIDs instead of re-using
    the solution GUID.

  From Jean Brouwers:

  - Add /opt/SUNWspro/bin to the default execution PATH on Solaris.

  From Allan Erskine:

  - Only expect the Microsoft IDL compiler to emit *_p.c and *_data.c
    files if the /proxy and /dlldata switches are used (respectively).

  From Steven Knight:

  - Have --debug=explain report if a target is being rebuilt because
    AlwaysBuild() is specified (instead of "unknown reasons").

  - Support {Get,Set}Option('help') to make it easier for SConscript
    files to tell if a help option (-h, --help, etc.) has been specified.

  - Support {Get,Set}Option('random') so random-dependency interaction
    with CacheDir() is controllable from SConscript files.

  - Add a new AddOption() function to support user-defined command-
    line flags (like --prefix=, --force, etc.).

  - Replace modified Optik version with new optparse compatibility module
    for command line processing in Scripts/SConsOptions.py

  - Push and retrieve built symlinks to/from a CacheDir() as actual
    symlinks, not by copying the file contents.

  - Fix how the Action module handles stringifying the shared library
    generator in the Tool/mingw.py module.

  - When generating a config.h file, print "#define HAVE_{FEATURE} 1"
    instad of just "#define HAVE_{FEATURE}", for more compatibility
    with Autoconf-style projects.

  - Fix expansion of $TARGET, $TARGETS, $SOURCE and $SOURCES keywords in
    Visual C/C++ PDB file names.

  - Fix locating Visual C/C++ PDB files in build directories.

  - Support an env.AddMethod() method and an AddMethod() global function
    for adding a new method, respectively, to a construction environment
    or an arbitrary object (such as a class).

  - Fix the --debug=time option when the -j option is specified and all
    files are up to date.

  - Add a $SWIGOUTDIR variable to allow setting the swig -outdir option,
    and use it to identify files created by the swig -java option.

  - Add a $SWIGPATH variable that specifies the path to be searched
    for included SWIG files, Also add related $SWIGINCPREFIX and
    $SWIGINCSUFFIX variables that specify the prefix and suffix to
    be be added to each $SWIGPATH directory when expanded on the SWIG
    command line.

  - More efficient copying of construction environments (mostly borrowed
    from copy.deepcopy() in the standard Python library).

  - When printing --tree=prune output, don't print [brackets] around
    source files, only do so for built targets with children.

  - Fix interpretation of Builder source arguments when the Builder has
    a src_suffix *and* a source_builder and the argument has no suffix.

  - Fix use of expansions like ${TARGET.dir} or ${SOURCE.dir} in the
    following construction variables:  $FORTRANMODDIR, $JARCHDIR,
    $JARFLAGS, $LEXFLAGS, $SWIGFLAGS, $SWIGOUTDIR and $YACCFLAGS.

  - Fix dependencies on Java files generated by SWIG so they can be
    detected and built in one pass.

  - Fix SWIG when used with a BuildDir().

  From Leanid Nazdrynau:

  - When applying Tool modules after a construction environment has
    already been created, don't overwrite existing $CFILESUFFIX and
    $CXXFILESUFFIX value.

  - Support passing the Java() builder a list of explicit .java files
    (not only a list of directories to be scanned for .java files).

  - Support passing .java files to the Jar() and JavaH() builders, which
    then use the builder underlying the Java() builder to turn them into
    .class files.  (That is, the Jar()-Java() chain of builders become
    multi-step, like the Program()-Object()-CFile() builders.)

  - Support passing SWIG .i files to the Java builders (Java(),
    Jar(), JavaH()), to cause intermediate .java files to be created
    automatically.

  - Add $JAVACLASSPATH and $JAVASOURCEPATH variables, that get added to
    the javac "-classpath" and "-sourcepath" options.  (Note that SCons
    does *not* currently search these paths for implicit dependencies.)

  - Commonize initialization of Java-related builders.

  From Jan Nijtmans:

  - Find Java anonymous classes when the next token after the name is
    an open parenthesis.

  From Gary Oberbrunner:

  - Fix a code example in the man page.

  From Tilo Prutz:

  - Add support for the file names that Java 1.5 (and 1.6) generates for
    nested anonymous inner classes, which are different from Java 1.4.

  From Adam Simpkins:

  - Allow worker threads to terminate gracefully when all jobs are
    finished.

  From Sohail Somani:

  - Add LaTeX scanner support for finding dependencies specified with
    the \usepackage{} directive.



RELEASE 0.97 - Thu, 17 May 2007 08:59:41 -0500

  From Steven Knight:

  - Fix a bug that would make parallel builds stop in their tracks if
    Nodes that depended on lists that contained some Nodes built together
    caused the reference count to drop below 0 if the Nodes were visited
    and commands finished in the wrong order.

  - Make sure the DirEntryScanner doesn't choke if it's handed something
    that's not a directory (Node.FS.Dir) Node.



RELEASE 0.96.96 - Thu, 12 Apr 2007 12:36:25 -0500

  NOTE:  This is (Yet) a(nother) pre-release of 0.97 for testing purposes.

  From Joe Bloggs:

  - Man page fix:  remove cut-and-paste sentence in NoCache() description.

  From Dmitry Grigorenko and Gary Oberbrunner:

  - Use the Intel C++ compiler, not $CC, to link C++ source.

  From Helmut Grohne:

  - Fix the man page example of propagating a user's external environment.

  From Steven Knight:

  - Back out (most of) the Windows registry installer patch, which
    seems to not work on some versions of Windows.

  - Don't treat Java ".class" attributes as defining an inner class.

  - Fix detecting an erroneous Java anonymous class when the first
    non-skipped token after a "new" keyword is a closing brace.

  - Fix a regression when a CPPDEFINES list contains a tuple, the second
    item of which (the option value) is a construction variable expansion
    (e.g. $VALUE) and the value of the variable isn't a string.

  - Improve the error message if an IOError (like trying to read a
    directory as a file) occurs while deciding if a node is up-to-date.

  - Fix "maximum recursion" / "unhashable type" errors in $CPPPATH
    PathList expansion if a subsidiary expansion yields a stringable,
    non-Node object.

  - Generate API documentation from the docstrings (using epydoc).

  - Fix use of --debug=presub with Actions for out-of-the-box Builders.

  - Fix handling nested lists within $CPPPATH, $LIBPATH, etc.

  - Fix a "builders_used" AttributeError that real-world Qt initialization
    triggered in the refactored suffix handling for Builders.

  - Make the reported --debug=time timings meaningful when used with -j.
    Better documentation of what the times mean.

  - User Guide updates: --random, AlwaysBuild(), --tree=,
    --debug=findlibs, --debug=presub, --debug=stacktrace,
    --taskmastertrace.

  - Document (in both man page and User's Guide) that --implicit-cache
    ignores changes in $CPPPATH, $LIBPATH, etc.

  From Jean-Baptiste Lab:

  - Remove hard-coded dependency on Python 2.2 from Debian packaging files.

  From Jeff Mahovsky:

  - Handle spaces in the build target name in Visual Studio project files.

  From Rob Managan:

  - Re-run LaTeX after BibTeX has been re-run in response to a changed
    .bib file.

  From Joel B. Mohler:

  - Make additional TeX auxiliary files (.toc, .idx and .bbl files)
    Precious so their removal doesn't affect whether the necessary
    sections are included in output PDF or PostScript files.

  From Gary Oberbrunner:

  - Fix the ability to import modules in the site_scons directory from
    a subdirectory.

  From Adam Simpkins:

  - Make sure parallel (-j) builds all targets even if they show up
    multiple times in the child list (as a source and a dependency).

  From Matthias Troffaes:

  - Don't re-run TeX if the triggering strings (\makeindex, \bibliography
    \tableofcontents) are commented out.

  From Richard Viney:

  - Fix use of custom include and lib paths with Visual Studio 8.

  - Select the default .NET Framework SDK Dir based on the version of
    Visual Studio being used.



RELEASE 0.96.95 - Mon, 12 Feb 2007 20:25:16 -0600

  From Anatoly Techtonik:

  - Add the scons.org URL and a package description to the setup.py
    arguments.

  - Have the Windows installer add a registry entry for scons.bat in the
    "App Paths" key, so scons.bat can be executed without adding the
    directory to the %PATH%.  (Python itself works this way.)

  From Anonymous:

  - Fix looking for default paths in Visual Studio 8.0 (and later).

  - Add -lm to the list of default D libraries for linking.

  From Matt Doar:

  - Provide a more complete write-your-own-Scanner example in the man page.

  From Ralf W. Grosse-Kunstleve:

  - Contributed upstream Python change to our copied subprocess.py module
    for more efficient standard input processing.

  From Steven Knight:

  - Fix the Node.FS.Base.rel_path() method when the two nodes are on
    different drive letters.  (This caused an infinite loop when
    trying to write .sconsign files.)

  - Fully support Scanners that use a dictionary to map file suffixes
    to other scanners.

  - Support delayed evaluation of the $SPAWN variable to allow selection
    of a function via ${} string expansions.

  - Add --srcdir as a synonym for -Y/--repository.

  - Document limitations of #include "file.h" with Repository().

  - Fix use of a toolpath under the source directory of a BuildDir().

  - Fix env.Install() with a file name portion that begins with '#'.

  - Fix ParseConfig()'s handling of multiple options in a string that's
    replaced a *FLAGS construction variable.

  - Have the C++ tools initialize common C compilation variables ($CCFLAGS,
    $SHCCFLAGS and $_CCCOMCOM) even if the 'cc' Tool isn't loaded.

  From Leanid Nazdrynau:

  - Fix detection of Java anonymous classes if a newline precedes the
    opening brace.

  From Gary Oberbrunner:

  - Document use of ${} to execute arbitrary Python code.

  - Add support for:
    1) automatically adding a site_scons subdirectory (in the top-level
       SConstruct directory) to sys.path (PYTHONPATH);
    2) automatically importing site_scons/site_init.py;
    3) automatically adding site_scons/site_tools to the toolpath.

  From John Pye:

  - Change ParseConfig() to preserve white space in arguments passed in
    as a list.

  From a smith:

  - Fix adding explicitly-named Java inner class files (and any
    other file names that may contain a '$') to Jar files.

  From David Vitek:

  - Add a NoCache() function to mark targets as unsuitable for propagating
    to (or retrieving from) a CacheDir().

  From Ben Webb:

  - If the swig -noproxy option is used, it won't generate a .py file,
    so don't emit it as a target that we expect to be built.



RELEASE 0.96.94 - Sun, 07 Jan 2007 18:36:20 -0600

  NOTE:  This is a pre-release of 0.97 for testing purposes.

  From Anonymous:

  - Allow arbitrary white space after a SWIG %module declaration.

  From Paul:

  - When compiling resources under MinGW, make sure there's a space
    between the --include-dir option and its argument.

  From Jay Kint:

  - Alleviate long command line issues on Windows by executing command
    lines directly via os.spawnv() if the command line doesn't need
    shell interpretation (has no pipes, redirection, etc.).

  From Walter Franzini:

  - Exclude additional Debian packaging files from the copyright check.

  From Fawad Halim:

  - Handle the conflict between the impending Python 2.6 'as' keyword
    and our Tool/as.py module name.

  From Steven Knight:

  - Speed up the Node.FS.Dir.rel_path() method used to generate path names
    that get put into the .sconsign* file(s).

  - Optimize Node.FS.Base.get_suffix() by computing the suffix once, up
    front, when we set the Node's name.  (Duh...)

  - Reduce the Memoizer's responsibilities to simply counting hits and
    misses when the --debug=memoizer option is used, not to actually
    handling the key calculation and memoization itself.  This speeds
    up some configurations significantly, and should cause no functional
    differences.

  - Add a new scons-time script with subcommands for generating
    consistent timing output from SCons configurations, extracting
    various information from those timings, and displaying them in
    different formats.

  - Reduce some unnecessary stat() calls from on-disk entry type checks.

  - Fix SideEffect() when used with -j, which was badly broken in 0.96.93.

  - Propagate TypeError exceptions when evaluating construction variable
    expansions up the stack, so users can see what's going on.

  - When disambiguating a Node.FS.Entry into a Dir or File, don't look
    in the on-disk source directory until we've confirmed there's no
    on-disk entry locally and there *is* one in the srcdir.  This avoids
    creating a phantom Node that can interfere with dependencies on
    directory contents.

  - Add an AllowSubstExceptions() function that gives the SConscript
    files control over what exceptions cause a string to expand to ''
    vs. terminating processing with an error.

  - Allow the f90.py and f95.py Tool modules to compile earlier source
    source files of earlier Fortran version.

  - Fix storing signatures of files retrieved from CacheDir() so they're
    correctly identified as up-to-date next invocation.

  - Make sure lists of computed source suffixes cached by Builder objects
    don't persist across changes to the list of source Builders (so the
    addition of suffixes like .ui by the qt.py Tool module take effect).

  - Enhance the bootstrap.py script to allow it to be used to execute
    SCons more easily from a checked-out source tree.

  From Ben Leslie:

  - Fix post-Memoizer value caching misspellings in Node.FS._doLookup().

  From Rob Managan, Dmitry Mikhin and Joel B. Mohler:

  - Handle TeX/LaTeX files in subdirectories by changing directory
    before invoking TeX/LaTeX.

  - Scan LaTeX files for \bibliography lines.

  - Support multiple file names in a "\bibliography{file1,file2}" string.

  - Handle TeX warnings about undefined citations.

  - Support re-running LaTeX if necessary due to a Table of Contents.

  From Dmitry Mikhin:

  - Return LaTeX if "Rerun to get citations correct" shows up on the next
    line after the "Warning:" string.

  From Gary Oberbrunner:

  - Add #include lines to fix portability issues in two tests.

  - Eliminate some unnecessary os.path.normpath() calls.

  - Add a $CFLAGS variable for C-specific options, leaving $CCFLAGS
    for options common to C and C++.

  From Tom Parker:

  - Have the error message print the missing file that Qt can't find.

  From John Pye:

  - Fix env.MergeFlags() appending to construction variable value of None.

  From Steve Robbins:

  - Fix the "sconsign" script when the .sconsign.dblite file is explicitly
    specified on the command line (and not intuited from the old way of
    calling it with just ".sconsign").

  From Jose Pablo Ezequiel "Pupeno" Fernandez Silva:

  - Give the 'lex' tool knowledge of the additional target files produced
    by the flex "--header-file=" and "--tables-file=" options.

  - Give the 'yacc' tool knowledge of the additional target files produced
    by the bison "-g", "--defines=" and "--graph=" options.

  - Generate intermediate files with Objective C file suffixes (.m) when
    the lex and yacc source files have appropriate suffixes (.lm and .ym).

  From Sohail Somain:

  - Have the mslink.py Tool only look for a 'link' executable on Windows
    systems.

  From Vaclav Smilauer:

  - Add support for a "srcdir" keyword argument when calling a Builder,
    which will add a srcdir prefix to all non-relative string sources.

  From Jonathan Ultis:

  - Allow Options converters to take the construction environment as
    an optional argument.



RELEASE 0.96.93 - Mon, 06 Nov 2006 00:44:11 -0600

  NOTE:  This is a pre-release of 0.97 for testing purposes.

  From Anonymous:

  - Allow Python Value Nodes to be Builder targets.

  From Matthias:

  - Only filter Visual Studio common filename prefixes on complete
    directory names.

  From Chad Austin:

  - Fix the build of the SCons documentation on systems that don't
    have "python" in the $PATH.

  From Ken Boortz:

  - Enhance ParseConfig() to recognize options that begin with '+'.

  From John Calcote, Elliot Murphy:

  - Document ways to override the CCPDBFLAGS variable to use the
    Microsoft linker's /Zi option instead of the default /Z7.

  From Christopher Drexler:

  - Make SCons aware bibtex must be called if any \include files
    cause creation of a bibliography.

  - Make SCons aware that "\bilbiography" in TeX source files means
    that related .bbl and .blg bibliography files will be created.
    (NOTE:  This still needs to search for the string in \include files.)

  From David Gruener:

  - Fix inconsistent handling of Action strfunction arguments.

  - Preserve white space in display Action strfunction strings.

  From James Y. Knight and Gerard Patel:

  - Support creation of shared object files from assembly language.

  From Steven Knight:

  - Speed up the Taskmaster significantly by avoiding unnecessary
    re-scans of Nodes to find out if there's work to be done, having it
    track the currently-executed top-level target directly and not
    through its presence on the target list, and eliminating some other
    minor list(s), method(s) and manipulation.

  - Fix the expansion of $TARGET and $SOURCE in the expansion of
    $INSTALLSTR displayed for non-environment calls to InstallAs().

  - Fix the ability to have an Alias() call refer to a directory
    name that's not identified as a directory until later.

  - Enhance runtest.py with an option to use QMTest as the harness.
    This will become the default behavior as we add more functionality
    to the QMTest side.

  - Let linking on mingw use the default function that chooses $CC (gcc)
    or $CXX (g++) depending on whether there are any C++ source files.

  - Work around a bug in early versions of the Python 2.4 profile module
    that caused the --profile= option to fail.

  - Only call Options validators and converters once when initializing a
    construction environment.

  - Fix the ability of env.Append() and env.Prepend(), in all known Python
    versions, to handle different input value types when the construction
    variable being updated is a dictionary.

  - Add a --cache-debug option for information about what files it's
    looking for in a CacheDir().

  - Document the difference in construction variable expansion between
    {Action,Builder}() and env.{Action,Builder}().

  - Change the name of env.Copy() to env.Clone(), keeping the old name
    around for backwards compatibility (with the intention of eventually
    phasing it out to avoid confusion with the Copy() Action factory).

  From Arve Knudsen:

  - Support cleaning and scanning SWIG-generated files.

  From Carsten Koch:

  - Allow selection of Visual Studio version by setting $MSVS_VERSION
    after construction environment initialization.

  From Jean-Baptiste Lab:

  - Try using zipimport if we can't import Tool or Platform modules
    using the normal "imp" module.  This allows SCons to be packaged
    using py2exe's all-in-one-zip-file approach.

  From Ben Liblit:

  - Do not re-scan files if the scanner returns no implicit dependencies.

  From Sanjoy Mahajan:

  - Change use of $SOURCES to $SOURCE in all TeX-related Tool modules.

  From Joel B. Mohler:

  - Make SCons aware that "\makeindex" in TeX source files means that
    related .ilg, .ind and .idx index files will be created.
    (NOTE:  This still needs to search for the string in \include files.)

  - Prevent scanning the TeX .aux file for additional files from
    trying to remove it twice when the -c option is used.

  From Leanid Nazdrynau:

  - Give the MSVC RES (resource) Builder a src_builder list and a .rc
    src_suffix so other builders can generate .rc files.

  From Matthew A. Nicholson:

  - Enhance Install() and InstallAs() to handle directory trees as sources.

  From Jan Nijtmans:

  - Don't use the -fPIC flag when using gcc on Windows (e.g. MinGW).

  From Greg Noel:

  - Add an env.ParseFlags() method that provides separate logic for
    parsing GNU tool chain flags into a dictionary.

  - Add an env.MergeFlags() method to apply an arbitrary dictionary
    of flags to a construction environment's variables.

  From Gary Oberbrunner:

  - Fix parsing tripartite Intel C compiler version numbers on Linux.

  - Extend the ParseConfig() function to recognize -arch and
    -isysroot options.

  - Have the error message list the known suffixes when a Builder call
    can't build a source file with an unknown suffix.

  From Karol Pietrzak:

  - Avoid recursive calls to main() in the program snippet used by the
    SConf subsystem to test linking against libraries.  This changes the
    default behavior of CheckLib() and CheckLibWithHeader() to print
    "Checking for C library foo..." instead of "Checking for main()
    in C library foo...".

  From John Pye:

  - Throw an exception if a command called by ParseConfig() or
    ParseFlags() returns an error.

  From Stefan Seefeld:

  - Initial infrastructure for running SCons tests under QMTest.

  From Sohail Somani:

  - Fix tests that fail due to gcc warnings.

  From Dobes Vandermeer:

  - In stack traces, print the full paths of SConscript files.

  From Atul Varma:

  - Fix detection of Visual C++ Express Edition.

  From Dobes Vandermeer:

  - Let the src_dir option to the SConscript() function affect all the
    the source file paths, instead of treating all source files paths
    as relative to the SConscript directory itself.

  From Nicolas Vigier:

  - Fix finding Fortran modules in build directories.

  - Fix use of BuildDir() when the source file in the source directory
    is a symlink with a relative path.

  From Edward Wang:

  - Fix the Memoizer when the SCons Python modules are executed from
    .pyo files at different locations from where they were compiled.

  From Johan Zander:

  - Fix missing os.path.join() when constructing the $FRAMEWORKSDKDIR/bin.



RELEASE 0.96.92 - Mon, 10 Apr 2006 21:08:22 -0400

  NOTE:  This was a pre-release of 0.97 for testing purposes.

  From Anonymous:

  - Fix the intelc.py Tool module to not throw an exception if the
    only installed version is something other than ia32.

  - Set $CCVERSION when using gcc.

  From Matthias:

  - Support generating project and solution files for Microsoft
    Visual Studio version 8.

  - Support generating more than one project file for a Microsoft
    Visual Studio solution file.

  - Add support for a support "runfile" parameter to Microsoft
    Visual Studio project file creation.

  - Put the project GUID, not the solution GUID, in the right spot
    in the solution file.

  From Erling Andersen:

  - Fix interpretation of Node.FS objects wrapped in Proxy instances,
    allowing expansion of things like ${File(TARGET)} in command lines.

  From Stanislav Baranov:

  - Add a separate MSVSSolution() Builder, with support for the
    following new construction variables: $MSVSBUILDCOM, $MSVSCLEANCOM,
    $MSVSENCODING, $MSVSREBUILDCOM, $MSVSSCONS, $MSVSSCONSCOM,
    $MSVSSCONSFLAGS, $MSVSSCONSCRIPT and $MSVSSOLUTIONCOM.

  From Ralph W. Grosse-Kunstleve and Patrick Mezard:

  - Remove unneceesary (and incorrect) SCons.Util strings on some function
    calls in SCons.Util.

  From Bob Halley:

  - Fix C/C++ compiler selection on AIX to not always use the external $CC
    environment variable.

  From August HÃ¶randl:

  - Add a scanner for \include and \import files, with support for
    searching a directory list in $TEXINPUTS (imported from the external
    environment).

  - Support $MAKEINDEX, $MAKEINDEXCOM, $MAKEINDEXCOMSTR and
    $MAKEINDEXFLAGS for generating indices from .idx files.

  From Steven Johnson:

  - Add a NoClean() Environment method and function to override removal
    of targets during a -c clean, including documentation and tests.

  From Steven Knight:

  - Check for whether files exist on disk by listing the directory
    contents, not calling os.path.exists() file by file.  This is
    somewhat more efficient in general, and may be significantly
    more efficient on Windows.

  - Minor speedups in the internal is_Dict(), is_List() and is_String()
    functions.

  - Fix a signature refactoring bug that caused Qt header files to
    get re-generated every time.

  - Don't fail when writing signatures if the .sconsign.dblite file is
    owned by a different user (e.g. root) from a previous run.

  - When deleting variables from stacked OverrideEnvironments, don't
    throw a KeyError if we were able to delte the variable from any
    Environment in the stack.

  - Get rid of the last indentation tabs in the SCons source files and
    add -tt to the Python invocations in the packaging build and the
    tests so they don't creep back in.

  - In Visual Studio project files, put quotes around the -C directory
    so everything works even if the path has spaces in it.

  - The Intel Fortran compiler uses -object:$TARGET, not "-o $TARGET",
    when building object files on Windows.  Have the the ifort Tool
    modify the default command lines appropriately.

  - Document the --debug=explain option in the man page.  (How did we
    miss this?)

  - Add a $LATEXRETRIES variable to allow configuration of the number of
    times LaTex can be re-called to try to resolve undefined references.

  - Change the order of the arguments to Configure.Checklib() to match
    the documentation.

  - Handle signature calculation properly when the Python function used
    for a FunctionAction is an object method.

  - On Windows, assume that absolute path names without a drive letter
    refer to the drive on which the SConstruct file lives.

  - Add /usr/ccs/bin to the end of the the default external execution
    PATH on Solaris.

  - Add $PKGCHK and $PKGINFO variables for use on Solaris when searching
    for the SunPRO C++ compiler.  Make the default value for $PKGCHK
    be /usr/sbin/pgkchk (since /usr/sbin isn't usually on the external
    execution $PATH).

  - Fix a man page example of overriding variables when calling
    SharedLibrary() to also set the $LIBSUFFIXES variable.

  - Add a --taskmastertrace=FILE option to give some insight on how
    the taskmaster decides what Node to build next.

  - Changed the names of the old $WIN32DEFPREFIX, $WIN32DEFSUFFIX,
    $WIN32DLLPREFIX and $WIN32IMPLIBPREFIX construction variables to
    new $WINDOWSDEFPREFIX, $WINDOWSDEFSUFFIX, $WINDOWSDLLPREFIX and
    $WINDOWSIMPLIBPREFIX construction variables.  The old names are now
    deprecated, but preserved for backwards compatibility.

  - Fix (?) a runtest.py hang on Windows when the --xml option is used.

  - Change the message when an error occurs trying to interact with the
    file system to report the target(s) in square brackets (as before) and
    the actual file or directory that encountered the error afterwards.

  From Chen Lee:

  - Add x64 support for Microsoft Visual Studio 8.

  From Baptiste Lepilleur:

  - Support the --debug=memory option on Windows when the Python version
    has the win32process and win32api modules.

  - Add support for Visual Studio 2005 Pro.

  - Fix portability issues in various tests: test/Case.py,
    Test/Java/{JAR,JARCHDIR,JARFLAGS,JAVAC,JAVACFLAGS,JAVAH,RMIC}.py,
    test/MSVS/vs-{6.0,7.0,7.1,8.0}-exec.py,
    test/Repository/{Java,JavaH,RMIC}.py,
    test/QT/{generated-ui,installed,up-to-date,warnings}.py,
    test/ZIP/ZIP.py.

  - Ignore pkgchk errors on Solaris when searching for the C++ compiler.

  - Speed up the SCons/EnvironmentTests.py unit tests.

  - Add a --verbose= option to runtest.py to print executed commands
    and their output at various levels.

  From Christian Maaser:

  - Add support for Visual Studio Express Editions.

  - Add support for Visual Studio 8 *.manifest files, includng
    new $WINDOWS_INSERT_MANIFEST, $WINDOWSPROGMANIFESTSUFFIX,
    $WINDOWSPROGMANIFESTPREFIX, $WINDOWSPROGMANIFESTSUFFIX,
    $WINDOWSSHLIBMANIFESTPREFIX and $WINDOWSSHLIBMANIFESTSUFFIX
    construction variables.

  From Adam MacBeth:

  - Fix detection of additional Java inner classes following use of a
    "new" keyword inside an inner class.

  From Sanjoy Mahajan:

  - Correct TeX-related command lines to just $SOURCE, not $SOURCES

  From Patrick Mezard:

  - Execute build commands for a command-line target if any of the
    files built along with the target is out of date or non-existent,
    not just if the command-line target itself is out of date.

  - Fix the -n option when used with -c to print all of the targets
    that will be removed for a multi-target Builder call.

  - If there's no file in the source directory, make sure there isn't
    one in the build directory, too, to avoid dangling files left
    over from previous runs when a source file is removed.

  - Allow AppendUnique() and PrependUnique() to append strings (and
    other atomic objects) to lists.

  From Joel B. Mohler:

  - Extend latex.py, pdflatex.py, pdftex.py and tex.py so that building
    from both TeX and LaTeX files uses the same logic to call $BIBTEX
    when it's necessary, to call $MAKEINDEX when it's necessary, and to
    call $TEX or $LATEX multiple times to handle undefined references.

  - Add an emitter to the various TeX builders so that the generated
    .aux and .log files also get deleted by the -c option.

  From Leanid Nazdrynau:

  - Fix the Qt UIC scanner to work with generated .ui files (by using
    the FindFile() function instead of checking by-hand for the file).

  From Jan Nieuwenhuizen:

  - Fix a problem with interpreting quoted argument lists on command lines.

  From Greg Noel:

  - Add /sw/bin to the default execution PATH on Mac OS X.

  From Kian Win Ong:

  - When building a .jar file and there is a $JARCHDIR, put the -C
    in front of each .class file on the command line.

  - Recognize the Java 1.5 enum keyword.

  From Asfand Yar Qazi:

  - Add /opt/bin to the default execution PATH on all POSIX platforms
    (between /usr/local/bin and /bin).

  From Jon Rafkind:

  - Fix the use of Configure() contexts from nested subsidiary
    SConscript files.

  From Christoph Schulz:

  - Add support for $CONFIGUREDIR and $CONFIGURELOG variables to control
    the directory and logs for configuration tests.

  - Add support for a $INSTALLSTR variable.

  - Add support for $RANLIBCOM and $RANLIBCOMSTR variables (which fixes
    a bug when setting $ARCOMSTR).

  From Amir Szekely:

  - Add use of $CPPDEFINES to $RCCOM (resource file compilation) on MinGW.

  From Erick Tryzelaar:

  - Fix the error message when trying to report that a given option is
    not gettable/settable from an SConscript file.

  From Dobes Vandermeer:

  - Add support for SCC and other settings in Microsoft Visual
    Studio project and solution files:  $MSVS_PROJECT_BASE_PATH,
    $MSVS_PROJECT_GUID, $MSVS_SCC_AUX_PATH, $MSVS_SCC_LOCAL_PATH,
    $MSVS_SCC_PROJECT_NAME, $MSVS_SCC_PROVIDER,

  - Add support for using a $SCONS_HOME variable (imported from the
    external environment, or settable internally) to put a shortened
    SCons execution line in the Visual Studio project file.

  From David J. Van Maren:

  - Only filter common prefixes from source files names in Visual Studio
    project files if the prefix is a complete (sub)directory name.

  From Thad Ward:

  - If $MSVSVERSIONS is already set, don't overwrite it with
    information from the registry.



RELEASE 0.96.91 - Thu, 08 Sep 2005 07:18:23 -0400

  NOTE:  This was a pre-release of 0.97 for testing purposes.

  From Chad Austin:

  - Have the environment store the toolpath and re-use it to find Tools
    modules during later Copy() or Tool() calls (unless overridden).

  - Normalize the directory path names in SConsignFile() database
    files so the same signature file can interoperate on Windows and
    non-Windows systems.

  - Make --debug=stacktrace print a stacktrace when a UserError is thrown.

  - Remove an old, erroneous cut-and-paste comment in Scanner/Dir.py.

  From Stanislav Baranov:

  - Make it possible to support with custom Alias (sub-)classes.

  - Allow Builders to take empty source lists when called.

  - Allow access to both TARGET and SOURCE in $*PATH expansions.

  - Allow SConscript files to modify BUILD_TARGETS.

  From Timothee Besset:

  - Add support for Objective C/C++ .m and .mm file suffixes (for
    Mac OS X).

  From Charles Crain

  - Fix the PharLap linkloc.py module to use target+source arguments
    when calling env.subst().

  From Bjorn Eriksson:

  - Fix an incorrect Command() keyword argument in the man page.

  - Add a $TEMPFILEPREFIX variable to control the prefix or flag used
    to pass a long-command-line-execution tempfile to a command.

  From Steven Knight:

  - Enhanced the SCons setup.py script to install man pages on
    UNIX/Linux systems.

  - Add support for an Options.FormatOptionHelpText() method that can
    be overridden to customize the format of Options help text.

  - Add a global name for the Entry class (which had already been
    documented).

  - Fix re-scanning of generated source files for implicit dependencies
    when the -j option is used.

  - Fix a dependency problem that caused $LIBS scans to not be added
    to all of the targets in a multiple-target builder call, which
    could cause out-of-order builds when the -j option is used.

  - Store the paths of source files and dependencies in the .sconsign*
    file(s) relative to the target's directory, not relative to the
    top-level SConstruct directory.  This starts to make it possible to
    subdivide the dependency tree arbitrarily by putting an SConstruct
    file in every directory and using content signatures.

  - Add support for $YACCHFILESUFFIX and $YACCHXXFILESUFFIX variables
    that accomodate parser generators that write header files to a
    different suffix than the hard-coded .hpp when the -d option is used.

  - The default behavior is now to store signature information in a
    single .sconsign.dblite file in the top-level SConstruct directory.
    The old behavior of a separate .sconsign file in each directory can
    be specified by calling SConsignFile(None).

  - Remove line number byte codes within the signature calculation
    of Python function actions, so that changing the location of an
    otherwise unmodified Python function doesn't cause rebuilds.

  - Fix AddPreAction() and AddPostAction() when an action has more than
    one target file:  attach the actions to the Executor, not the Node.

  - Allow the source directory of a BuildDir / build_dir to be outside
    of the top-level SConstruct directory tree.

  - Add a --debug=nomemoizer option that disables the Memoizer for clearer
    looks at the counts and profiles of the underlying function calls,
    not the Memoizer wrappers.

  - Print various --debug= stats even if we exit early (e.g. using -h).

  - Really only use the cached content signature value if the file
    is older than --max-drift, not just if --max-drift is set.

  - Remove support for conversion from old (pre 0.96) .sconsign formats.

  - Add support for a --diskcheck option to enable or disable various
    on-disk checks:  that File and Dir nodes match on-disk entries;
    whether an RCS file exists for a missing source file; whether an
    SCCS file exists for a missing source file.

  - Add a --raw argument to the sconsign script, so it can print a
    raw representation of each entry's NodeInfo dictionary.

  - Add the 'f90' and 'f95' tools to the list of Fortran compilers
    searched for by default.

  - Add the +Z option by default when compiling shared objects on
    HP-UX.

  From Chen Lee:

  - Handle Visual Studio project and solution files in Unicode.

  From Sanjoy Mahajan:

  - Fix a bad use of Copy() in an example in the man page, and a
    bad regular expression example in the man page and User's Guide.

  From Shannon Mann:

  - Have the Visual Studio project file(s) echo "Starting SCons" before
    executing SCons, mainly to work around a quote-stripping bug in
    (some versions of?) the Windows cmd command executor.

  From Georg Mischler:

  - Remove the space after the -o option when invoking the Borland
    BCC compiler; some versions apparently require that the file name
    argument be concatenated with the option.

  From Leanid Nazdrynau:

  - Fix the Java parser's handling of backslashes in strings.

  From Greg Noel:

  - Add construction variables to support frameworks on Mac OS X:
    $FRAMEWORKS, $FRAMEWORKPREFIX, $FRAMEWORKPATH, $FRAMEWORKPATHPREFIX.

  - Re-order link lines so the -o option always comes right after the
    command name.

  From Gary Oberbrunner:

  - Add support for Intel C++ beta 9.0 (both 32 and 64 bit versions).

  - Document the new $FRAMEWORK* variables for Mac OS X.

  From Karol Pietrzak:

  - Add $RPATH (-R) support to the Sun linker Tool (sunlink).

  - Add a description of env.subst() to the man page.

  From Chris Prince:

  - Look in the right directory, not always the local directory, for a
    same-named file or directory conflict on disk.

  - On Windows, preserve the external environment's %SYSTEMDRIVE%
    variable, too.

  From Craig Scott:

  - Have the Fortran module emitter look for Fortan modules to be created
    relative to $FORTRANMODDIR, not the top-level directory.

  - When saving Options to a file, run default values through the
    converter before comparing them with the set values.  This correctly
    suppresses Boolean Option values from getting written to the saved
    file when they're one of the many synonyms for a default True or
    False value.

  - Fix the Fortran Scanner's ability to handle a module being used
    in the same file in which it is defined.

  From Steve-o:

  - Add the -KPIC option by default when compiling shared objects on
    Solaris.

  - Change the default suffix for Solaris objects to .o, to conform to
    Sun WorkShop's expectations.  Change the profix to so_ so they can
    still be differentiated from static objects in the same directory.

  From Amir Szekely:

  - When calling the resource compiler on MinGW, add --include-dir and
    the source directory so it finds the source file.

  - Update EnsureSConsVersion() to support revision numbers.

  From Greg Ward:

  - Fix a misplaced line in the man page.



RELEASE 0.96.90 - Tue, 15 Feb 2005 21:21:12 +0000

  NOTE:  This was a pre-release of 0.97 for testing purposes.

  From Anonymous:

  - Fix Java parsing to avoid erroneously identifying a new array
    of class instances as an anonymous inner class.

  - Fix a typo in the man page description of PathIsDirCreate.

  From Chad Austin:

  - Allow Help() to be called multiple times, appending to the help
    text each call.

  - Allow Tools found on a toolpath to import Python modules from
    their local directory.

  From Steve Christensen:

  - Handle exceptions from Python functions as build actions.

  - Add a set of canned PathOption validators:  PathExists (the default),
    PathIsFile, PathIsDir and PathIsDirCreate.

  From Matthew Doar:

  - Add support for .lex and .yacc file suffixes for Lex and Yacc files.

  From Eric Frias:

  - Huge performance improvement:  wrap the tuples representing an
    include path in an object, so that the time it takes to hash the
    path doesn't grow porportionally to the length of the path.

  From Gottfried Ganssauge:

  - Fix SCons on SuSE/AMD-64 Linux by having the wrapper script also
    check for the build engine in the parent directory of the Python
    library directory (/usr/lib64 instead of /usr/lib).

  From Stephen Kennedy:

  - Speed up writing the .sconsign file at the end of a run by only
    calling sync() once at the end, not after every entry.

  From Steven Knight:

  - When compiling with Microsoft Visual Studio, don't include the ATL and
    MFC directories in the default INCLUDE and LIB environment variables.

  - Remove the following deprecated features:  the ParseConfig()
    global function (deprecated in 0.93); the misspelled "validater"
    keyword to the Options.Add() method (deprecated in 0.91); the
    SetBuildSignatureType(), SetContentSignatureType(), SetJobs() and
    GetJobs() global functions (deprecated in 0.14).

  - Fix problems with corrupting the .sconsign.dblite file when
    interrupting builds by writing to a temporary file and renaming,
    not writing the file directly.

  - Fix a 0.96 regression where when running with -k, targets built from
    walking dependencies later on the command line would not realize
    that a dependency had failed an earlier build attempt, and would
    try to rebuild the dependent targets.

  - Change the final messages when using -k and errors occur from
    "{building,cleaning} terminated because of errors" to "done
    {building,cleaning} targets (errors occurred during {build,clean})."

  - Allow Configure.CheckFunc() to take an optional header argument
    (already supported by Conftest.py) to specify text at the top of
    the compiled test file.

  - Fix the --debug=explain output when a Python function action changed
    so it prints a meaningful string, not the binary representation of
    the function contents.

  - Allow a ListOption's default value(s) to be a Python list of specified
    values, not just a string containing a comma-separated list of names.

  - Add a ParseDepends() function that will parse up a list of explicit
    dependencies from a "make depend" style file.

  - Support the ability to change directory when executing an Action
    through "chdir" keyword arguments to Action and Builder creation
    and calls.

  - Fix handling of Action ojects (and other callables that don't match
    our calling arguments) in construction variable expansions.

  - On Win32, install scons.bat in the Python directory when installing
    from setup.py.  (The bdist_wininst installer was already doing this.)

  - Fix env.SConscript() when called with a list of SConscipt files.
    (The SConscript() global function already worked properly.)

  - Add a missing newline to the end of the --debug=explain "unknown
    reasons" message.

  - Enhance ParseConfig() to work properly for spaces in between the -I,
    -L and -l options and their arguments.

  - Packaging build fix:  Rebuild the files that are use to report the
    --version of SCons whenever the development version number changes.

  - Fix the ability to specify a target_factory of Dir() to a Builder,
    which the default create-a-directory Builder was interfering with.

  - Mark a directory as built if it's created as part of the preparation
    for another target, to avoid trying to build it again when it comes
    up in the target list.

  - Allow a function with the right calling signature to be put directly
    in an Environment's BUILDERS dictionary, making for easier creation
    and use of wrappers (pseudo-Builders) that call other Builders.

  - On Python 2.x, wrap lists of Nodes returned by Builders in a UserList
    object that adds a method that makes str() object return a string
    with all of the Nodes expanded to their path names.  (Builders under
    Python 1.5.2 still return lists to avoid TypeErrors when trying
    to extend() list, so Python 1.5.2 doesn't get pretty-printing of Node
    lists, but everything should still function.)

  - Allow Aliases to have actions that will be executed whenever
    any of the expanded Alias targets are out of date.

  - Fix expansion of env.Command() overrides within target and
    source file names.

  - Support easier customization of what's displayed by various default
    actions by adding lots of new construction variables: $ARCOMSTR,
    $ASCOMSTR, $ASPPCOMSTR, $BIBTEXCOMSTR, $BITKEEPERCOMSTR, $CCCOMSTR,
    $CVSCOMSTR, $CXXCOMSTR, $DCOMSTR, $DVIPDFCOMSTR, $F77COMSTR,
    $F90COMSTR, $F95COMSTR, $FORTRANCOMSTR, $GSCOMSTR, $JARCOMSTR,
    $JAVACCOMSTR, $JAVAHCOMSTR, $LATEXCOMSTR, $LEXCOMSTR, $LINKCOMSTR,
    $M4COMSTR, $MIDLCOMSTR, $P4COMSTR, $PCHCOMSTR, $PDFLATEXCOMSTR,
    $PDFTEXCOMSTR, $PSCOMSTR, $QT_MOCFROMCXXCOMSTR, $QT_MOCFROMHCOMSTR,
    $QT_UICCOMSTR, $RCCOMSTR, $REGSVRCOMSTR, $RCS_COCOMSTR, $RMICCOMSTR,
    $SCCSCOMSTR, $SHCCCOMSTR, $SHCXXCOMSTR, $SHF77COMSTR, $SHF90COMSTR,
    $SHF95COMSTR, $SHFORTRANCOMSTR, $SHLINKCOMSTR, $SWIGCOMSTR,
    $TARCOMSTR, $TEXCOMSTR, $YACCCOMSTR and $ZIPCOMSTR.

  - Add an optional "map" keyword argument to ListOption() that takes a
    dictionary to map user-specified values to legal values from the list
    (like EnumOption() already doee).

  - Add specific exceptions to try:-except: blocks without any listed,
    so that they won't catch and mask keyboard interrupts.

  - Make --debug={tree,dtree,stree} print something even when there's
    a build failure.

  - Fix how Scanners sort the found dependencies so that it doesn't
    matter whether the dependency file is in a Repository or not.
    This may cause recompilations upon upgrade to this version.

  - Make AlwaysBuild() work with Alias and Python value Nodes (making
    it much simpler to support aliases like "clean" that just invoke
    an arbitrary action).

  - Have env.ParseConfig() use AppendUnique() by default to suppress
    duplicate entries from multiple calls.  Add a "unique" keyword
    argument to allow the old behavior to be specified.

  - Allow the library modules imported by an SConscript file to get at
    all of the normally-available global functions and variables by saying
    "from SCons.Script import *".

  - Add a --debug=memoizer option to print Memoizer hit/mass statistics.

  - Allow more than one --debug= option to be set at a time.

  - Change --debug=count to report object counts before and after
    reading SConscript files and before and after building targets.

  - Change --debug=memory output to line up the numbers and to better
    match (more or less) the headers on the --debug=count columns.

  - Speed things up when there are lists of targets and/or sources by
    getting rid of some N^2 walks of the lists involved.

  - Cache evaluation of LazyActions so we don't create a new object
    for each invocation.

  - When scanning, don't create Nodes for include files that don't
    actually exist on disk.

  - Make supported global variables CScanner, DScanner, ProgramScanner and
    SourceFileScanner.  Make SourceFileScanner.add_scanner() a supported
    part of the public interface.  Keep the old SCons.Defaults.*Scan names
    around for a while longer since some people were already using them.

  - By default, don't scan directories for on-disk files.  Add a
    DirScanner global scanner that can be used in Builders or Command()
    calls that want source directory trees scanned for on-disk changes.
    Have the Tar() and Zip() Builders use the new DirScanner to preserve
    the behavior of rebuilding a .tar or .zip file if any file or
    directory under a source tree changes.  Add Command() support for
    a source_scanner keyword argument to Command() that can be set to
    DirScanner to get this behavior.

  - Documentation changes:  Explain that $CXXFLAGS contains $CCFLAGS
    by default.  Fix a bad target_factory example in the man page.
    Add appendices to the User's Guide to cover the available Tools,
    Builders and construction variables.  Comment out the build of
    the old Python 10 paper, which doesn't build on all systems and
    is old enough at this point that it probably isn't worth the
    effort to make it do so.

  From Wayne Lee:

  - Avoid "maximum recursion limit" errors when removing $(-$) pairs
    from long command lines.

  From Clive Levinson:

  - Make ParseConfig() recognize and add -mno-cygwin to $LINKFLAGS and
    $CCFLAGS, and -mwindows to $LINKFLAGS.

  From Michael McCracken:

  - Add a new "applelink" tool to handle the things like Frameworks and
    bundles that Apple has added to gcc for linking.

  - Use more appropriate default search lists of linkers, compilers and
    and other tools for the 'darwin' platform.

  - Add a LoadableModule Builder that builds a bundle on Mac OS X (Darwin)
    and a shared library on other systems.

  - Improve SWIG tests for use on Mac OS X (Darwin).

  From Elliot Murphy:

  - Enhance the tests to guarantee persistence of ListOption
    values in saved options files.

  - Supply the help text when -h is used with the -u, -U or -D options.

  From Christian Neeb:

  - Fix the Java parser's handling of string definitions to avoid ignoring
    subsequent code.

  From Han-Wen Nienhuys:

  - Optimize variable expansion by:  using the re.sub() method (when
    possible); not using "eval" for variables for which we can fetch the
    value directory; avoiding slowing substitution logic when there's no
    '$' in the string.

  From Gary Oberbrunner:

  - Add an Environment.Dump() method to print the contents of a
    construction environment.

  - Allow $LIBS (and similar variables) to contain explicit File Nodes.

  - Change ParseConfig to add the found library names directly to the
    $LIBS variable, instead of returning them.

  - Add ParseConfig() support for the -framework GNU linker option.

  - Add a PRINT_CMD_LINE_FUNC construction variable to allow people
    to filter (or log) command-line output.

  - Print an internal Python stack trace in response to an otherwise
    unexplained error when --debug=stacktrace is specified.

  - Add a --debug=findlibs option to print what's happening when
    the scanner is searching for libraries.

  - Allow Tool specifications to be passed a dictionary of keyword
    arguments.

  - Support an Options default value of None, in which case the variable
    will not be added to the construction environment unless it's set
    explicitly by the user or from an Options file.

  - Avoid copying __builtin__ values into a construction environment's
    dictionary when evaluating construction variables.

  - Add a new cross-platform intelc.py Tool that can detect and
    configure the Intel C++ v8 compiler on both Windows, where it's
    named icl, and Linux, where it's named icc.  It also checks that
    the directory specified in the Windows registry exists, and sets a
    new $INTEL_C_COMPILER_VERSION construction variable to identify the
    version being used.  (Niall Douglas contributed an early prototype
    of parts of this module.)

  - Fix the private Conftest._Have() function so it doesn't change
    non-alphanumeric characters to underscores.

  - Supply a better error message when a construction variable expansion
    has an unknown attribute.

  - Documentation changes:  Update the man page to describe use of
    filenames or Nodes in $LIBS.

  From Chris Pawling:

  - Have the linkloc tool use $MSVS_VERSION to select the Microsoft
    Visual Studio version to use.

  From Kevin Quick:

  - Fix the Builder name returned from ListBuilders and other instances
    of subclasses of the BuilderBase class.

  - Add Builders and construction variables to support rpcgen:
    RPCGenClient(), RPCGenHeader(), RPCGenService(), RPCGenXDR(),
    $RPCGEN, $RPCGENFLAGS, $RPCGENCLIENTFLAGS, $RPCGENHEADERFLAGS,
    $RPCGENSERVICEFLAGS, $RPCGENXDRFLAGS.

  - Update the man page to document that prefix and suffix Builder
    keyword arguments can be strings, callables or dictionaries.

  - Provide more info in the error message when a user tries to build
    a target multiple ways.

  - Fix Delete() when a file doesn't exist and must_exist=1.  (We were
    unintentionally dependent on a bug in versions of the Python shutil.py
    module prior to Python 2.3, which would generate an exception for
    a nonexistent file even when ignore_errors was set.)

  - Only replace a Node's builder with a non-null source builder.

  - Fix a stack trace when a suffix selection dictionary is passed
    an empty source file list.

  - Allow optional names to be attached to Builders, for default
    Builders that don't get attached to construction environments.

  - Fix problems with Parallel Task Exception handling.

  - Build targets in an associated BuildDir even if there are targets
    or subdirectories locally in the source directory.

  - If a FunctionAction has a callable class as its underlying Python
    function, use its strfunction() method (if any) to display the
    action.

  - Fix handling when BuildDir() exists but is unwriteable.  Add
    "Stop." to those error messages for consistency.

  - Catch incidents of bad builder creation (without an action) and
    supply meaningful error messages.

  - Fix handling of src_suffix values that aren't extensions (don't
    begin with a '.').

  - Don't retrieve files from a CacheDir, but report what would happen,
    when the -n option is used.

  - Use the source_scanner from the target Node, not the source node
    itself.

  - Internal Scanners fixes:  Make sure Scanners are only passed Nodes.
    Fix how a Scanner.Selector called its base class initialization.
    Make comparisons of Scanner objects more robust.  Add a name to
    an internal default ObjSourceScanner.

  - Add a deprecated warning for use of the old "scanner" keyword argument
    to Builder creation.

  - Improve the --debug=explain message when the build action changes.

  - Test enhancements in SourceCode.py, option-n.py, midl.py.  Better
    Command() and Scanner test coverage.  Improved test infrastructure
    for -c output.

  - Refactor the interface between Action and Executor objects to treat
    Actions atomically.

  - The --debug=presub option will now report the pre-substitution
    each action seprately, instead of reporting the entire list before
    executing the actions one by one.

  - The --debug=explain option explaining a changed action will now
    (more correctly) show pre-substitution action strings, instead of
    the commands with substituted file names.

  - A Node (file) will now be rebuilt if its PreAction or PostAction
    actions change.

  - Python Function actions now have their calling signature (target,
    source, env) reported correctly when displayed.

  - Fix BuildDir()/build_dir handling when the build_dir is underneath
    the source directory and trying to use entries from the build_dir
    as sources for other targets in the build-dir.

  - Fix hard-coding of JDK path names in various Java tests.

  - Handle Python stack traces consistently (stop at the SConscript stack
    frame, by default) even if the Python source code isn't available.

  - Improve the performance of the --debug={tree,dtree} options.

  - Add --debug=objects logging of creation of OverrideWarner,
    EnvironmentCopy and EnvironmentOverride objects.

  - Fix command-line expansion of Python Value Nodes.

  - Internal cleanups:  Remove an unnecessary scan argument.  Associate
    Scanners only with Builders, not nodes.  Apply overrides once when
    a Builder is called, not in multiple places.  Cache results from the
    Node.FS.get_suffix() and Node.get_build_env() methods.  Use the Python
    md5 modules' hexdigest() method, if there is one.  Have Taskmaster
    call get_stat() once for each Node and re-use the value instead of
    calling it each time it needs the value.  Have Node.depends_on()
    re-use the list from the children() method instead of calling it
    multiple times.

  - Use the correct scanner if the same source file is used for targets in
    two different environments with the same path but different scanners.

  - Collect logic for caching values in memory in a Memoizer class,
    which cleans up a lot of special-case code in various methods and
    caches additional values to speed up most configurations.

  - Add a PathAccept validator to the list of new canned PathOption
    validators.

  From Jeff Squyres:

  - Documentation changes:  Use $CPPDEFINES instead of $CCFLAGS in man
    page examples.

  From Levi Stephen:

  - Allow $JARCHDIR to be expanded to other construction variables.

  From Christoph Wiedemann:

  - Add an Environment.SetDefault() method that only sets values if
    they aren't already set.

  - Have the qt.py Tool not override variables already set by the user.

  - Add separate $QT_BINPATH, $QT_CPPPATH and $QT_LIBPATH variables
    so these can be set individually, instead of being hard-wired
    relative to $QTDIR.

  - The %TEMP% and %TMP% external environment variables are now propagated
    automatically to the command execution environment on Windows systems.

  - A new --config= command-line option allows explicit control of
    of when the Configure() tests are run:  --config=force forces all
    checks to be run, --config=cache uses all previously cached values,
    --config=auto (the default) runs tests only when dependency analysis
    determines it's necessary.

  - The Configure() subsystem can now write a config.h file with values
    like HAVE_STDIO_H, HAVE_LIBM, etc.

  - The Configure() subsystem now executes its checks silently when the
    -Q option is specified.

  - The Configure() subsystem now reports if a test result is being
    taken from cache, and prints the standard output and error output
    of tests even when cached.

  - Configure() test results are now reported as "yes" or "no" instead of
    "ok" or "failed."

  - Fixed traceback printing when calling the env.Configure() method
    instead of the Configure() global function.

  - The Configure() subsystem now caches build failures in a .sconsign
    file in the subdirectory, not a .cache file.  This may cause
    tests to be re-executed the first time after you install 0.97.

  - Additional significant internal cleanups in the Configure() subsystem
    and its tests.

  - Have the Qt Builder make uic-generated files dependent on the .ui.h
    file, if one exists.

  - Add a test to make sure that SCons source code does not contain
    try:-except: blocks that catch all errors, which potentially catch
    and mask keyboard interrupts.

  - Fix us of TargetSignatures('content') with the SConf subsystem.

  From Russell Yanofsky:

  - Add support for the Metrowerks Codewarrior compiler and linker
    (mwcc and mwld).



RELEASE 0.96.1 - Mon, 23 Aug 2004 12:55:50 +0000

  From Craig Bachelor:

  - Handle white space in the executable Python path name within in MSVS
    project files by quoting the path.

  - Correct the format of a GUID string in a solution (.dsw) file so
    MSVS can correctly "build enable" a project.

  From Steven Knight:

  - Add a must_exist flag to Delete() to let the user control whether
    it's an error if the specified entry doesn't exist.  The default
    behavior is now to silently do nothing if it doesn't exist.

  - Package up the new Platform/darwin.py, mistakenly left out of 0.96.

  - Make the scons.bat REM statements into @REM so they aren't printed.

  - Make the SCons packaging SConscript files platform independent.

  From Anthony Roach:

  - Fix scanning of pre-compiled header (.pch) files for #includes,
    broken in 0.96.



RELEASE 0.96 - Wed, 18 Aug 2004 13:36:40 +0000

  From Chad Austin:

  - Make the CacheDir() directory if it doesn't already exist.

  - Allow construction variable substitutions in $LIBS specifications.

  - Allow the emitter argument to a Builder() to be or expand to a list
    of emitter functions, which will be called in sequence.

  - Suppress null values in construction variables like $LIBS that use
    the internal _concat() function.

  - Remove .dll files from the construction variables searched for
    libraries that can be fed to Win32 compilers.

  From Chad Austin and Christoph Wiedemann:

  - Add support for a $RPATH variable to supply a list of directories
    to search for shared libraries when linking a program.  Used by
    the GNU and IRIX linkers (gnulink and sgilink).

  From Charles Crain:

  - Restore the ability to do construction variable substitutions in all
    kinds of *PATH variables, even when the substitution returns a Node
    or other object.

  From Tom Epperly:

  - Allow the Java() Builder to take more than one source directory.

  From Ralf W. Grosse-Kunstleve:

  - Have SConsignFile() use, by default, a custom "dblite.py" that we can
    control and guarantee to work on all Python versions (or nearly so).

  From Jonathan Gurley:

  - Add support for the newer "ifort" versions of the Intel Fortran
    Compiler for Linux.

  From Bob Halley:

  - Make the new *FLAGS variable type work with copied Environments.

  From Chris Hoeppler:

  - Initialize the name of a Scanner.Classic scanner correctly.

  From James Juhasz:

  - Add support for the .dylib shared library suffix and the -dynamiclib
    linker option on Mac OS X.

  From Steven Knight:

  - Add an Execute() method for executing actions directly.

  - Support passing environment override keyword arguments to Command().

  - Fix use of $MSVS_IGNORE_IDE_PATHS, which was broken when we added
    support for $MSVS_USE_MFC_DIRS last release.

  - Make env.Append() and env.Prepend() act like the underlying Python
    behavior when the variable being appended to is a UserList object.

  - Fix a regression that prevented the Command() global function in
    0.95 from working with command-line strings as actions.

  - Fix checking out a file from a source code management system when
    the env.SourceCode() method was called with an individual file name
    or node, not a directory name or node.

  - Enhance the Task.make_ready() method to create a list of the
    out-of-date Nodes for the task for use by the wrapping interface.

  - Allow Scanners to pull the list of suffixes from the construction
    environment when the "skeys" keyword argument is a string containing
    a construction variable to be expanded.

  - Support new $CPPSUFFIXES, $DSUFFIXES $FORTRANSUFFIXES, and
    $IDLSUFFIXES.  construction variables that contain the default list
    of suffixes to be scanned by a given type of scanner, allowing these
    suffix lists to be easily added to or overridden.

  - Speed up Node creation when calling a Builder by comparing whether two
    Environments are the same object, not if their underlying dictionaries
    are equivalent.

  - Add a --debug=explain option that reports the reason(s) why SCons
    thinks it must rebuild something.

  - Add support for functions that return platform-independent Actions
    to Chmod(), Copy(), Delete(), Mkdir(), Move() and Touch() files
    and/or directories.  Like any other Actions, the returned Action
    object may be executed directly using the Execute() global function
    or env.Execute() environment method, or may be used as a Builder
    action or in an env.Command() action list.

  - Add support for the strfunction argument to all types of Actions:
    CommandAction, ListAction, and CommandGeneratorAction.

  - Speed up turning file system Nodes into strings by caching the
    values after we're finished reading the SConscript files.

  - Have ParseConfig() recognize and supporting adding the -Wa, -Wl,
    and -Wp, flags to ASFLAGS, LINKFLAGS and CPPFLAGS, respectively.

  - Change the .sconsign format and the checks for whether a Node is
    up-to-date to make dependency checks more efficient and correct.

  - Add wrapper Actions to SCons.Defaults for $ASCOM, $ASPPCOM, $LINKCOM,
    $SHLINKCOM, $ARCOM, $LEXCOM and $YACCCOM.  This makes it possible
    to replace the default print behavior with a custom strfunction()
    for each of these.

  - When a Node has been built, don't walk the whole tree back to delete
    the parents's implicit dependencies, let returning up the normal
    Taskmaster descent take care of it for us.

  - Add documented support for separate target_scanner and source_scanner
    arguments to Builder creation, which allows different scanners to
    be applied to source files

  - Don't re-install or (re-generate) .h files when a subsidiary #included
    .h file changes.  This eliminates incorrect circular dependencies
    with .h files generated from other source files.

  - Slim down the internal Sig.Calculator class by eliminating methods
    whose functionality is now covered by Node methods.

  - Document use of the target_factory and source_factory keyword
    arguments when creating Builder objects.  Enhance Dir Nodes so that
    they can be created with user-specified Builder objects.

  - Don't blow up with stack trace when the external $PATH environment
    variable isn't set.

  - Make Builder calls return lists all the time, even if there's only
    one target.  This keeps things consistent and easier to program to
    across platforms.

  - Add a Flatten() function to make it easier to deal with the Builders
    all returning lists of targets, not individual targets.

  - Performance optimizations in Node.FS.__doLookup().

  - Man page fixes:  formatting typos, misspellings, bad example.

  - User's Guide fixes: Fix the signatures of the various example
    *Options() calls.  Triple-quote properly a multi-line Split example.

  - User's Guide additions:  Chapter describing File and Directory
    Nodes.  Section describing declarative nature of SCons functions in
    SConscript files.  Better organization and clarification of points
    raised by Robert P. J. Day.  Chapter describing SConf (Autoconf-like)
    functionality.  Chapter describing how to install Python and
    SCons.  Chapter describing Java builds.

  From Chris Murray:

  - Add a .win32 attribute to force file names to expand with
    Windows backslash path separators.

  - Fix escaping file names on command lines when the expansion is
    concatenated with another string.

  - Add support for Fortran 90 and Fortran 95.  This adds $FORTRAN*
    variables that specify a default compiler, command-line, flags,
    etc. for all Fortran versions, plus separate $F90* and $F95*
    variables for when different compilers/flags/etc. must be specified
    for different Fortran versions.

  - Have individual tools that create libraries override the default
    $LIBPREFIX and $LIBSUFFIX values set by the platform.  This makes
    it easier to use Microsoft Visual Studio tools on a CygWin platform.

  From Gary Oberbrunner:

  - Add a --debug=presub option to print actions prior to substitution.

  - Add a warning upon use of the override keywords "targets" and
    "sources" when calling Builders.  These are usually mistakes which
    are otherwise silently (and confusingly) turned into construction
    variable overrides.

  - Try to find the ICL license file path name in the external environment
    and the registry before resorting to the hard-coded path name.

  - Add support for fetching command-line keyword=value arguments in
    order from an ARGLIST list.

  - Avoid stack traces when trying to read dangling symlinks.

  - Treat file "extensions" that only contain digits as part of the
    file basename.  This supports version numbers as part of shared
    library names, for example.

  - Avoid problems when there are null entries (None or '') in tool
    lists or CPPPATH.

  - Add an example and explanation of how to use "tools = ['default', ..."
    when creating a construction environment.

  - Add a section describing File and Directory Nodes and some of their
    attributes and methods.

  - Have ParseConfig() add a returned -pthread flag to both $CCFLAGS
    and $LINKFLAGS.

  - Fix some test portability issues on Mac OS X (darwin).

  From Simon Perkins:

  - Fix a bug introduced in building shared libraries under MinGW.

  From Kevin Quick:

  - Handling SCons exceptions according to Pythonic standards.

  - Fix test/chained-build.py on systems that execute within one second.

  - Fix tests on systems where 'ar' warns about archive creation.

  From Anthony Roach:

  - Fix use of the --implicit-cache option with timestamp signatures.

  - If Visual Studio is installed, assume the C/C++ compiler, the linker
    and the MIDL compiler that comes with it are available, too.

  - Better error messages when evaluating a construction variable
    expansion yields a Python syntax error.

  - Change the generation of PDB files when using Visual Studio from
    compile time to link time.

  From sam th:

  - Allow SConf.CheckLib() to search a list of libraries, like the
    Autoconf AC_SEARCH_LIBS macro.

  - Allow the env.WhereIs() method to take a "reject" argument to
    let it weed out specific path names.

  From Christoph Wiedemann:

  - Add new Moc() and Uic() Builders for more explicit control over
    Qt builds, plus new construction variables to control them:
    $QT_AUTOSCAN, $QT_DEBUG, $QT_MOCCXXPREFIX, $QT_MOCCXXSUFFIX,
    $QT_MOCHPREFIX, $QT_MOCHSUFFIX, $QT_UICDECLPREFIX, $QT_UICDECLSUFFIX,
    $QT_UICIMPLPREFIX, $QT_UICIMPLSUFFIX and $QT_UISUFFIX.

  - Add a new single_source keyword argument for Builders that enforces
    a single source file on calls to the Builder.



RELEASE 0.95 - Mon, 08 Mar 2004 06:43:20 -0600

  From Chad Austin:

  - Replace print statements with calls to sys.stdout.write() so output
    lines stay together when -j is used.

  - Add portability fixes for a number of tests.

  - Accomodate the fact that Cygwin's os.path.normcase() lies about
    the underlying system being case-sensitive.

  - Fix an incorrect _concat() call in the $RCINCFLAGS definition for
    the mingw Tool.

  - Fix a problem with the msvc tool with Python versions prior to 2.3.

  - Add support for a "toolpath" Tool() and Environment keyword that
    allows Tool modules to be found in specified local directories.

  - Work around Cygwin Python's silly fiction that it's using a
    case-sensitive file system.

  - More robust handling of data in VCComponents.dat.

  - If the "env" command is available, spawn commands with the more
    general "env -" instead of "env -i".

  From Kerim Borchaev:

  - Fix a typo in a msvc.py's registry lookup:  "VCComponents.dat", not
    "VSComponents.dat".

  From Chris Burghart:

  - Fix the ability to save/restore a PackageOption to a file.

  From Steve Christensen:

  - Update the MSVS .NET and MSVC 6.0/7.0 path detection.

  From David M. Cooke:

  - Make the Fortran scanner case-insensitive for the INCLUDE string.

  From Charles Crain:

  - If no version of MSVC is detected but the tool is specified,
    use the MSVC 6.0 paths by default.

  - Ignore any "6.1" version of MSVC found in the registry; this is a
    phony version number (created by later service packs?) and would
    throw off the logic if the user had any non-default paths configure.

  - Correctly detect if the user has independently configured the MSVC
    "include," "lib" or "path" in the registry and use the appropriate
    values.  Previously, SCons would only use the values if all three
    were set in the registry.

  - Make sure side-effect nodes are prepare()d before building their
    corresponding target.

  - Preserve the ability to call BuildDir() multiple times with the
    same target and source directory arguments.

  From Andy Friesen:

  - Add support for the Digital Mars "D" programming language.

  From Scott Lystig Fritchie:

  - Fix the ability to use a custom _concat() function in the
    construction environment when calling _stripixes().

  - Make the message about ignoring a missing SConscript file into a
    suppressable Warning, not a hard-coded sys.stderr.write().

  - If a builder can be called multiple times for a target (because
    the sources and overrides are identical, or it's a builder with the
    "multi" flag set), allow the builder to be called through multiple
    environments so long as the builders have the same signature for
    the environments in questions (that is, they're the same action).

  From Bob Halley:

  - When multiple targets are built by a single action, retrieve all
    of them from cache, not just the first target, and exec the build
    command if any of the targets isn't present in the cache.

  From Zephaniah Hull:

  - Fix command-line ARGUMENTS with multiple = in them.

  From Steven Knight:

  - Fix EnsureSConsVersion() so it checks against the SCons version,
    not the Python version, on Pythons with sys.version_info.

  - Don't swallow the AttributeError when someone uses an expansion like
    $TARGET.bak, so we can supply a more informative error message.

  - Fix an odd double-quote escape sequence in the man page.

  - Fix looking up a naked drive letter as a directory (Dir('C:')).

  - Support using File nodes in the LIBS construction variable.

  - Allow the LIBS construction variable to be a single string or File
    node, not a list, when only one library is needed.

  - Fix typos in the man page:  JAVACHDIR => JARCHDIR; add "for_signature"
    to the __call__() example in the "Variable Substitution" section.

  - Correct error message spellings of "non-existant" to "non-existent."

  - When scanning for libraries to link with, don't append $LIBPREFIXES
    or $LIBSUFFIXES values to the $LIBS values if they're already present.

  - Add a ZIPCOMPRESSION construction variable to control whether the
    internal Python action for the Zip Builder compresses the file or
    not.  The default value is zipfile.ZIP_DEFLATED, which generates
    a compressed file.

  - Refactor construction variable expansion to support recursive
    expansion of variables (e.g. CCFLAGS = "$CCFLAGS -g") without going
    into an infinite loop.  Support this in all construction variable
    overrides, as well as when copying Environments.

  - Fix calling Configure() from more than one subsidiary SConscript file.

  - Fix the env.Action() method so it returns the correct type of
    Action for its argument(s).

  - Fix specifying .class files as input to JavaH with the .class suffix
    when they weren't generated using the Java Builder.

  - Make the check for whether all of the objects going into a
    SharedLibrary() are shared work even if the object was built in a
    previous run.

  - Supply meaningful error messages, not stack traces, if we try to add
    a non-Node as a source, dependency, or ignored dependency of a Node.

  - Generate MSVS Project files that re-invoke SCons properly regardless
    of whether the file was built via scons.bat or scons.py.
    (Thanks to Niall Douglas for contributing code and testing.)

  - Fix TestCmd.py, runtest.py and specific tests to accomodate being
    run from directories whose paths include white space.

  - Provide a more useful error message if a construction variable
    expansion contains a syntax error during evaluation.

  - Fix transparent checkout of implicit dependency files from SCCS
    and RCS.

  - Added new --debug=count, --debug=memory and --debug=objects options.
    --debug=count and --debug=objects only print anything when run
    under Python 2.1 or later.

  - Deprecate the "overrides" keyword argument to Builder() creation
    in favor of using keyword argument values directly (like we do
    for builder execution and the like).

  - Always use the Builder overrides in substitutions, not just if
    there isn't a target-specific environment.

  - Add new "rsrcpath" and "rsrcdir" and attributes to $TARGET/$SOURCE,
    so Builder command lines can find things in Repository source
    directories when using BuildDir.

  - Fix the M4 Builder so that it chdirs to the Repository directory
    when the input file is in the source directory of a BuildDir.

  - Save memory at build time by allowing Nodes to delete their build
    environments after they've been built.

  - Add AppendUnique() and PrependUnique() Environment methods, which
    add values to construction variables like Append() and Prepend()
    do, but suppress any duplicate elements in the list.

  - Allow the 'qt' tool to still be used successfully from a copied
    Environment.  The include and library directories previously ended up
    having the same string re-appended to the end, yielding an incorrect
    path name.

  - Supply a more descriptive error message when the source for a target
    can't be found.

  - Initialize all *FLAGS variables with objects do the right thing with
    appending flags as strings or lists.

  - Make things like ${TARGET.dir} work in *PATH construction variables.

  - Allow a $MSVS_USE_MFC_DIRS construction variable to control whether
    ATL and MFC directories are included in the default INCLUDE and
    LIB paths.

  - Document the dbm_module argument to the SConsignFile() function.

  From Vincent Risi:

  - Add support for the bcc32, ilink32 and tlib Borland tools.

  From Anthony Roach:

  - Supply an error message if the user tries to configure a BuildDir
    for a directory that already has one.

  - Remove documentation of the still-unimplemented -e option.

  - Add -H help text listing the legal --debug values.

  - Don't choke if a construction variable is a non-string value.

  - Build Type Libraries in the target directory, not the source
    directory.

  - Add an appendix to the User's Guide showing how to accomplish
    various common tasks in Python.

  From Greg Spencer:

  - Add support for Microsoft Visual Studio 2003 (version 7.1).

  - Evaluate $MSVSPROJECTSUFFIX and $MSVSSOLUTIONSUFFIX when the Builder
    is invoked, not when the tool is initialized.

  From Christoph Wiedemann:

  - When compiling Qt, make sure the moc_*.cc files are compiled using
    the flags from the environment used to specify the target, not
    the environment that first has the Qt Builders attached.



RELEASE 0.94 - Fri, 07 Nov 2003 05:29:48 -0600

  From Hartmut Goebel:

  - Add several new types of canned functions to help create options:
    BoolOption(), EnumOption(), ListOption(), PackageOption(),
    PathOption().

  From Steven Knight:

  - Fix use of CPPDEFINES with C++ source files.

  - Fix env.Append() when the operand is an object with a __cmp__()
    method (like a Scanner instance).

  - Fix subclassing the Environment and Scanner classes.

  - Add BUILD_TARGETS, COMMAND_LINE_TARGETS and DEFAULT_TARGETS variables.

  From Steve Leblanc:

  - SGI fixes:  Fix C++ compilation, add a separate Tool/sgic++.py module.

  From Gary Oberbrunner:

  - Fix how the man page un-indents after examples in some browsers.

  From Vincent Risi:

  - Fix the C and C++ tool specifications for AIX.



RELEASE 0.93 - Thu, 23 Oct 2003 07:26:55 -0500

  From J.T. Conklin:

  - On POSIX, execute commands with the more modern os.spawnvpe()
    function, if it's available.

  - Scan .S, .spp and .SPP files for C preprocessor dependencies.

  - Refactor the Job.Parallel() class to use a thread pool without a
    condition variable.  This improves parallel build performance and
    handles keyboard interrupts properly when -j is used.

  From Charles Crain:

  - Add support for a JARCHDIR variable to control changing to a
    directory using the jar -C option.

  - Add support for detecting Java manifest files when using jar,
    and specifying them using the jar m flag.

  - Fix some Python 2.2 specific things in various tool modules.

  - Support directories as build sources, so that a rebuild of a target
    can be triggered if anything underneath the directory changes.

  - Have the scons.bat and scons.py files look for the SCons modules
    in site-packages as well.

  From Christian Engel:

  - Support more flexible inclusion of separate C and C++ compilers.

  - Use package management tools on AIX and Solaris to find where
    the comilers are installed, and what version they are.

  - Add support for CCVERSION and CXXVERSION variables for a number
    of C and C++ compilers.

  From Sergey Fogel:

  - Add test cases for the new capabilities to run bibtex and to rerun
    latex as needed.

  From Ralf W. Grosse-Kunstleve:

  - Accomodate anydbm modules that don't have a sync() method.

  - Allow SConsignFile() to take an argument specifying the DBM
    module to be used.

  From Stephen Kennedy:

  - Add support for a configurable global .sconsign.dbm file which
    can be used to avoid cluttering each directory with an individual
    .sconsign file.

  From John Johnson:

  - Fix (re-)scanning of dependencies in generated or installed
    header files.

  From Steven Knight:

  - The -Q option suppressed too many messages; fix it so that it only
    suppresses the Reading/Building messages.

  - Support #include when there's no space before the opening quote
    or angle bracket.

  - Accomodate alphanumeric version strings in EnsurePythonVersion().

  - Support arbitrary expansion of construction variables within
    file and directory arguments to Builder calls and Environment methods.

  - Add Environment-method versions of the following global functions:
    Action(), AddPostAction(), AddPreAction(), Alias(), Builder(),
    BuildDir(), CacheDir(), Clean(), Configure(), Default(),
    EnsurePythonVersion(), EnsureSConsVersion(), Environment(),
    Exit(), Export(), FindFile(), GetBuildPath(), GetOption(), Help(),
    Import(), Literal(), Local(), Platform(), Repository(), Scanner(),
    SConscriptChdir(), SConsignFile(), SetOption(), SourceSignatures(),
    Split(), TargetSignatures(), Tool(), Value().

  - Add the following global functions that correspond to the same-named
    Environment methods:  AlwaysBuild(), Command(), Depends(), Ignore(),
    Install(), InstallAs(), Precious(), SideEffect() and SourceCode().

  - Add the following global functions that correspond to the default
    Builder methods supported by SCons: CFile(), CXXFile(), DVI(), Jar(),
    Java(), JavaH(), Library(), M4(), MSVSProject(), Object(), PCH(),
    PDF(), PostScript(), Program(), RES(), RMIC(), SharedLibrary(),
    SharedObject(), StaticLibrary(), StaticObject(), Tar(), TypeLibrary()
    and Zip().

  - Rearrange the man page to show construction environment methods and
    global functions in the same list, and to explain the difference.

  - Alphabetize the explanations of the builder methods in the man page.

  - Rename the Environment.Environment class to Enviroment.Base.
    Allow the wrapping interface to extend an Environment by using its own
    subclass of Environment.Base and setting a new Environment.Environment
    variable as the calling entry point.

  - Deprecate the ParseConfig() global function in favor of a same-named
    construction environment method.

  - Allow the Environment.WhereIs() method to take explicit path and
    pathext arguments (like the underlying SCons.Util.WhereIs() function).

  - Remove the long-obsolete {Get,Set}CommandHandler() functions.

  - Enhance env.Append() to suppress null values when appropriate.

  - Fix ParseConfig() so it works regardless of initial construction
    variable values.

    Extend CheckHeader(), CheckCHeader(), CheckCXXHeader() and
    CheckLibWithHeader() to accept a list of header files that will be
    #included in the test.  The last one in the list is assumed to be
    the one being checked for.  (Prototype code contributed by Gerard
    Patel and Niall Douglas).

  - Supply a warning when -j is used and threading isn't built in to
    the current version of Python.

  - First release of the User's Guide (finally, and despite a lot
    of things still missing from it...).

  From Clark McGrew:

  - Generalize the action for .tex files so that it will decide whether
    a file is TeX or LaTeX, check the .aux output to decide if it should
    run bibtex, and check the .log output to re-run LaTeX if needed.

  From Bram Moolenaar:

  - Split the non-SCons-specific functionality from SConf.py to a new,
    re-usable Conftest.py module.

  From Gary Oberbrunner:

  - Allow a directory to be the target or source or dependency of a
    Depends(), Ignore(), Precious() or SideEffect() call.

  From Gerard Patel:

  - Use the %{_mandir} macro when building our RPM package.

  From Marko Rauhamaa:

  - Have the closing message say "...terminated because of errors" if
    there were any.

  From Anthony Roach:

  - On Win32 systems, only use "rm" to delete files if Cygwin is being
    used.   ("rm" doesn't understand Win32-format path names.)

  From Christoph Wiedemann:

  - Fix test/SWIG.py to find the Python include directory in all cases.

  - Fix a bug in detection of Qt installed on the local system.

  - Support returning Python 2.3 BooleanType values from Configure checks.

  - Provide an error message if someone mistakenly tries to call a
    Configure check from within a Builder function.

  - Support calling a Builder when a Configure context is still open.

  - Handle interrupts better by eliminating all try:-except: blocks
    which caught any and all exceptions, including KeyboardInterrupt.

  - Add a --duplicate= option to control how files are duplicated.



RELEASE 0.92 - Wed, 20 Aug 2003 03:45:28 -0500

  From Charles Crain and Gary Oberbrunner:

  - Fix Tool import problems with the Intel and PharLap linkers.

  From Steven Knight

  - Refactor the DictCmdGenerator class to be a Selector subclass.

  - Allow the DefaultEnvironment() function to take arguments and pass
    them to instantiation of the default construction environment.

  - Update the Debian package so it uses Python 2.2 and more closely
    resembles the currently official Debian packaging info.

  From Gerard Patel

  - When the yacc -d flag is used, take the .h file base name from the
    target .c file, not the source (matching what yacc does).



RELEASE 0.91 - Thu, 14 Aug 2003 13:00:44 -0500

  From Chad Austin:

  - Support specifying a list of tools when calling Environment.Copy().

  - Give a Value Nodes a timestamp of the system time when they're
    created, so they'll work when using timestamp-based signatures.

  - Add a DefaultEnvironment() function that only creates a default
    environment on-demand (for fetching source files, e.g.).

  - Portability fix for test/M4.py.

  From Steven Knight:

  - Tighten up the scons -H help output.

  - When the input yacc file ends in .yy and the -d flag is specified,
    recognize that a .hpp file (not a .h file) will be created.

  - Make builder prefixes work correctly when deducing a target
    from a source file name in another directory.

  - Documentation fixes: typo in the man page; explain up-front about
    not propagating the external environment.

  - Use "cvs co -d" instead of "cvs co -p >" when checking out something
    from CVS with a specified module name.  This avoids zero-length
    files when there is a checkout error.

  - Add an "sconsign" script to print the contents of .sconsign files.

  - Speed up maintaining the various lists of Node children by using
    dictionaries to avoid "x in list" searches.

  - Cache the computed list of Node children minus those being Ignored
    so it's only calculated once.

  - Fix use of the --cache-show option when building a Program()
    (or using any other arbitrary action) by making sure all Action
    instances have strfunction() methods.

  - Allow the source of Command() to be a directory.

  - Better error handling of things like raw TypeErrors in SConscripts.

  - When installing using "setup.py install --prefix=", suppress the
    distutils warning message about adding the (incorrect) library
    directory to your search path.

  - Correct the spelling of the "validater" option to "validator."
    Add a DeprecatedWarning when the old spelling is used.

  - Allow a Builder's emitter to be a dictionary that maps source file
    suffixes to emitter functions, using the suffix of the first file
    in the source list to pick the right one.

  - Refactor the creation of the Program, *Object and *Library Builders
    so that they're moved out of SCons.Defaults and created on demand.

  - Don't split SConscript file names on white space.

  - Document the SConscript function's "dirs" and "name" keywords.

  - Remove the internal (and superfluous) SCons.Util.argmunge() function.

  - Add /TP to the default CXXFLAGS for msvc, so it can compile all
    of the suffixes we use as C++ files.

  - Allow the "prefix" and "suffix" attributes of a Builder to be
    callable objects that return generated strings, or dictionaries
    that map a source file suffix to the right prefix/suffix.

  - Support a MAXLINELINELENGTH construction variable on Win32 systems
    to control when a temporary file is used for long command lines.

  - Make how we build .rpm packages not depend on the installation
    locations from the distutils being used.

  - When deducing a target Node, create it directly from the first
    source Node, not by trying to create the right string to pass to
    arg2nodes().

  - Add support for SWIG.

  From Bram Moolenaar:

  - Test portability fixes for FreeBSD.

  From Gary Oberbrunner:

  - Report the target being built in error messages when building
    multiple sources from different extensions, or when the target file
    extension can't be deduced, or when we don't have an action for a
    file suffix.

  - Provide helpful error messages when the arguments to env.Install()
    are incorrect.

  - Fix the value returned by the Node.prevsiginfo() method to conform
    to a previous change when checking whether a node is current.

  - Supply a stack trace if the Taskmaster catches an exception.

  - When using a temporary file for a long link line on Win32 systems,
    (also) print the command line that is being executed through the
    temporary file.

  - Initialize the LIB environment variable when using the Intel
    compiler (icl).

  - Documentation fixes:  better explain the AlwaysBuild() function.

  From Laurent Pelecq:

  - When the -debug=pdb option is specified, use pdb.Pdb().runcall() to
    call pdb directly, don't call Python recursively.

  From Ben Scott:

  - Add support for a platform-independent CPPDEFINES variable.

  From Christoph Wiedemann:

  - Have the g++ Tool actually use g++ in preference to c++.

  - Have the gcc Tool actually use gcc in preference to cc.

  - Add a gnutools.py test of the GNU tool chain.

  - Be smarter about linking: use $CC by default and $CXX only if we're
    linking with any C++ objects.

  - Avoid SCons hanging when a piped command has a lot of output to read.

  - Add QT support for preprocessing .ui files into .c files.



RELEASE 0.90 - Wed, 25 Jun 2003 14:24:52 -0500

  From Chad Austin:

  - Fix the _concat() documentation, and add a test for it.

  - Portability fixes for non-GNU versions of lex and yacc.

  From Matt Balvin:

  - Fix handling of library prefixes when the subdirectory matches
    the prefix.

  From Timothee Bessett:

  - Add an M4 Builder.

  From Charles Crain:

  - Use '.lnk' as the suffix on the temporary file for linking long
    command lines (necessary for the Phar Lap linkloc linker).

  - Save non-string Options values as their actual type.

  - Save Options string values that contain a single quote correctly.

  - Save any Options values that are changed from the default
    Environment values, not just ones changed on the command line or in
    an Options file.

  - Make closing the Options file descriptor exception-safe.

  From Steven Knight:

  - SCons now enforces (with an error) that construction variables
    must have the same form as valid Python identifiers.

  - Fix man page bugs: remove duplicate AddPostAction() description;
    document no_import_lib; mention that CPPFLAGS does not contain
    $_CPPINCFLAGS; mention that F77FLAGS does not contain $_F77INCFLAGS;
    mention that LINKFLAGS and SHLINKFLAGS contains neither $_LIBFLAGS
    nor $_LIBDIRFLAGS.

  - Eliminate a dependency on the distutils.fancy_getopt module by
    copying and pasting its wrap_text() function directly.

  - Make the Script.Options() subclass match the underlying base class
    implementation.

  - When reporting a target is up to date, quote the target like make
    (backquote-quote) instead of with double quotes.

  - Fix handling of ../* targets when using -U, -D or -u.

  From Steve Leblanc:

  - Don't update the .sconsign files when run with -n.

  From Gary Oberbrunner:

  - Add support for the Intel C Compiler (icl.exe).

  From Anthony Roach

  - Fix Import('*').

  From David Snopek

  - Fix use of SConf in paths with white space in them.

  - Add CheckFunc and CheckType functionality to SConf.

  - Fix use of SConf with Builders that return a list of nodes.

  From David Snopek and Christoph Wiedemann

  - Fix use of the SConf subsystem with SConscriptChdir().

  From Greg Spencer

  - Check for the existence of MS Visual Studio on disk before using it,
    to avoid getting fooled by leftover junk in the registry.

  - Add support for MSVC++ .NET.

  - Add support for MS Visual Studio project files (DSP, DSW,
    SLN and VCPROJ files).

  From Christoph Wiedemann

  - SConf now works correctly when the -n and -q options are used.



RELEASE 0.14 - Wed, 21 May 2003 05:16:32 -0500

  From Chad Austin:

  - Use .dll (not .so) for shared libraries on Cygwin; use -fPIC
    when compiling them.

  - Use 'rm' to remove files under Cygwin.

  - Add a PLATFORM variable to construction environments.

  - Remove the "platform" argument from tool specifications.

  - Propogate PYTHONPATH when running the regression tests so distutils
    can be found in non-standard locations.

  - Using MSVC long command-line linking when running Cygwin.

  - Portability fixes for a lot of tests.

  - Add a Value Node class for dependencies on in-core Python values.

  From Allen Bierbaum:

  - Pass an Environment to the Options validator method, and
    add an Options.Save() method.

  From Steve Christensen:

  - Add an optional sort function argument to the GenerateHelpText()
    Options function.

  - Evaluate the "varlist" variables when computing the signature of a
    function action.

  From Charles Crain:

  - Parse the source .java files for class names (including inner class
    names) to figure out the target .class files that will be created.

  - Make Java support work with Repositories and SConscriptChdir(0).

  - Pass Nodes, not strings, to Builder emitter functions.

  - Refactor command-line interpolation and signature calculation
    so we can use real Node attributes.

  From Steven Knight:

  - Add Java support (javac, javah, jar and rmic).

  - Propagate the external SYSTEMROOT environment variable into ENV on
    Win32 systems, so external commands that use sockets will work.

  - Add a .posix attribute to PathList expansions.

  - Check out CVS source files using POSIX path names (forward slashes
    as separators) even on Win32.

  - Add Node.clear() and Node.FS.Entry.clear() methods to wipe out a
    Node's state, allowing it to be re-evaluated by continuous
    integration build interfaces.

  - Change the name of the Set{Build,Content}SignatureType() functions
    to {Target,Source}Signatures().  Deprecate the old names but support
    them for backwards compatibility.

  - Add internal SCons.Node.FS.{Dir,File}.Entry() methods.

  - Interpolate the null string if an out-of-range subscript is used
    for a construction variable.

  - Fix the internal Link function so that it properly links or copies
    files in subsidiary BuildDir directories.

  - Refactor the internal representation of a single execution instance
    of an action to eliminate redundant signature calculations.

  - Eliminate redundant signature calculations for Nodes.

  - Optimize out calling hasattr() before accessing attributes.

  - Say "Cleaning targets" (not "Building...") when the -c option is
    used.

  From Damyan Pepper:

  - Quote the "Entering directory" message like Make.

  From Stefan Reichor:

  - Add support for using Ghostscript to convert Postscript to PDF files.

  From Anthony Roach:

  - Add a standalone "Alias" function (separate from an Environment).

  - Make Export() work for local variables.

  - Support passing a dictionary to Export().

  - Support Import('*') to import everything that's been Export()ed.

  - Fix an undefined exitvalmap on Win32 systems.

  - Support new SetOption() and GetOption() functions for setting
    various command-line options from with an SConscript file.

  - Deprecate the old SetJobs() and GetJobs() functions in favor of
    using the new generic {Set,Get}Option() functions.

  - Fix a number of tests that searched for a Fortran compiler using the
    external PATH instead of what SCons would use.

  - Fix the interaction of SideEffect() and BuildDir() so that (for
    example) PDB files get put correctly in a BuildDir().

  From David Snopek:

  - Contribute the "Autoscons" code for Autoconf-like checking for
    the existence of libraries, header files and the like.

  - Have the Tool() function add the tool name to the $TOOLS
    construction variable.

  From Greg Spencer:

  - Support the C preprocessor #import statement.

  - Allow the SharedLibrary() Builder on Win32 systems to be able to
    register a newly-built dll using regsvr32.

  - Add a Builder for Windows type library (.tlb) files from IDL files.

  - Add an IDL scanner.

  - Refactor the Fortran, C and IDL scanners to share common logic.

  - Add .srcpath and .srcdir attributes to $TARGET and $SOURCE.

  From Christoph Wiedemann:

  - Integrate David Snopek's "Autoscons" code as the new SConf
    configuration subsystem, including caching of values between
    runs (using normal SCons dependency mechanisms), tests, and
    documentation.



RELEASE 0.13 - Mon, 31 Mar 2003 20:22:00 -0600

  From Charles Crain:

  - Fix a bug when BuildDir(duplicate=0) is used and SConscript
    files are called from within other SConscript files.

  - Support (older) versions of Perforce which don't set the Windows
    registry.



RELEASE 0.12 - Thu, 27 Mar 2003 23:52:09 -0600

  From Charles Crain:

  - Added support for the Perforce source code management system.

  - Fix str(Node.FS) so that it returns a path relative to the calling
    SConscript file's directory, not the top-level directory.

  - Added support for a separate src_dir argument to SConscript()
    that allows explicit specification of where the source files
    for an SConscript file can be found.

  - Support more easily re-usable flavors of command generators by
    calling callable variables when strings are expanded.

  From Steven Knight:

  - Added an INSTALL construction variable that can be set to a function
    to control how the Install() and InstallAs() Builders install files.
    The default INSTALL function now copies, not links, files.

  - Remove deprecated features:  the "name" argument to Builder objects,
    and the Environment.Update() method.

  - Add an Environment.SourceCode() method to support fetching files
    from source code systems.  Add factory methods that create Builders
    to support BitKeeper, CVS, RCS, and SCCS.  Add support for fetching
    files from RCS or SCCS transparently (like GNU Make).

  - Make the internal to_String() function more efficient.

  - Make the error message the same as other build errors when there's a
    problem unlinking a target file in preparation for it being built.

  - Make TARGET, TARGETS, SOURCE and SOURCES reserved variable names and
    warn if the user tries to set them in a construction environment.

  - Add support for Tar and Zip files.

  - Better documentation of the different ways to export variables to a
    subsidiary SConscript file.  Fix documentation bugs in a tools
    example, places that still assumed SCons split strings on white
    space, and typos.

  - Support fetching arbitrary files from the TARGETS or SOURCES lists
    (e.g. ${SOURCES[2]}) when calculating the build signature of a
    command.

  - Don't silently swallow exceptions thrown by Scanners (or other
    exceptions while finding a node's dependent children).

  - Push files to CacheDir() before calling the superclass built()
    method (which may clear the build signature as part of clearing
    cached implicit dependencies, if the file has a source scanner).
    (Bug reported by Jeff Petkau.)

  - Raise an internal error if we attempt to push a file to CacheDir()
    with a build signature of None.

  - Add an explicit Exit() function for terminating early.

  - Change the documentation to correctly describe that the -f option
    doesn't change to the directory in which the specified file lives.

  - Support changing directories locally with SConscript directory
    path names relative to any SConstruct file specified with -f.
    This allows you to build in another directory by simply changing
    there and pointing at the SConstruct file in another directory.

  - Change the default SConscriptChdir() behavior to change to the
    SConscript directory while it's being read.

  - Fix an exception thrown when the -U option was used with no
    Default() target specified.

  - Fix -u so that it builds things in corresponding build directories
    when used in a source directory.

  From Lachlan O'Dea:

  - Add SharedObject() support to the masm tool.

  - Fix WhereIs() to return normalized paths.

  From Jeff Petkau:

  - Don't copy a built file to a CacheDir() if it's already there.

  - Avoid partial copies of built files in a CacheDir() by copying
    to a temporary file and renaming.

  From Anthony Roach:

  - Fix incorrect dependency-cycle errors when an Aliased source doesn't
    exist.



RELEASE 0.11 - Tue, 11 Feb 2003 05:24:33 -0600

  From Chad Austin:

  - Add support for IRIX and the SGI MIPSPro tool chain.

  - Support using the MSVC tool chain when running Cygwin Python.

  From Michael Cook:

  - Avoid losing signal bits in the exit status from a command,
    helping terminate builds on interrupt (CTRL+C).

  From Charles Crain:

  - Added new AddPreAction() and AddPostAction() functions that support
    taking additional actions before or after building specific targets.

  - Add support for the PharLap ETS tool chain.

  From Steven Knight:

  - Allow Python function Actions to specify a list of construction
    variables that should be included in the Action's signature.

  - Allow libraries in the LIBS variable to explicitly include the prefix
    and suffix, even when using the GNU linker.
    (Bug reported by Neal Becker.)

  - Use DOS-standard CR-LF line endings in the scons.bat file.
    (Bug reported by Gary Ruben.)

  - Doc changes:  Eliminate description of deprecated "name" keyword
    argument from Builder definition (reported by Gary Ruben).

  - Support using env.Append() on BUILDERS (and other dictionaries).
    (Bug reported by Bj=F6rn Bylander.)

  - Setting the BUILDERS construction variable now properly clears
    the previous Builder attributes from the construction Environment.
    (Bug reported by Bj=F6rn Bylander.)

  - Fix adding a prefix to a file when the target isn't specified.
    (Bug reported by Esa Ilari Vuokko.)

  - Clean up error messages from problems duplicating into read-only
    BuildDir directories or into read-only files.

  - Add a CommandAction.strfunction() method, and add an "env" argument
    to the FunctionAction.strfunction() method, so that all Action
    objects have strfunction() methods, and the functions for building
    and returning a string both take the same arguments.

  - Add support for new CacheDir() functionality to share derived files
    between builds, with related options --cache-disable, --cache-force,
    and --cache-show.

  - Change the default behavior when no targets are specified to build
    everything in the current directory and below (like Make).  This
    can be disabled by specifying Default(None) in an SConscript.

  - Revamp SCons installation to fix a case-sensitive installation
    on Win32 systems, and to add SCons-specific --standard-lib,
    --standalone-lib, and --version-lib options for easier user
    control of where the libraries get installed.

  - Fix the ability to directly import and use Platform and Tool modules
    that have been implicitly imported into an Environment().

  - Add support for allowing an embedding interface to annotate a node
    when it's created.

  - Extend the SConscript() function to accept build_dir and duplicate
    keyword arguments that function like a BuildDir() call.

  From Steve Leblanc:

  - Fix the output of -c -n when directories are involved, so it
    matches -c.

  From Anthony Roach:

  - Use a different shared object suffix (.os) when using gcc so shared
    and static objects can exist side-by-side in the same directory.

  - Allow the same object files on Win32 to be linked into either
    shared or static libraries.

  - Cache implicit cache values when using --implicit-cache.



RELEASE 0.10 - Thu, 16 Jan 2003 04:11:46 -0600

  From Derrick 'dman' Hudson:

  - Support Repositories on other file systems by symlinking or
    copying files when hard linking won't work.

  From Steven Knight:

  - Remove Python bytecode (*.pyc) files from the scons-local packages.

  - Have FunctionActions print a description of what they're doing
    (a representation of the Python call).

  - Fix the Install() method so that, like other actions, it prints
    what would have happened when the -n option is used.

  - Don't create duplicate source files in a BuildDir when the -n
    option is used.

  - Refactor the Scanner interface to eliminate unnecessary Scanner
    calls and make it easier to write efficient scanners.

  - Added a "recursive" flag to Scanner creation that specifies the
    Scanner should be invoked recursively on dependency files returned
    by the scanner.

  - Significant performance improvement from using a more efficient
    check, throughout the code, for whether a Node has a Builder.

  - Fix specifying only the source file to MultiStepBuilders such as
    the Program Builder.  (Bug reported by Dean Bair.)

  - Fix an exception when building from a file with the same basename as
    the subdirectory in which it lives.  (Bug reported by Gerard Patel.)

  - Fix automatic deduction of a target file name when there are
    multiple source files specified; the target is now deduced from just
    the first source file in the list.

  - Documentation fixes: better initial explanation of SConscript files;
    fix a misformatted "table" in the StaticObject explanation.

  From Steven Knight and Steve Leblanc:

  - Fix the -c option so it will remove symlinks.

  From Steve Leblanc:

  - Add a Clean() method to support removing user-specified targets
    when using the -c option.

  - Add a development script for running SCons through PyChecker.

  - Clean up things found by PyChecker (mostly unnecessary imports).

  - Add a script to use HappyDoc to create HTML class documentation.

  From Lachlan O'Dea:

  - Make the Environment.get() method return None by default.

  From Anthony Roach:

  - Add SetJobs() and GetJobs() methods to allow configuration of the
    number of default jobs (still overridden by -j).

  - Convert the .sconsign file format from ASCII to a pickled Python
    data structure.

  - Error message cleanups:  Made consistent the format of error
    messages (now all start with "scons: ***") and warning messages (now
    all start with "scons: warning:").  Caught more cases with the "Do
    not know how to build" error message.

  - Added support for the MinGW tool chain.

  - Added a --debug=includes option.



RELEASE 0.09 - Thu,  5 Dec 2002 04:48:25 -0600

  From Chad Austin:

  - Add a Prepend() method to Environments, to append values to
    the beginning of construction variables.

  From Matt Balvin:

  - Add long command-line support to the "lib" Tool (Microsoft library
    archiver), too.

  From Charles Crain:

  - Allow $$ in a string to be passed through as $.

  - Support file names with odd characters in them.

  - Add support for construction variable substition on scanner
    directories (in CPPPATH, F77PATH, LIBPATH, etc.).

  From Charles Crain and Steven Knight:

  - Add Repository() functionality, including the -Y option.

  From Steven Knight:

  - Fix auto-deduction of target names so that deduced targets end
    up in the same subdirectory as the source.

  - Don't remove source files specified on the command line!

  - Suport the Intel Fortran Compiler (ifl.exe).

  - Supply an error message if there are no command-line or
    Default() targets specified.

  - Fix the ASPPCOM values for the GNU assembler.
    (Bug reported by Brett Polivka.)

  - Fix an exception thrown when a Default() directory was specified
    when using the -U option.

  - Issue a warning when -c can't remove a target.

  - Eliminate unnecessary Scanner calls by checking for the
    existence of a file before scanning it.  (This adds a generic
    hook to check an arbitrary condition before scanning.)

  - Add explicit messages to tell when we're "Reading SConscript files
    ...," "done reading SConscript files," "Building targets," and
    "done building targets."  Add a -Q option to supress these.

  - Add separate $SHOBJPREFIX and $SHOBJSUFFIX construction variables
    (by default, the same as $OBJPREFIX and $OBJSUFFIX).

  - Add Make-like error messages when asked to build a source file,
    and before trying to build a file that doesn't have all its source
    files (including when an invalid drive letter is used on WIN32).

  - Add an scons-local-{version} package (in both .tar.gz and .zip
    flavors) to help people who want to ship SCons as a stand-alone
    build tool in their software packages.

  - Prevent SCons from unlinking files in certain situations when
    the -n option is used.

  - Change the name of Tool/lib.py to Tool/mslib.py.

  From Steven Knight and Anthony Roach:

  - Man page:  document the fact that Builder calls return Node objects.

  From Steve LeBlanc:

  - Refactor option processing to use our own version of Greg Ward's
    Optik module, modified to run under Python 1.5.2.

  - Add a ParseConfig() command to modify an environment based on
    parsing output from a *-config command.

  From Jeff Petkau:

  - Fix interpretation of '#/../foo' on Win32 systems.

  From Anthony Roach:

  - Fixed use of command lines with spaces in their arguments,
    and use of Nodes with spaces in their string representation.

  - Make access and modification times of files in a BuildDir match
    the source file, even when hard linking isn't available.

  - Make -U be case insensitive on Win32 systems.

  - Issue a warning and continue when finding a corrupt .sconsign file.

  - Fix using an alias as a dependency of a target so that if one of the
    alias' dependencies gets rebuilt, the resulting target will, too.

  - Fix differently ordered targets causing unnecessary rebuilds
    on case insensitive systems.

  - Use os.system() to execute external commands whenever the "env"
    utility is available, which is much faster than fork()/exec(),
    and fixes the -j option on several platforms.

  - Fix use of -j with multiple targets.

  - Add an Options() object for friendlier accomodation of command-
    line arguments.

  - Add support for Microsoft VC++ precompiled header (.pch) files,
    debugger (.pdb) files, and resource (.rc) files.

  - Don't compute the $_CPPINCFLAGS, $_F77INCFLAGS, $_LIBFLAGS and
    $_LIBDIRFLAGS variables each time a command is executed, define
    them so they're computed only as needed.  Add a new _concat
    function to the Environment that allows people to define their
    own similar variables.

  - Fix dependency scans when $LIBS is overridden.

  - Add EnsurePythonVersion() and EnsureSConsVersion() functions.

  - Fix the overly-verbose stack trace on ListBuilder build errors.

  - Add a SetContentSignatureType() function, allowing use of file
    timestamps instead of MD5 signatures.

  - Make -U and Default('source') fail gracefully.

  - Allow the File() and Dir() methods to take a path-name string as
    the starting directory, in addition to a Dir object.

  - Allow the command handler to be selected via the SPAWN, SHELL
    and ESCAPE construction variables.

  - Allow construction variables to be overridden when a Builder
    is called.

  From sam th:

  - Dynamically check for the existence of utilities with which to
    initialize Environments by default.



RELEASE 0.08 - Mon, 15 Jul 2002 12:08:51 -0500

  From Charles Crain:

  - Fixed a bug with relative CPPPATH dirs when using BuildDir().
    (Bug reported by Bob Summerwill.)

  - Added a warnings framework and a --warn option to enable or
    disable warnings.

  - Make the C scanner warn users if files referenced by #include
    directives cannot be found and --warn=dependency is specified.

  - The BUILDERS construction variable should now be a dictionary
    that maps builder names to actions.  Existing uses of lists,
    and the Builder name= keyword argument, generate warnings
    about use of deprecated features.

  - Removed the "shared" keyword argument from the Object and
    Library builders.

  - Added separated StaticObject, SharedObject, StaticLibrary and
    SharedLibrary builders.  Made Object and Library synonyms for
    StaticObject and StaticLibrary, respectively.

  - Add LIBS and LIBPATH dependencies for shared libraries.

  - Removed support for the prefix, suffix and src_suffix arguments
    to Builder() to be callable functions.

  - Fix handling file names with multiple dots.

  - Allow a build directory to be outside of the SConstruct tree.

  - Add a FindFile() function that searches for a file node with a
    specified name.

  - Add $CPPFLAGS to the shared-object command lines for g++ and gcc.

  From Charles Crain and Steven Knight:

  - Add a "tools=" keyword argument to Environment instantiation,
    and a separate Tools() method, for more flexible specification
    of tool-specific environment changes.

  From Steven Knight:

  - Add a "platform=" keyword argument to Environment instantiation,
    and a separate Platform() method, for more flexible specification
    of platform-specific environment changes.

  - Updated README instructions and setup.py code to catch an
    installation failure from not having distutils installed.

  - Add descriptions to the -H help text for -D, -u and -U so
    people can tell them apart.

  - Remove the old feature of automatically splitting strings
    of file names on white space.

  - Add a dependency Scanner for native Fortran "include" statements,
    using a new "F77PATH" construction variable.

  - Fix C #include scanning to detect file names with characters like
    '-' in them.

  - Add more specific version / build output to the -v option.

  - Add support for the GNU as, Microsoft masm, and nasm assemblers.

  - Allow the "target" argument to a Builder call to be omitted, in
    which case the target(s) are deduced from the source file(s) and the
    Builder's specified suffix.

  - Add a tar archive builder.

  - Add preliminary support for the OS/2 Platform, including the icc
    and ilink Tools.

  From Jeff Petkau:

  - Fix --implicit-cache if the scanner returns an empty list.

  From Anthony Roach:

  - Add a "multi" keyword argument to Builder creation that specifies
    it's okay to call the builder multiple times for a target.

  - Set a "multi" on Aliases so multiple calls will append to an Alias.

  - Fix emitter functions' use of path names when using BuildDir or
    in subdirectories.

  - Fix --implicit-cache causing redundant rebuilds when the header
    file list changed.

  - Fix --implicit-cache when a file has no implicit dependencies and
    its source is generated.

  - Make the drive letters on Windows always be the same case, so that
    changes in the case of drive letters don't cause a rebuild.

  - Fall back to importing the SCons.TimeStamp module if the SCons.MD5
    module can't be imported.

  - Fix interrupt handling to guarantee that a single interrupt will
    halt SCons both when using -j and not.

  - Fix .sconsign signature storage so that output files of one build
    can be safely used as input files to another build.

  - Added a --debug=time option to print SCons execution times.

  - Print an error message if a file can't be unlinked before being
    built, rather than just silently terminating the build.

  - Add a SideEffect() method that can be used to tell the build
    engine that a given file is created as a side effect of building
    a target.  A file can be specified as a side effect of more than
    one build comand, in which case the commands will not be executed
    simultaneously.

  - Significant performance gains from not using our own version of
    the inefficient stock os.path.splitext() method, caching source
    suffix computation, code cleanup in MultiStepBuilder.__call__(),
    and replicating some logic in scons_subst().

  - Add --implicit-deps-changed and --implicit-deps-unchanged options.

  - Add a GetLaunchDir() function.

  - Add a SetBuildSignatureType() function.

  From Zed Shaw:

  - Add an Append() method to Environments, to append values to
    construction variables.

  - Change the name of Update() to Replace().  Keep Update() as a
    deprecated synonym, at least for now.

  From Terrel Shumway:

  - Use a $PYTHON construction variable, initialized to sys.executable,
    when using Python to build parts of the SCons packages.

  - Use sys.prefix, not sys.exec_prefix, to find pdb.py.



RELEASE 0.07 - Thu,  2 May 2002 13:37:16 -0500

  From Chad Austin:

  - Changes to build SCons packages on IRIX (and other *NIces).

  - Don't create a directory Node when a file already exists there,
    and vice versa.

  - Add 'dirs' and 'names' keyword arguments to SConscript for
    easier specification of subsidiary SConscript files.

  From Charles Crain:

  - Internal cleanup of environment passing to function Actions.

  - Builders can now take arbitrary keyword arguments to create
    attributes to be passed to: command generator functions,
    FunctionAction functions, Builder emitter functions (below),
    and prefix/suffix generator functions (below).

  - Command generator functions can now return ANYTHING that can be
    converted into an Action (a function, a string, a CommandGenerator
    instance, even an ActionBase instance).

  - Actions now call get_contents() with the actual target and source
    nodes used for the build.

  - A new DictCmdGenerator class replaces CompositeBuilder to support
    more flexible Builder behavior internally.

  - Builders can now take an emitter= keyword argument.  An emitter
    is a function that takes target, source, and env argument, then
    return a 2-tuple of (new sources, new targets).  The emitter is
    called when the Builder is __call__'ed, allowing a user to modify
    source and target lists.

  - The prefix, suffix and src_suffix Builder arguments now take a
    callable as well a string.  The callable is passed the Environment
    and any extra Builder keyword arguments and is expected to return
    the appropriate prefix or suffix.

  - CommandActions can now be a string, a list of command + argument
    strings, or a list of commands (strings or lists).

  - Added shared library support.  The Object and Library Builders now
    take a "shared=1" keyword argument to specify that a shared object
    or shared library should be built.  It is an error to try to build
    static objects into a shared library or vice versa.

  - Win32 support for .def files has been added.  Added the Win32-specific
    construction variables $WIN32DEFPREFIX, $WIN32DEFSUFFIX,
    $WIN32DLLPREFIX and $WIN32IMPLIBPREFIX.  When building a .dll,
    the new construction variable $WIN32_INSERT_DEF, controls whether
    the appropriately-named .def file is inserted into the target
    list (if not already present).  A .lib file is always added to
    a Library build if not present in the list of targets.

  - ListBuilder now passes all targets to the action, not just the first.

  - Fix so that -c now deletes generated yacc .h files.

  - Builder actions and emitter functions can now be initialized, through
    construction variables, to things other than strings.

  - Make top-relative '#/dir' lookups work like '#dir'.

  - Fix for relative CPPPATH directories in subsidiary SConscript files
    (broken in 0.06).

  - Add a for_signature argument to command generators, so that
    generators that need to can return distinct values for the
    command signature and for executing the command.

  From Alex Jacques:

  - Create a better scons.bat file from a py2bat.py script on the Python
    mailing list two years ago (modeled after pl2bat.pl).

  From Steven Knight:

  - Fix so that -c -n does *not* remove the targets!

  - Man page:  Add a hierarchical libraries + Program example.

  - Support long MSVC linker command lines through a builder action
    that writes to a temporary file and uses the magic MSVC "link @file"
    argument syntax if the line is longer than 2K characters.

  - Fix F77 command-line options on Win32 (use /Fo instead of -o).

  - Use the same action to build from .c (lower case) and .C (upper
    case) files on case-insensitive systems like Win32.

  - Support building a PDF file directly from a TeX or LaTeX file
    using pdftex or pdflatex.

  - Add a -x option to runtest.py to specify the script being tested.
    A -X option indicates it's an executable, not a script to feed
    to the Python interpreter.

  - Add a Split() function (identical to SCons.Util.argmunge()) for use
    in the next release, when Builders will no longer automatically split
    strings on white space.

  From Steve Leblanc:

  - Add the SConscriptChdir() method.

  From Anthony Roach:

  - Fix --debug=tree when used with directory targets.

  - Significant internal restructuring of Scanners and Taskmaster.

  - Added new --debug=dtree option.

  - Fixes for --profile option.

  - Performance improvement in construction variable substitution.

  - Implemented caching of content signatures, plus added --max-drift
    option to control caching.

  - Implemented caching of dependency signatures, enabled by new
    --implicit-cache option.

  - Added abspath construction variable modifier.

  - Added $SOURCE variable as a synonym for $SOURCES[0].

  - Write out .sconsign files on error or interrupt so intermediate
    build results are saved.

  - Change the -U option to -D.  Make a new -U that builds just the
    targets from the local SConscript file.

  - Fixed use of sys.path so Python modules can be imported from
    the SConscript directory.

  - Fix for using Aliases with the -u, -U and -D options.

  - Fix so that Nodes can be passed to SConscript files.

  From Moshe Zadka:

  - Changes for official Debian packaging.



RELEASE 0.06 - Thu, 28 Mar 2002 01:24:29 -0600

  From Charles Crain:

  - Fix command generators to expand construction variables.

  - Make FunctionAction arguments be Nodes, not strings.

  From Stephen Kennedy:

  - Performance:  Use a dictionary, not a list, for a Node's parents.

  From Steven Knight:

  - Add .zip files to the packages we build.

  - Man page:  document LIBS, fix a typo, document ARGUMENTS.

  - Added RANLIB and RANLIBFLAGS construction variables.  Only use them
    in ARCOM if there's a "ranlib" program on the system.

  - Add a configurable CFILESUFFIX for the Builder of .l and .y files
    into C files.

  - Add a CXXFile Builder that turns .ll and .yy files into .cc files
    (configurable via a CXXFILESUFFIX construction variable).

  - Use the POSIX-standard lex -t flag, not the GNU-specific -o flag.
    (Bug reported by Russell Christensen.)

  - Fixed an exception when CPPPATH or LIBPATH is a null string.
    (Bug reported by Richard Kiss.)

  - Add a --profile=FILE option to make profiling SCons easier.

  - Modify the new DVI builder to create .dvi files from LaTeX (.ltx
    and .latex) files.

  - Add support for Aliases (phony targets).

  - Add a WhereIs() method for searching for path names to executables.

  - Add PDF and PostScript document builders.

  - Add support for compiling Fortran programs from a variety of
    suffixes (a la GNU Make):  .f, .F, .for, .FOR, .fpp and .FPP

  - Support a CPPFLAGS variable on all default commands that use the
    C preprocessor.

  From Steve Leblanc:

  - Add support for the -U option.

  - Allow CPPPATH, LIBPATH and LIBS to be specified as white-space
    separated strings.

  - Add a document builder to create .dvi files from TeX (.tex) files.

  From Anthony Roach:

  - Fix:  Construction variables with values of 0 were incorrectly
    interpolated as ''.

  - Support env['VAR'] to fetch construction variable values.

  - Man page:  document Precious().



RELEASE 0.05 - Thu, 21 Feb 2002 16:50:03 -0600

  From Chad Austin:

  - Set PROGSUFFIX to .exe under Cygwin.

  From Charles Crain:

  - Allow a library to specified as a command-line source file, not just
    in the LIBS construction variable.

  - Compensate for a bug in os.path.normpath() that returns '' for './'
    on WIN32.

  - More performance optimizations:  cache #include lines from files,
    eliminate unnecessary calls.

  - If a prefix or suffix contains white space, treat the resulting
    concatenation as separate arguments.

  - Fix irregularities in the way we fetch DevStudio information from
    the Windows registry, and in our registry error handling.

  From Steven Knight:

  - Flush stdout after print so it intermixes correctly with stderr
    when redirected.

  - Allow Scanners to return a list of strings, and document how to
    write your own Scanners.

  - Look up implicit (scanned) dependencies relative to the directory
    of file being scanned.

  - Make writing .sconsign files more robust by first trying to write
    to a temp file that gets renamed.

  - Create all of the directories for a list of targets before trying
    to build any of the targets.

  - WIN32 portability fixes in tests.

  - Allow the list of variables exported to an SConscript file to be
    a UserList, too.

  - Document the overlooked LIBPATH construction variable.
    (Bug reported by Eicke Godehardt.)

  - Fix so that Ignore() ignores indirect, implicit dependencies
    (included files), not just direct dependencies.

  - Put the man page in the Debian distribution.

  - Run HTML docs through tidy to clean up the HTML (for Konqueror).

  - Add preliminary support for Unicode strings.

  - Efficiency:  don't scan dependencies more than once during the
    walk of a tree.

  - Fix the -c option so it doesn't stop removing targets if one doesn't
    already exist.
    (Bug reported by Paul Connell.)

  - Fix the --debug=pdb option when run on Windows NT.
    (Bug reported by Paul Connell.)

  - Add support for the -q option.

  From Steve Leblanc:

  - Add support for the -u option.

  - Add .cc and .hh file suffixes to the C Scanner.

  From Anthony Roach:

  - Make the scons script return an error code on failures.

  - Add support for using code to generate a command to build a target.



RELEASE 0.04 - Wed, 30 Jan 2002 11:09:42 -0600

  From Charles Crain:

  - Significant performance improvements in the Node.FS and
    Scanner subsystems.

  - Fix signatures of binary files on Win32 systems.

  - Allow LIBS and LIBPATH to be strings, not just arrays.

  - Print a traceback if a Python-function builder throws an exception.

  From Steven Knight:

  - Fix using a directory as a Default(), and allow Default() to
    support white space in file names for strings in arrays.

  - Man page updates:  corrected some mistakes, documented various
    missing Environment methods, alphabetized the construction
    variables and other functions, defined begin and end macros for
    the example sections, regularized white space separation, fixed
    the use of Export() in the Multiple Variants example.

  - Function action fixes:  None is now a successful return value.
    Exceptions are now reported.  Document function actions.

  - Add 'Action' and 'Scanner' to the global keywords so SConscript
    files can use them too.

  - Removed the Wrapper class between Nodes and Walkers.

  - Add examples using Library, LIBS, and LIBPATH.

  - The C Scanner now always returns a sorted list of dependencies
    so order changes don't cause unnecessary rebuilds.

  - Strip $(-$) bracketed text from command lines.  Use this to
    surround $_INCDIRS and $_LIBDIRS so we don't rebuild in response
    to changes to -I or -L options.

  - Add the Ignore() method to ignore dependencies.

  - Provide an error message when a nonexistent target is specified
    on the command line.

  - Remove targets before building them, and add an Environment
    Precious() method to override that.

  - Eliminate redundant calls to the same builder when the target is a
    list of targets:  Add a ListBuilder class that wraps Builders to
    handle lists atomically.  Extend the Task class to support building
    and updating multiple targets in a single Task.  Simplify the
    interface between Task and Taskmaster.

  - Add a --debug=pdb option to re-run SCons under the Python debugger.

  - Only compute a build signature once for each node.

  - Changes to our sys.path[] manipulation to support installation into
    an arbitrary --prefix value.

  From Steve Leblanc:

  - Add var=value command-line arguments.



RELEASE 0.03 - Fri, 11 Jan 2002 01:09:30 -0600

  From Charles Crain:

  - Performance improvements in the Node.FS and Sig.Calculator classes.

  - Add the InstallAs() method.

  - Execute commands through an external interpreter (sh, cmd.exe, or
    command.com) to handle redirection metacharacters.

  - Allow the user to supply a command handler.

  From Steven Knight:

  - Search both /usr/lib and /usr/local/lib for scons directories by
    adding them both to sys.path, with whichever is in sys.prefix first.

  - Fix interpreting strings of multiple white-space separated file names
    as separate file names, allowing prefixes and suffixes to be appended
    to each individually.

  - Refactor to move CompositeBuilder initialization logic from the
    factory wrapper to the __init__() method, and allow a Builder to
    have both an action and a src_builder (or array of them).

  - Refactor BuilderBase.__call__() to separate Node creation/lookup
    from initialization of the Node's builder information.

  - Add a CFile Builder object that supports turning lex (.l) and
    yacc (.y) files into .c files.

  - Document: variable interpretation attributes; how to propogate
    the user's environment variables to executed commands; how to
    build variants in multiple BuildDirs.

  - Collect String, Dict, and List type-checking in common utility
    routines so we can accept User{String,Dict,List}s all over.

  - Put the Action factory and classes into their own module.

  - Use one CPlusPlusAction in the Object Builder's action dictionary,
    instead of letting it create multiple identical instances.

  - Document the Install() and InstallAs() methods.

  From Steve Leblanc:

  - Require that a Builder be given a name argument, supplying a
    useful error message when it isn't.

  From Anthony Roach:

  - Add a "duplicate" keyword argument to BuildDir() that can be set
    to prevent linking/copying source files into build directories.

  - Add a "--debug=tree" option to print an ASCII dependency tree.

  - Fetch the location of the Microsoft Visual C++ compiler(s) from
    the Registry, instead of hard-coding the location.

  - Made Scanner objects take Nodes, not path names.

  - Have the C Scanner cache the #include file names instead of
    (re-)scanning the file each time it's called.

  - Created a separate class for parent "nodes" of file system roots,
    eliminating the need for separate is-parent-null checks everywhere.

  - Removed defined __hash__() and __cmp() methods from FS.Entry, in
    favor of Python's more efficient built-in identity comparisons.



RELEASE 0.02 - Sun, 23 Dec 2001 19:05:09 -0600

  From Charles Crain:

  - Added the Install(), BuildDir(), and Export() methods.

  - Fix the -C option by delaying setting the top of the FS tree.

  - Avoid putting the directory path on the libraries in the LIBS
    construction variable.

  - Added a GetBuildPath() method to return the full path to the
    Node for a specified string.

  - Fixed variable substitution in CPPPATH and LIBPATH.

  From Steven Knight:

  - Fixed the version comment in the scons.bat (the UNIX geek used
    # instead of @rem).

  - Fix to setup.py so it doesn't require a sys.argv[1] argument.

  - Provide make-like warning message for "command not found" and
    similar errors.

  - Added an EXAMPLES section to the man page.

  - Make Default() targets properly relative to their SConscript
    file's subdirectory.

  From Anthony Roach:

  - Documented CXXFLAGS, CXXCOM, and CPPPATH.

  - Fixed SCONS_LIB_DIR to work as documented.

  - Made Default() accept Nodes as arguments.

  - Changed Export() to make it easier to use.

  - Added the Import() and Return() methods.



RELEASE 0.01 - Thu Dec 13 19:25:23 CST 2001

A brief overview of important functionality available in release 0.01:

  - C and C++ compilation on POSIX and Windows NT.

  - Automatic scanning of C/C++ source files for #include dependencies.

  - Support for building libraries; setting construction variables
    allows creation of shared libraries.

  - Library and C preprocessor search paths.

  - File changes detected using MD5 signatures.

  - User-definable Builder objects for building files.

  - User-definable Scanner objects for scanning for dependencies.

  - Parallel build (-j) support.

  - Dependency cycles detected.

  - Linux packages available in RPM and Debian format.

  - Windows installer available.
<|MERGE_RESOLUTION|>--- conflicted
+++ resolved
@@ -13,6 +13,11 @@
     - Added ValidateOptions() which will check that all command line options are in either
       those specified by SCons itself, or by AddOption() in SConstruct/SConscript.  It should
       not be called until all AddOption() calls are completed. Resolves Issue #4187
+
+  From Daniel Moody:
+    - Fix for github issue #2908, this updates taskmaster to queue up srcnodes of nodes which
+      are in a variantdir if the srcnode has a builder. For the executors prepare, it also
+      checks the srcnode if the node has a srcnode.
 
   From Dan Mezhiborsky:
     - Add newline to end of compilation db (compile_commands.json).
@@ -198,11 +203,6 @@
       Note that these are called for every build command run by SCons. It could have considerable
       performance impact if not used carefully.
       to connect to the server during start up.
-<<<<<<< HEAD
-    - Fix for github issue #2908, this updates taskmaster to queue up srcnodes of nodes which
-      are in a variantdir if the srcnode has a builder. For the executors prepare, it also
-      checks the srcnode if the node has a srcnode.
-=======
     - lex: Fixed an issue with the lex tool where file arguments specified to either "--header-file="
       or "--tables-file=" which included a space in the path to the file would be processed incorrectly
     - Ninja: added option "--skip-ninja-regen" to enable skipping regeneration of the ninja file
@@ -214,7 +214,6 @@
       NOTE: Test for this requires python psutil module. It will be skipped if not present.
     - Ninja: Added command line variable NINJA_CMD_ARGS that allows to pass through ninja command line args.
       This can also be set in your Environment().
->>>>>>> 4ec9a65b
 
   From Mats Wichmann:
     - Tweak the way default site_scons paths on Windows are expressed to
