--- conflicted
+++ resolved
@@ -9,7 +9,6 @@
 
 RELEASE  VERSION/DATE TO BE FILLED IN LATER
 
-<<<<<<< HEAD
   From Joseph Brill:
     - Fix issue #4312: the cached installed msvc list had an indirect dependency
       on the target architecture in the environment dictionary.  The first call
@@ -36,14 +35,13 @@
       module was refactored.
     - Add arm64 to the MSVS supported architectures list for VS2017 and later to be
       consistent with the current documentation of MSVS_ARCH.
-=======
+
   From Mats Wichmann
     - C scanner's dictifyCPPDEFINES routine did not understand the possible
       combinations of CPPDEFINES - not aware of a "name=value" string either
       embedded in a sequence, or by itself.  The conditional C scanner thus
       did not always properly apply the defines. The regular C scanner does
       not use these, so was not affected.  [fixes #4193]
->>>>>>> c80cbb08
 
 
 RELEASE 4.5.2 -  Sun, 21 Mar 2023 14:08:29 -0700
