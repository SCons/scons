

                 SCons - a software construction tool

                            Change Log

NOTE: The 4.0.0 release of SCons dropped Python 2.7 support. Use 3.1.2 if
  Python 2.7 support is required (but note old SCons releases are unsupported).
NOTE: Since SCons 4.3.0, Python 3.6.0 or above is required.
NOTE: Since SCons 4.9.0, Python 3.7.0 or above is required.


RELEASE  VERSION/DATE TO BE FILLED IN LATER

  From John Doe:

        - Whatever John Doe did.

<<<<<<< HEAD
  From Keith F Prussing:
    -  Fix multiple extension stripping for BibTeX and Biber processing
=======
  From William Deegan:
        - Fix SCons Docbook schema to work with lxml > 5
>>>>>>> 8c15e8cc


RELEASE 4.10.1 - Sun, 16 Nov 2025 10:51:57 -0700

  From Thaddeus Crews:
    - Add support for Visual Studio 2026.

  From William Deegan:
    - Fix copyright date in API docs to match that in the rest of the build.

  From Mats Wichmann:
    - Switch test framework from using profile to cProfile. profile
      generates deprecation warnings starting with Python 3.15.
    - Improve documentation of builder methods and builder objects.
    - Make links clickable in the SetOption and GetOption manpage entries.
    - Enable membership tests on instances of Literal (non-substituting string).
    - In the SequenceTypes tuple used for dynamic type checks, include
      the dict contents views, exclude the dictionary view itself as it
      is not an iterable sequence type.
    - Internal: where the find method on a string was used to determine
      if a substring is present, use the more readable "in" and "not in".


RELEASE 4.10.0 -  Thu, 02 Oct 2025 11:40:20 -0700

  From Joseph Brill:
    - MSVC: A significant delay was experienced in the Github Actions windows
      2022 and 2025 runners due to the environment used by SCons to initialize
      MSVC when the Visual Studio vcpkg component is installed. The Visual
      Studio vcpkg component is not installed in the Github Actions windows
      2019 runner.
      The Visual Studio vcpkg component invokes a powershell script when the
      MSVC batch files are called.  The significant delay in the Github
      Actions windows 2022 and 2025 runners appears due to the environment
      used by SCons to initialize MSVC not including the pwsh executable on
      the system path, not including the powershell module analysis cache
      location, and not including the powershell module path.
      Adding the pwsh and powershell executable paths in the order discovered
      on the shell environment path, passing the powershell module analysis
      cache location, and adding a subset of the powershell module path to the
      environment used by SCons to initialize MSVC appears to have eliminated
      the significant delays in the Github Actions windows 2022 and 2025
      runners.
      In the Github Actions windows 2022 and 2025 runners, any one of the
      three additions appears to eliminate the significant delays. It is hoped
      that the combination of all three additions will guard against
      significant delays in other environment configurations as well.
    - MSVC: The following shell environment variables are now included in the
      environment used by SCons to initialize MSVC when defined:
      VCPKG_DISABLE_METRICS, VCPKG_ROOT, POWERSHELL_TELEMETRY_OPTOUT,
      PSDisableModuleAnalysisCacheCleanup, and PSModuleAnalysisCachePath. A
      subset of the shell environment PSModulePath is included in the
      environment used by SCons to initialize MSVC when defined.  None of
      these variables and values are propagated to the user's SCons
      environment after running the MSVC batch files.
    - GitHub workflow changes:
      * Add directory testing/ci for test runner files.  Move the existing
        windows ci skip file from the SCons root to the ci testing directory.
      * Remove the interactive tests from the windows ci skip file.
      * Add an exclude test file for MacOS that skips the two ninja tests that
        consistently fail.
      * Add a test file containing one test for the MSVC optional environment
        workflow.
      * Modify the experimental workflow to pass the exclude test file as an
        argument to the test runner for macos.
      * Add a workflow file to test MSVC with the optional environment
        variables.
      * Add a script in the testing/ci directory to populate the MSVC
        cache before running the test suite in select windows workflow files.
        The experimental test suite and the full test suite workflow files
        populate the MSVC cache before running the test suite on windows. The
        script is also run after the test suite in the optional MSVC
        environment variables workflow file to display the MSVC cache.
      * Upload the failed_tests.log artifact on failure in select workflow
        files. Prior to this change, the failed test log was uploaded only
        when none of the tests failed.
      * Modify the runtest workflow file to pair an OS version with a python
        version.
    - Ninja: Increase the number of generated source files in the ninja
      iterative speedup test from 200 to 250. Increasing the workload should
      reduce the likelihood that the ninja tests are slower.
    - Testing: Increase the default timeout from 20 seconds to 60
      seconds in the testing framework wait_for method.  At present, the
      wait_for method is only used for the interactive tests.
    - GitHub: Remove the packaging tar xz test from the windows ci skip file.
    - Testing: Update the packaging tar bz2 and xz tests on on Windows.
      Detect if the tar bz2 and xz formats are supported for the windows
      system tar executable using the reported version string.  The packaging
      tar bz2 and xz tests should be skipped on Windows 10 and GitHub
      windows-2022. The packaging tar bz2 and xz tests should be run on
      Windows 11 and GitHub windows-2025.
    - TEMPFILE: Move encoding the tempfile contents before creating the
      tempfile due to possible encoding errors. Ensure the tempfile file
      handle is closed after writing the tempfile contents. Raise a
      UserError exception when the tempfile contents encoding fails
      for known exception types.
    - TEMPFILE: Fix the tempfile encoding test regex strings to eliminate
      warnings in python 3.12 and 3.13.

  From William Deegan:
    - Fix Issue #4746. TEMPFILE's are written with utf-8 encoding, In case
      of decoding errors, TEMPFILEENCODING can now be specified to give
      more explicit instructions to SCons.


  From Edward Peek:
    - Fix the variant dir component being missing from generated source file
      paths with CompilationDatabase() builder (Fixes #4003).

  From Bill Prendergast:
    - Fixed SCons.Variables.PackageVariable to correctly test the default
      setting against both enable & disable strings. (Fixes #4702)
    - Extended unittests (crudely) to test for correct/expected response
      when default setting is a boolean string.

  From Keith Prussing:
    - Fixed LaTeX SCanner to mimic LaTeX's search behavior for included files.

  From Mats Wichmann:
    - Clean up C and C++ FLAGS tests. Tests which use a real compiler
      are now more clearly distinguished (-live.py suffix and docstring).
    - runtest.py once again finds "external" tests, such as the tests for
      tools in scons-contrib. An earlier rework had broken this.  Fixes #4699.
    - Clarify how pre/post actions on an alias work.
    - Rearrange Fortran e2e tests - "live" tests now live in a separate
      test file and don't share with flags-only mocked tests.
    - Tweak the two doc-generation modules. The significant change is
      turning the introductory comment in bin/SConsExamples into a docstring
      that can be rendered by Sphinx, and updating that text. The rest is
      minor fiddling like switching to f-strings small doc changes.
    - Fix a couple of unit tests to not fail with Python 3.14. These involve
      bytecode strings and error message contents; there was no problem with
      SCons itself using 3.14. Since 3.14 is now in Beta, there should
      be no further changes.
    - Replace use of old conditional expression idioms with the official
      one from PEP 308 introduced in Python 2.5 (2006). The idiom being
      replaced (using and/or) is regarded as error prone.
    - Improve the description of PackageVariable.
    - Tweak the "API Docs" build (Sphinx) configuration a bit. Some
      one-file modules were reported as duplicated, this is fixed.
      SConsDoc and SConsExample are now included - their API is
      interesting to developers working on SCons (needed to write docs),
      even if not part of "The SCons API" itself.
      Reworded the API Docs intro sectios a bit.
    - Include the roff (.1) manpages in the scons-doc tarball as a better
      long-term home than in the sdist.
    - Virtualenv support module modernized: previously looked first for an
      obsolete mechanism the external virtualenv tool used to use, now checks
      first for the official approach introduced in PEP 405.
    - Add missing manpage entry for Virtualenv(). Return type is documented
      as an empty string in case of a negative result (rather than None),
      and the code adjusted.  All internal usage, including tests,
      was dont boolean-style anyway ("if Virtualenv():").
    - Add internal routines _Remove_Targets and _Remove_Arguments to
      allow taking away values placed the public attributes BUILD_TARGETS,
      COMMAND_LINE_TARGETS, ARGUMENTS and ARGLIST. This is a step towards
      fixing the handling of option-arguments specified with a space
      separator (multiple issues, harvested from PR #3799 created by Dillan Mills).
      These interfaces are not part of the public API.
    - Minor test tweaks to clean up and add DefaultEnvironment call.
    - Ninja tool generate_command() fixed to call subst() with correct
      arguments in ListAction case. Unit tests added for generate_command.
      Fixes #4580.
    - Ninja tool now quotes targets (if necessary) when calling back to
      SCons - both in the POST request constructed to contact the
      daemon, and in the command eventually issued from the deamon.
      Initial suggestion from Julien Pommier. Fixes #4730.
    - Ninja tool is adjusted to recognize and emit the right rule in
      the case of special actions that the tool recognizes, like Copy.
      This was working in the case of single commands, but not when part
      of a list of actions. Recognition only happens if the special
      action is first in the list.  Initial suggestion from Julien Pommier.
      Fixes #4731.
    - Fix a test problem on Windows where UNC tests failed due to incorrect
      path munging if a non-default %TEMP% was defined (as in moving to
      a Dev Drive). Also some cleanup.
    - Improve the wording of Configure methods.
    - Add unit test cases for AppendUnique, PrependUnique - verify behavior
      if existing value already contained more than one of added value.
    - Tweak runtest.py and test framework to more reliably get the requested
      Python binary (for odd Windows setups + Python launcher)
    - Improve the wording of AppendENVPath and PrependENVPath in manpage.
    - Add more unit tests to internal AppendPath, PrependPath functions.
    - Add unit tests to show .filebase method strips only the last suffix if
      several apparent suffixes are present, and .suffix returns the last.
    - Improve the error message when an environment method is called which
      does not exist in that environment. Mostly this is intended to be a
      bit more helpful in the case of a builder which did not instantiate.
    - Incremental builds in Interactive mode could fail on platforms that
      support batch mode (currently: Windows).  Change the way the changed
      and unchanged target and source lists are accounted for to resolve.
      Fixes #3029.
    - Improve documentation of builder methods and builder objects.
    - Add tags to the remaining section headers in the User Guide. This is
      visible only in two ways: it's possible to link to any section now,
      and the generated html will no longer have obscure links
      (e.g. https://scons.org/doc/production/HTML/scons-user.html#id1514)
      that may change over time.


RELEASE 4.9.1 -  Thu, 27 Mar 2025 11:40:20 -0700


  From Adam Simpkins:
    - Fixed a hang in `wait_for_process_to_die()` on Windows, affecting
      clean-up of the SCons daemon used for Ninja builds.

  From Thaddeus Crews:
    - Nodes are now treated as PathLike objects.

  From Mats Wichmann:
    - Fix typos in CCFLAGS test. Didn't affect the test itself, but
      didn't correctly apply the DefaultEnvironment speedup.

    - New CacheDir initialization code failed on Python 3.7 for unknown
      reason (worked on 3.8+). Adjusted the approach a bit.  Fixes #4694.
    - Try to fix Windows fails on Docbook tests in case xsltproc is found.
      It's still not certain why this started failing.  On both GitHub
      Actions and AppVeyor, it's found as part of StrawberryPerl, part of
      the default install - maybe this wasn't the case before? The xsltproc
      from choco install is considerably older and may have been more lenient?
      Anyway, intermittent fails seem caused by something network related,
      so propagate two xsltproc flags that avoid loading the dtd that were
      present in three of the 11 "live" tests, but not the other eight.
      Also, all 11 now pass the test-discovered xslt processor the same
      way, which was not the case previously.
    - Update progress printing on three tools for SCons developers -
      the test runner and two of the doc generators.


RELEASE 4.9.0 -  Sun, 02 Mar 2025 17:22:20 -0700

  From Ruben Di Battista:
    - Expose `extra_libs` kwarg in Configure checks `CheckLibWithHeader`
      and 'CheckLib' and forward it downstream to `CheckLib`

  From Joseph Brill:
    - Added error handling when creating MSVC detection debug log file specified by
      SCONS_MSCOMMON_DEBUG.
    - MSVS: Added default HOST_ARCH values to sconstruct/sconscript environment for
      select msvs test scripts to allow tests to run on platforms not recognized by
      the msvs/msvc tool implementations.  Fixes #4608.
    - MSVS: Fix early exit after the first msvc version loop execution in select msvs
      test scripts.  Select msvs test scripts were being invoked for msvc version 8.0
      only.  Fixes #4609.
    - MSVS: Additional minor select msvs test script fixes as a result of the msvs
      tests being invoked for all msvc versions: fix vs version number for vc version
      14.3, fix expected platform toolset version, add and use a default known
      project GUID for some select tests, add AdditionalOptions Condition to expected
      vcx project file.
    - MSVS: Additional minor changes to the msvs tool as a result of the msvs tests
      being invoked for all msvc versions: use environment MSVS_PROJECT_GUID when
      generating project files information, fix the visual studio string for VS2015,
      add .vcxproj as an expected suffix for assigning the name to the file basename.
    - MSVS: Add additional msvs tests for multi-project and solution builds.
    - MSVS: Check for variant directory build of MSVSSolution and adjust the source
      node similar to the handling for MSVSProject.  The solution was generated in
      the build directory instead of the source directory.  The placeholder solution
      file is not generated in the build directory and the solution file is generated
      in the source directory similar to the handling for project files.
      Fixes #4612.
    - MSVS: Add project dsp nodes to the dsw source node list in the msvs tool.  This
      appears to always cause the project files to be generated before the solution
      files which is necessary to retrieve the project GUIDs for use in the solution
      file.  This does change the behavior of clean for a project generated with
      auto_build_solution disabled and explicit solution generation: when the
      solution files are cleaned, the project files are also cleaned.  The tests for
      vs 6.0-7.1 were changed accordingly.
    - MSVS: Add an optional keyword argument, auto_filter_projects, to MSVSSolution.
      Accepted values for auto_filter_projects are:
      - None [default]: raise an exception when solution file names or nodes are
        detected in the projects argument list.
      - True or evaluates True: automatically remove solution file names and nodes
        from the project argument list.
      - False or evaluates False: leave solution file names and nodes in the project
        argument list.  An exception is not raised.
      Solution file names and/or nodes in the project argument list cause erroneous
      Project records to be produced in the generated solution file.  As a
      convenience, an end-user may elect to ignore solution file names and nodes in
      the projects argument list rather than manually removing solution file names
      and nodes from the MSVSProject return values.  Resolves #4613.
    - MSVS: Remove the platform specification (i.e., platform = 'win32') from select
      test script environments.  The platform specification appears superfluous.
    - SCons C preprocessor changes:
      - Preserve literals that contain valid integer substring specifications.
        Previously, the integer suffix could be stripped from a symbol that contained
        an integer and suffix substring.
      - Update the optional integer suffixes to include the z|Z and wb|WB suffixes.
      - Update the optional integer suffixes to include support for alternate
        orderings of unsigned with long or long long as defined in the c/cpp
        grammar.
      - Update the optional integer suffixes for case insensitive specifications as
        defined in the c/cpp grammar.
      - Add support for binary integer constants.
      - Add support for octal integer constants.  Previously, octal integers were
        evaluated as decimal integers.  A literal zero (0) is treated as an octal
        number.
      - Change the attempted conversion of a define expansion from using int() to
        a constant expression evaluation.

  From Thaddeus Crews:
    - Removed Python 3.6 support.
    - Ruff/Mypy: Excluded items now synced.
    - Ruff: Linter includes new rules - `FA`, `UP006`, `UP007`, and `UP037` - to
      detect and upgrade legacy type-hint syntax.
    - Removed "SCons.Util.sctyping.py", as the functionality can now be substituted
      via top-level `from __future__ import annotations`.
    - Implemented type hints for Nodes.

  From William Deegan:
    - Update ninja tool to use ninja.BIN_DIR to find pypi packaged ninja binary.
      python ninja package version 1.11.1.2 changed the location and previous
      logic no longer worked.
    - Added TestSCons.NINJA_BINARY to TestSCons to centralize logic to find ninja binary
    - Refactored SCons.Tool.ninja -> SCons.Tool.ninja_tool, and added alias so
      env.Tool('ninja') will still work. This avoids conflicting with the pypi module ninja.
    - Renamed env.Help() & Help()'s argument `keep_local` to `local_only`, previously the documentation
      specified `local_only`, but the code and tests were using `keep_local`. The functionality
      more closely matches local only.  NOTE: It doesn't seem like any code in the wild was using
      local_only as we'd not received any reports of such until PR #4606 from hedger.
    - Fix Issue #2281, AddPreAction() & AddPostAction() were being ignored if no action
      was specified when the Alias was initially created.

  From Alex James:
    - On Darwin, PermissionErrors are now handled while trying to access
      /etc/paths.d. This may occur if SCons is invoked in a sandboxed
      environment (such as Nix).

  From Prabhu S. Khalsa:
    - Fix typo in man page

  From Dillan Mills:
    - Fix support for short options (`-x`).

  From Keith F Prussing:
    - Added support for tracking beamer themes in the LaTeX scanner.

  From Adam Scott:
    - Changed Ninja's TEMPLATE rule pool to use `install_pool` instead of
      `local_pool`, hoping it will fix a race condition that can occurs when
      Ninja defers to SCons to build.

  From Alex Thiessen:
    - Many grammatical and spelling fixes in the documentation.

  From Mats Wichmann:
    - PackageVariable now does what the documentation always said it does
      if the variable is used on the command line with one of the enabling
      string as the value: the variable's default value is produced (previously
      it always produced True in this case).
    - Minor updates to test framework. The functional change is that
      test.must_exist() and test.must_exist_one_of() now take an optional
      'message' keyword argument which is passed on to fail_test() if
      the test fails. The rest is cleanup and type annotations. Be more
      careful that the returns from stderr() and stdout(), which *can*
      return None, are not used without checking.
    - The optparse add_option method supports an additional calling style
      that is not directly described in SCons docs, but is included
      by reference ("see the optparse documentation for details"):
      a single arg consisting of a premade option object. Because optparse
      detects that case based on seeing zero kwargs and we always
      added at least one (default=) that would fail for AddOption. Fix
      for consistency, but don't advertise it further - not added to
      manpage synopsis/description.
    - Temporary files created by TempFileMunge() are now cleaned up on
      scons exit, instead of at the time they're used.  Fixes #4595.
    - Override environments, created when giving construction environment
      keyword arguments to Builder calls (or manually, through the undocumented
      Override method), were modified not to "leak" on item deletion.  The item
      will now not be deleted from the base environment. Override Environments
      now also pretend to have a _dict attribute so that regular environment
      methods don't have a problem if passed an OE instance.
    - Fix a problem with compilation_db component initialization - the
      entries for assembler files were not being set up correctly.
    - Add clang and clang++ to the default tool search orders for POSIX
      and Windows platforms. These will be searched for after gcc and g++,
      respectively. Does not affect explicitly requested tool lists.
      Note: on Windows, SCons currently only has builtin support for
      clang, not for clang-cl, the version of the frontend that uses
      cl.exe-compatible command line switches.
    - Some manpage cleanup for the gettext and pdf/ps builders.
    - Some clarifications in the User Guide "Environments" chapter.
    - Fix nasm test for missing include file, cleanup.
    - Change long-standing irritant in Environment tests - instead of using
      a while loop to pull test info from a list of tests and then delete
      the test, structure the test data as a list of tuples and iterate it.
    - Skip running a few validation tests if the user is root and the test is
      not designed to work for the root user.
    - Clarify documentation of Repository() in manpage and user guide.
    - Add a tag to each CacheDir to let systems ignore backing it up
      (per https://bford.info/cachedir/). Update the way a CacheDir
      is created, since it now has to create two files.
    - The Dictionary method now has an as_dict flag. If true, Dictionary
      always returns  a dict. The default remains to return different
      types depending on whether zero, one, or multiple construction
      variable names are given.
    - Update Clean and NoClean documentation.
    - Make sure unknown variables from a Variables file are recognized
      as such. Previously only unknowns from the command line were
      recognized (issue #4645).
    - A Variables object now makes available a "defaulted" attribute,
      a list of variable names that were set in the environment with
      their values taken from the default in the variable description
      (if a variable was set to the same value as the default in one
      of the input sources, it is not included in this list).
    - If a build Variable is created with no aliases, the name of the
      Variable is no longer listed in its aliases. Internally, the name
      and aliases are considered together anyway so this should not have
      any effect except for being visible to custom help text formatters.
    - A build Variable is now a dataclass, with initialization moving to
      the automatically provided method; the Variables class no longer
      writes directly to a Variable (makes static checkers happier).
    - Improved Variables documentation.
    - The (optional) C Conditional Scanner now does limited macro
      replacement on the contents of CPPDEFINES, to improve finding deps
      that are conditionally included.  Previously replacement was only
      done on macro definitions found in the file being scanned.
      Only object-like macros are replaced (not function-like), and
      only on a whole-word basis; recursion is limited to five levels
      and does not error out if that limit is reached (issue #4523).
    - Minor modernization: make use of stat object's st_mode, st_mtime
      and other attributes rather than indexing into stat return.
    - The update-release-info test is adapted to accept changed help output
      introduced in Python 3.12.8/3.13.1.
    - Update the User Guide Command() example which now shows a target name
      being created from '${SOURCE.base}.out' to use a valid special
      attribute and to explain what's being done in the example.
    - Test framework reformatted using settings from pyproject.toml.
      Includes code embedded in docstrings.
    - Handle case of "memoizer" as one member of a comma-separated
      --debug string - this was previously missed.
    - test YACC/live.py fixed - finally started failing on an "old-style"
      (K&R flavor) function declaration, updated.
    - Test framework - add recognizing list-of-path-components for
      the destination of fixtures too (matches docstrings now).


RELEASE 4.8.1 -  Tue, 03 Sep 2024 17:22:20 -0700

  From Thaddeus Crews:
    - Add explicit return types to sctypes `is_*` functions. For Python <=3.9,
      the return type is simply `bool`, same as before. Python 3.10 and later
      will benefit from `TypeGuard`/`TypeIs`, to produce intellisense similar
      to using `isinstance` directly.

  From Anthony Siegrist;
    - On win32 platform, handle piped process output more robustly. Output encoding
      now uses 'oem' which should be the systems default encoding for the shell where
      the process is being spawned.

  From Mats Wichmann:
    - env.Dump() now considers the "key" positional argument to be a varargs
      type (zero, one or many). However called, it returns a serialized
      result that looks like a dict. Previously, only a single "key" was
      accepted, and unlike the zero-args case, it was serialized to a
      string containing just the value (without the key). For example, if
      "print(repr(env.Dump('CC'))" previously returned "'gcc'", it will now
      return "{'CC': 'gcc'}".
    - Add a timeout to test/ninja/default_targets.py - it's gotten stuck on
      the GitHub Windows action and taken the run to the full six hour timeout.
      Usually runs in a few second, so set the timeout to 3min (120).
    - SCons 4.8.0 added an `__all__`  specifier at the top of the Variables
      module (`Variables/__init__.py`) to control what is made available in
      a star import. However, there was existing usage of doing
      `from SCons.Variables import *` which expected the variable *types*
      to be available. While we never advertised this usage, there's no
      real reason it shouldn't keep working - add to `__all__`.
    - Switch SCons build to use setuptools' supported version fetcher from
      the old homegrown one.
    - Improve wording of manpage "Functions and Environment Methods" section.
      Make doc function signature style more consistent - tweaks to AddOption,
      DefaultEnvironment and Tool,.
    - Fix a problem with AppendUnique and PrependUnique where a value could
      be erroneously removed due to a substring match.
    - Fix handling of ListVariable when supplying a quoted choice containing
      a space character (issue #4585).


RELEASE 4.8.0 -  Sun, 07 Jul 2024 17:22:20 -0700

  From Joseph Brill:
    - For msvc version specifications without an 'Exp' suffix, an express installation
      is used when no other edition is detected for the msvc version.  Similarly, an
      express installation of the IDE binary is used when no other IDE edition is
      detected.
    - VS2015 Express (14.0Exp) does not support the sdk version argument.  VS2015 Express
      does not support the store argument for target architectures other than x86.
      Script argument validation now takes into account these restrictions.
    - VS2015 BuildTools (14.0) does not support the sdk version argument and does not
      support the store argument.  Script argument validation now takes into account
      these restrictions.
    - The Windows SDK for Windows 7 and .NET Framework 4" (SDK 7.1) populates the
      registry keys in a manner in which the msvc detection would report that VS2010
      (10.0) is installed when only the SDK was installed.  The installed files are
      intended to be used via the sdk batch file setenv.cmd. The installed msvc
      batch files will fail. The msvc detection logic now ignores SDK-only VS2010
      installations.  Similar protection is implemented for the sdk-only installs that
      populate the installation folder and registry keys for VS2008 (9.0), if necessary.
    - For VS2005 (8.0) to VS2015 (14.0), vsvarsall.bat is employed to dispatch to a
      dependent batch file when configuring the msvc environment.  Previously, only the
      existence of the compiler executable was verified. In certain installations, the
      dependent batch file (e.g., vcvars64.bat) may not exist while the compiler
      executable does exist resulting in build failures.  The existence of vcvarsall.bat,
      the dependent batch file, and the compiler executable are now validated.
    - MSVC configuration data specific to versions VS2005 (8.0) to VS2008 (9.0) was added
      as the dependent batch files have different names than the batch file names used
      for VS2010 (10.0) and later.  The VS2008 (9.0) Visual C++ For Python installation
      is handled as a special case as the dependent batch files are: (a) not used and (b)
      in different locations.
    - When VS2008 (9.0) Visual C++ For Python is installed using the ALLUSERS=1 option
      (i.e., msiexec /i VCForPython27.msi ALLUSERS=1), the registry keys are written to
      HKEY_LOCAL_MACHINE rather than HKEY_CURRENT_USER.  An entry was added to query the
      Visual C++ For Python keys in HKLM following the HKCU query, if necessary.
    - For VS2008, a full development edition (e.g., Professional) is now selected before
      a Visual C++ For Python edition.  Prior to this change, Visual C++ For Python was
      selected before a full development edition when both editions are installed.
    - The registry detection of VS2015 (14.0), and earlier, is now cached at runtime and
      is only evaluated once for each msvc version.
    - The vswhere executable is frozen upon initial detection.  Specifying a different
      vswhere executable via the construction variable VSWHERE after the initial
      detection now results in an exception.  Multiple bugs in the implementation of
      specifying a vswhere executable via the construction variable VSWHERE have been
      fixed.  Previously, when a user specified vswhere executable detects new msvc
      installations after the initial detection, the internal msvc installation cache
      and the default msvc version based on the initial detection are no longer valid.
      For example, when no vswhere executable is found for the initial detection
      and then later an environment is constructed with a user specified vswhere
      executable that detects new msvc installations.
    - The vswhere detection of VS2017 (14.1), and later, is now cached at runtime and is
      only evaluated once using a single vswhere invocation for all msvc versions.
      Previously, the vswhere executable was invoked for each supported msvc version.
    - The vswhere executable locations for the WinGet and Scoop package managers were
      added to the default vswhere executable search list after the Chocolatey
      installation location.
    - Fix issue #4543: add support for msvc toolset versions 14.4X installed as the
      latest msvc toolset versions for msvc buildtools v143.  The v143 msvc buildtools
      may contain msvc toolset versions from 14.30 to 14.4X.

  From Thaddeus Crews:
    - GetSConsVersion() to grab the latest SCons version without needing to
      access SCons internals.
    - Migrate setup.cfg logic to pyproject.toml; remove setup.cfg.
    - Update .gitattributes to match .editorconfig; enforce eol settings.
    - Replace black/flake8 with ruff for more efficient formatting & linting.
    - When debugging (--debug=pdb), the filename SCsub is now recognized when
      manipulating breakpoints.

  From Raymond Li:
    - Fix issue #3935: OSErrors are now no longer hidden during execution of
      Actions. All exceptions during the execution of an Action are now
      returned by value rather than by raising an exception, for more
      consistent behavior.
      NOTE: With this change, user created Actions should now catch and handle
      expected exceptions (whereas previously many of these were silently
      caught and suppressed by the SCons Action execution code).

  From Ryan Carsten Schmidt:
    - Teach ParseFlags to put a --stdlib=libname argument into CXXFLAGS.
      If placed in CCFLAGS (the default location), it could be fed to the
      C compiler (gcc, clang) where it is not applicable and causes a
      warning message.

  From Mats Wichmann:
    - Updated Value Node docs and tests.
    - Python 3.13 compat: re.sub deprecated count, flags as positional args,
      caused update-release-info test to fail.
    - Dump() with json format selected now recognizes additional compound types
      (UserDict and UserList), which improves the detail of the display.
      json output is also sorted, to match the default display.
    - Python 3.13 (alpha) changes the behavior of isabs() on Windows. Adjust
      SCons usage of in NodeInfo classes to match.  Fixes #4502, #4504.
    - Drop duplicated __getstate__ and __setstate__ methods in AliasNodeInfo,
      FileNodeInfo and ValueNodeInfo classes, as they are identical to the
      ones in parent NodeInfoBase and can just be inherited.
    - Update manpage for Tools, and for TOOL, which also gets a minor
      tweak for how it's handled (should be more accurate in a few situations).
    - Test framework now uses a subdirectory named "scons" below the base
      temporary directory. This gives something invariant to tell antivirus
      to ignore without having to exclude tmpdir itself. Fixes #4509.
    - MSVS "live" tests of project files adjusted to look for the generated
      executable with an exe sufffix
    - Documentation build now properly passes through skipping the PDF
      (and EPUB) builds of manpage and user guide; this can also be done
      manually if directly calling doc/man/SConstruct and doc/user/SConstruct
      by adding SKIP_PDF=1.  This should help with distro packaging of SCons,
      which now does not need "fop" and other tools to be set up in order to
      build pdf versions which are then ignored.
    - Add the ability to print a Variables object for debugging purposes
      (provides a __str__ method in the class).
    - Mark Python 3.6 support as deprecated.
    - Clean up Variables: more consistently call them variables (finish the
      old change from Options) in docstrings, etc.; some typing and other
      tweaks.  Update manpage and user guide for Variables usage.
    - Regularize internal usage of Python version strings and drop one
      old Python 2-only code block in a test.
    - scons-time tests now supply a "filter" argument to tarfile.extract
      to quiet a warning which was added in Python 3.13 beta 1.
    - Improved the conversion of a "foreign" exception from an action
      into BuildError by making sure our defaults get applied even in
      corner cases. Fixes #4530.
    - Restructured API docs build (Sphinx) so main module contents appear
      on a given page *before* the submodule docs, not after. Also
      tweaked the Util package doc build so it's structured more like the
      other packages (a missed part of the transition when it was split).
    - Updated manpage description of Command "builder" and function.
    - Framework for scons-time tests adjusted so a path with a long username
      Windows has squashed doesn't get re-expanded. Fixes a problem seen
      on GitHub Windows runner which uses a name "runneradmin".
    - SCons.Environment.is_valid_construction_var() now returns a boolean to
      match the convention that functions beginning with "is" have yes/no
      answers (previously returned either None or an re.match object).
      Now matches the annotation and docstring (which were prematurely
      updated in 4.6). All SCons usage except unit test was already fully
      consistent with a bool.
    - When a variable is added to a Variables object, it can now be flagged
      as "don't perform substitution" by setting the argument subst.
      This allows variables to contain characters which would otherwise
      cause expansion. Fixes #4241.
    - The test runner now recognizes the unittest module's return code of 5,
      which means no tests were run. SCons/Script/MainTests.py currently
      has no tests, so this particular error code is expected - should not
      cause runtest to give up with an "unknown error code".
    - Updated the notes about reproducible builds with SCons and the example.
    - The Clone() method now respects the variables argument (fixes #3590)
    - is_valid_construction_var() (not part of the public API) moved from
      SCons.Environment to SCons.Util to avoid the chance of import loops. Variables
      and Environment both use the routine and Environment() uses a Variables()
      object so better to move to a safer location.
    - Performance tweak: the __setitem__ method of an Environment, used for
      setting construction variables, now uses the string method isidentifier
      to validate the name (updated from microbenchmark results).
    - AddOption and the internal add_local_option which AddOption calls now
      recognize a "settable" keyword argument to indicate a project-added
      option can also be modified using SetOption. Fixes #3983.
      NOTE: If you were using ninja and using SetOption() for ninja options
      in your SConscripts prior to loading the ninja tool, you will now
      see an error. The fix is to move the SetOption() to after you've loaded
      the ninja tool.
    - ListVariable now has a separate validator, with the functionality
      that was previously part of the converter. The main effect is to
      allow a developer to supply a custom validator, which previously
      could be inhibited by the converter failing before the validator
      is reached.
    - Regularized header (copyright, licens) at top of documentation files
      using SPDX.
    - Updated introductory section of manual page.
    - Minor cleanups in tests - drop unused "% locals()" stanzas.


RELEASE 4.7.0 -  Sun, 17 Mar 2024 17:22:20 -0700

  From Ataf Fazledin Ahamed:
    - Use of NotImplemented instead of NotImplementedError for special methods
      of _ListVariable class

  From Joseph Brill:
    - Fix issue #2755: the msvs tool no longer writes the OS environment SCONS_HOME
      value into the SCons environment when the SCONS_HOME variable already exists
      in the SCons environment.  Prior to this change, a valid user-defined SCons
      environment value for SCONS_HOME would be overwritten with the OS environment
      value of SCONS_HOME which could be None (i.e., undefined).
    - Update the windows registry keys for detection of Visual Studio 2015 Express
      ('14.0Exp'): the VS2015 registry key ('WDExpress') appears to be different
      than the registry key ('VCExpress') for earlier Visual Studio express
      versions.  The registry key value is relative to the installation root rather
      than the VC folder and requires additional path components during evaluation.
    - Fix the vs-6.0-exec.py test script: the msvs generated project is 'foo.dsp'
      and the command-line invocation of the Visual Studio development environment
      program was attempting to build 'test.dsp'.  The command-line invocation was
      changed to build 'foo.dsp'.
    - Update the msvs project generation test scripts: the msvs project execution
      tests could produce a "false positive" test result when the test executable is
      correctly built via the SConstruct env.Program() call and the command-line
      invocation of the Visual Studio development environment program fails.  The
      test passes due to the existence of the test executable from the initial
      build.  The tests were modified to delete the test executable, object file,
      and sconsign file prior to the command-line invocation of the VS development
      binary.
    - Method unlink_files was added to the TestCmd class that unlinks a list of
      files from a specified directory.  An attempt to unlink a file is made only
      when the file exists; otherwise, the file is ignored.
    - Fix issue #4320: add an optional argument list string to configure's CheckFunc
      method so that the generated function argument list matches the function's
      prototype when including a header file.

  From Thaddeus Crews:
    - Explicitly wrap non-serializable values in json dump
    - Implemented SCons.Util.sctyping as a safe means of hinting complex types. Currently
      only implemented for `Executor` as a proof-of-concept.

  From William Deegan:
    - Fix sphinx config to handle SCons versions with post such as: 4.6.0.post1

  From Michał Górny:
    - Remove unnecessary dependencies on pypi packages from setup.cfg

  From Sten Grüner:
    - Fix of the --debug=sconscript option to return exist statements when using return
      statement with stop flag enabled

  From Prabhu S. Khalsa:
    - Fix typo in user documentation (issue #4458)

  From Andrew Morrow:
    - The NewParallel scheduler is now the default, the `tm_v2` flag is removed,
      and the old scheduler is opt-in under `--experimental=legacy_sched`. Additionally,
      the new scheduler is now used for -j1 builds as well.
    - A python interpreter with support for the `threading` package is now required,
      and this is enforced on startup. SCons currently sets its minimum supported
      Python to 3.6, and it was not until Python 3.7 where `threading` became
      default supported. In practice, we expect most real world Python 3.6 deployments
      will have `threading` support enabled, so this will not be an issue.
    - CacheDir writes no longer happen within the taskmaster critical section,
      and therefore can run in parallel with both other CacheDir writes and the
      taskmaster DAG walk.
    - The NewParallel scheduler now only adds threads as new work requiring execution
      is discovered, up to the limit set by -j. This should reduce resource utilization
      when the achievable parallelism in the DAG is less than the -j limit.

  From Mats Wichmann:
    - Add support for Python 3.13 (as of alpha 2). So far only affects
      expected bytecodes in ActionTests.py.
    - sconsign cleanup - remove some dead code, minor manpage tweaks.
    - Be more cautious about encodings fetching command output on Windows.
      Problem occurs in piped-spawn scenario, used by Configure tests.
      Fixes #3529.
    - Clarify/fix documentation of Scanners in User Guide and Manpage.
      Fixes #4468.
    - Fix bad typing in Action.py: process() and strfunction().
    - Add Pseudo() to global functions, had been omitted. Fixes #4474.
    - Improve handling of file data that SCons itself processes - try
      harder to decode non-UTF-8 text. SCons.Util.to_Text now exists
      to convert a byte stream, such as "raw" file data.  Fixes #3569, #4462.
      The Pseudo manpage entry was updated to provide more clarity.
    - Clarify how SCons finds the project top directory, and what that is used for.
    - The internal routine which implements the PyPackageDir function
      would fail with an exception if called with a module which is
      not found.  It will now return None.  Updated manpage entry and
      docstring..
    - Doc update: standardized on the use of a new entity &MSVC; to
      describe the Microsoft C++ compiler. Update the version table slightly.
      Amplified the usage of MSVC_VERSION.
    - Improve SharedLibrary docs a bit.
    - More consistent use of &Python; in the manpage.  A few links added.
      A warning about overwriting env['ENV'] and one about Configure
      checks possibly not running in in no-exec mode also added.
    - Update warnings module: adds docstrings, drop three unused warnings
      (DeprecatedSourceCodeWarning, TaskmasterNeedsExecuteWarning,
      DeprecatedMissingSConscriptWarning) add two warnings to manpage
      (cache-cleanup-error, future-reserved-variable), improve unittest, tweak
      Sphinx build.
    - Add locking around creation of CacheDir config file. Fixes #4489.
    - Clarify MergeFlags usage of a dict argument.
    - SCons documentation build can now be controlled through SKIP_DOC
      variable - rather than just true/false can now specify
      skip none, skip all, skip pdf docs, skip api docs.


RELEASE 4.6.0 -  Sun, 19 Nov 2023 17:22:20 -0700

  From Max Bachmann:
    - Add missing directories to searched paths for mingw installs

  From Joseph Brill:
    - Fix issue #4312: the cached installed msvc list had an indirect dependency
      on the target architecture in the environment dictionary.  The first call
      to construct the installed msvc list now forces the target architecture to be
      undefined, constructs the installed msvc list, and then restores the original
      target architecture.
      Note: an indirect dependency on the VSWHERE construction variable in the
      environment remains.
    - Fix issue #4312: explicitly guard against an empty regular expression list
      when msvc is not installed.
    - When trying to find a valid msvc batch file, check that the compiler executable
      (cl.exe) exists for VS6 to VS2015 to avoid executing the msvc batch file.  Always
      check that the compiler executable is found on the msvc script environment path
      after running the msvc batch file.  Only use the sdk batch files when all of the
      msvc script host/target combinations have been exhausted and a valid script was
      not found.
    - Add ARM64 host configurations for windows and msvc.
      Note: VS2013 and earlier has not been tested on ARM64.
    - If necessary, automatically define VSCMD_SKIP_SENDTELEMETRY for VS2019 and later
      on ARM64 hosts when using an arm32 build of python to prevent a powershell dll
      not found error pop-up window.
    - Fix an issue where test SConfTests.py would fail when mscommon debugging
      was enabled.  The mscommon debug filter class registered with the logging
      module was refactored.
    - Add arm64 to the MSVS supported architectures list for VS2017 and later to be
      consistent with the current documentation of MSVS_ARCH.
    - Fix an issue with an unhandled MissingConfiguration exception due to an msvc
      registry query that returns a path that does not exist.  Multiple invocation
      paths were not prepared to handle the MissingConfiguration exception.  The
      MissingConfiguration exception type was removed.
    - The MSCommon module import was changed from a relative import to a top-level
      absolute import in the following Microsoft tools: midl, mslib, mslink, mssdk, msvc,
      msvs. Moving any of these tools that used relative imports to the scons site tools
      folder would fail on import (i.e., the relative import paths become invalid when
      moved).
    - The detection of the msvc compiler executable (cl.exe) has been modified:
        * The host os environment path is no longer evaluated for the existence of the
          msvc compiler executable when searching the detection dictionary.
        * The existence of the msvc compiler executable is checked in the detection
          dictionary and the scons ENV path before the detection dictionary is merged
          into the scons ENV.
        * Different warnings are produced when the msvc compiler is not detected in the
          detection dictionary based on whether or not an msvc compiler was detected in
          the scons ENV path (i.e., a msvc compiler executable already exists in the
          user's ENV path prior to detection).
        * The warning message issued when a msvc compiler executable is not found in the
          detection dictionary was modified by adding the word "requested":
            Old warning: "Could not find MSVC compiler 'cl'."
            New warning: "Could not find requested MSVC compiler 'cl'.".
        * An additonal sentence is appended to the warning message issued when an msvc
          compiler executable is not found in the msvc detection dictionary and is found
          in the user's ENV path prior to detection:
            " A 'cl' was found on the scons ENV path which may be erroneous."

  From Vitaly Cheptsov:
    - Fix race condition in `Mkdir` which can happen when two `SConscript`
      are processed simultaneously by two separate build commands.

  From William Deegan:
    - The --debug flag now has a 'json' option which will write information
      generated by --debug={count, memory, time, action-timestamps} and about
      the build.
    - Obsoleted YACCVCGFILESUFFIX, being replaced by YACC_GRAPH_FILE_SUFFIX.
      If YACC_GRAPH_FILE_SUFFIX is not set, it will respect YACCVCGFILESUFFIX.

  From Sten Grüner
    - The newly added --debug=sconscript option (new) will output notices when
      entering an exiting each SConscript as they are processed.

  From Philipp Maierhöfer:
    - Fix gfortran tool initialization. Defaults to using binary named gfortran
      as would be expected, and properly set's SHFORTRAN flags to include -fPIC
      where previously it was only doing so for the other fortran versions (F77,..)

  From Jonathon Reinhart:
    - Fix another instance of `int main()` in CheckLib() causing failures
      when using -Wstrict-prototypes.

  From Mats Wichmann
    - C scanner's dictifyCPPDEFINES routine did not understand the possible
      combinations of CPPDEFINES - not aware of a "name=value" string either
      embedded in a sequence, or by itself.  The conditional C scanner thus
      did not always properly apply the defines. The regular C scanner does
      not use these, so was not affected.  [fixes #4193]
    - Minor cleanup for ValidateOptions - docs and docstring tweaked,
      add missed versionadded indicator.
    - Added some typing annotations generated by a tool, to eliminate manual
      work in future on things which are safe for the tool to produce.
      Then manually fixed up some things related to bool that the tool did
      not handly ideally. For example, simple functions which just did
      "return 1" were interpreted by the tool as returning int, when bool
      was really the intent.  Functions/methods named like "is_*", "has_*",
      "exists" are now pretty consistently marked as "-> bool".
    - Simplify some code due to pylint observation: "C2801: Unnecessarily
      calls dunder method __call__. Invoke instance directly."
    - Python 3.9 dropped the alias base64.decodestring, deprecated since 3.1.
      Only used in msvs.py. Use base64.decodebytes instead.
    - When debugging (--debug=pdb), the filenames SConstruct and SConscript
      are now recognized when manipulating breakpoints. Previously,
      only a full pathname to an sconscript file worked, as pdb requires
      a .py extension to open a file that is not an absolute path.
    - SCons test runner now uses pathlib to normalize and compare paths
      to test files.
    - D compilers : added support for generation of .di interface files.
      New variables DI_FILE_DIR, DI_FILE_DIR_PREFIX, DI_FILE_DIR_SUFFIX,
      DI_FILE_SUFFIX.
    - Fixed: when using the mingw tool, if an msys2 Python is used (os.sep
      is '/' rather than the Windows default '\'), certain Configure checks
      could fail due to the construction of the path to run the compiled check.
    - Added effort to find mingw if it comes from Chocolatey install of msys2.
    - Minor doc fixes: signature of Alias() now matches implementation
      to avoid problem if kwargs used; case of Alias with no targets is
      mentioned in text (was already shown in example); now mention that
      Action([item]) does not return a ListAction - previously implied
      that if arg was a list, a ListAction was *always* returned; mention
      default Decider and sort the names of available decider functions,
      and add a version marking.  Minor fiddling with Alias.py docstrings.
    - Python 3.12 support: new bytecodes for ActionTests.py, adapt to
      changes to pathlib module in runtest.py (PosixPath no longer
      converts slashes if given a Windows-style path). Also switch to
      using `subTest` in `ActionTests`, so that we can see all 21 fails
      due to bytecode changes (previously testcases aborted on the first
      assert fail so we only saw seven), and use unittest asserts to
      simplify complex printing stanzas.
    - Added copyright headers to files in test/ that didn't have them.
    - Drop three unused methods from the Environment Base class:
      get_src_sig_type and get_tgt_sig_type, as well as "private"
      _changed_source. These were orphaned when the long-deprecated
      Source Signatures and Target Signatures were removed, these were
      missed at that time.
    - Remove dead code: some mocked classes in unit tests had methods
      which have been removed from the Node class they're mocking,
      there's no need to shadow those any more as there are no callers.
      The methods are depends_on (base functionality removed in 2005)
      and is_pseudeo_derived (base functionality removed in 2006). There
      may well be more!
    - Added pass_test() call to test/MSVC/MSVC_BATCH-spaces-targetdir.py.
      It looked it was missing a more detailed check, but it should be
      sufficient just to check the build worked. Renamed the fixture
      dir to follow naming convention in test/MSVC overall, and added
      a sconstest.skip file, also to follow convention.
    - Marked some scanner methods as @staticmethod.
    - Class ActionBase is now an abstract base class to more accurately
      reflect its usage. Derived _ActionAction inherits the ABC, so it
      now declares (actually raises NotImplementedError) two methods it
      doesn't use so it can be instantiated by unittests and others.
    - The yacc tool now understands the bison behavior of --header,
      --defines and --graph being called without option-argument as being
      synonyms for -d (first two) and -g. -H also recognized as a synonym
      for -d.  Default value for $YACC_GRAPH_FILE_SUFFIX changed to '.gv'
      to match current bison default (since bison 3.8).  Set this variable
      to '.dot' if using byacc. The graph file name (-g) is now generated
      relative to the requested target file name, not to the source file
      name, to match actual current behavior (only affects if target
      explicitly requested with a different base name
      than source).  Docs updated.  Fixes #4326 and #4327.
    - Cleaned up dblite module (checker warnings, etc.).
    - Some cleanup in the FortranCommon tool.
    - Rewrite the internal _subproc routine - a new scons_subproc_run() now
      makes use of Python's subprocess.run in a more natural way, getting
      around some of the issues with attempted context manager use, fetching
      output, etc. - we let the subprocess module do the hard work,
      since it's well debugged and supported.  _subproc is no longer
      called by internal code, but remains in place in case there are builds
      which call to it (even though it was never "published API").
    - Changed the message about scons -H to clarify it shows built-in options.
    - Improve CacheDir() Documentation.
    - Release-building setup tweaked. (most of) the targets listed in
      SCons' own "scons --help" now work again.
    - Fix platform unit test on Windows for Py 3.12+. Fixes #4376.
    - More tweaking of test framework overview (which is duplicated onto
      the website, but not in the regular documentation section).
    - Extend range of recognized Java versions to 20.
    - Builder calls now accept PathLike objects in source lists. Fixes #4398.
    - The Help() function now takes an additional keyword argument
      keep_local: when starting to build a help message, you can now
      retain help from AddOption calls, but omit help for SCons' own
      command-line options with "Help(newtext, append=True, local_only=True)".
    - A little more code "modernization", done via "pypgrade" tool set
      to "3.6 and above" setting.
    - Finish the change to make calling SConscript() with a nonexistent
      file an error. It has issued a warning since 3.0, with "warn instead
      of fail" deprecated since 3.1.  Fixes #3958.
    - Minor (non-functional) cleanup of some tests, particuarly test/MSVC.
    - Added more error handling while reading msvc config cache.
      (Enabled/specified by SCONS_CACHE_MSVC_CONFIG).
      The existing cache will be discarded if there's a decode error reading it.
      It's possible there's a race condition creating this issue in certain CI
      builds.  Also add a simple filesystem-based locking protocol to try to
      avoid the problem occuring.
    - Update the first two chapters on building with SCons in the User Guide.
    - Update docs on Export/Import - make sure mutable/immutable status has
      been mentioned.
    - Some cleanup to the Util package, including renaming SCons.Util.types
      to SCons.Util.sctypes to avoid any possible confusion with the
      Python stdlib types module.
    - TeX tests: skip tests that use makeindex or epstopdf not installed, or
      if `kpsewhich glossaries.sty` fails.
    - Added a .note.GNU-stack section to the test assembler files to
      avoid the GNU linker issuing warnings for its absence.
    - Eliminate more http: references (mostly in comments/docstrings where
      they really weren't harmful). A few links labeled dead with no alt.
    - Add JDK 21 LTS support
    - Add a LIBLITERALPREFIX variable which can be set to the linker's
      prefix for considering a library argument unmodified (e.g. for the
      GNU linker, the ':' in '-l:libfoo.a'). Fixes Github issue #3951.
    - Update PCH builder docs with some usage notes.

RELEASE 4.5.2 -  Sun, 21 Mar 2023 14:08:29 -0700

  From Michał Górny:
    - Remove the redundant `wheel` dependency from `pyproject.toml`,
      as it is added automatically by the setuptools PEP517 backend.

  From Mats Wichmann
    -  Fix a problem (#4321) in 4.5.0/4.5.1 where ParseConfig could cause an
       exception in MergeFlags when the result would be to add preprocessor
       defines to existing CPPDEFINES. The following code illustrates the
       circumstances that could trigger this:
          env=Environment(CPPDEFINES=['a'])
          env.Append(CPPDEFINES=['b'])
          env.MergeFlags({'CPPDEFINES': 'c'})


RELEASE 4.5.1 -  Mon, 06 Mar 2023 14:08:29 -0700

  From Mats Wichmann
    - Fix a problem in 4.5.0 where using something like the following code
      will cause a Clone()'d environment to share the CPPDEFINES with the
      original Environment() which was cloned. Causing leakage of changes
      to CPPDEFINES when they should be completely independent after the Clone.
          env=Environment(CPPDEFINES=['a'])
          env.Append(CPPDEFINES=['b']) (or AppendUnique,Prepend,PrependUnique)
          env1=env.Clone()
          env1.Append(CPPDEFINES=['c']) (or any other modification, but not overwriting CPPDEFINES
      Now env['CPPDEFINES'] will contain 'c' when it should not.


RELEASE 4.5.0 -  Sun, 05 Mar 2023 14:08:29 -0700

  From Anatoli Babenia:
    - Do not initialize DefaultEnvironment when calling EnsureSConsVersion(),
      EnsurePythonVersion(), Exit(), GetLaunchDir() and SConscriptChdir().
    - Remove unused private method SConsEnvironment._exceeds_version().

  From William Deegan:
    - Added ValidateOptions() which will check that all command line options are in either
      those specified by SCons itself, or by AddOption() in SConstruct/SConscript.  It should
      not be called until all AddOption() calls are completed. Resolves Issue #4187
    - Refactored SCons/Taskmaster into a package. Moved SCons/Jobs.py into that package.
      NOTE: If you hook into SCons.Jobs, you'll have to change that to use SCons.Taskmaster.Jobs
    - Changed the Taskmaster trace logic to use python's logging module. The output formatting
      should remain (mostly) the same. Minor update to unittest for this to adjust for 1 less newline.
    - Migrated logging logic for --taskmastertrace to use Python's logging module. Added logging
      to NewParallel Job class (Andrew Morrow's new parallel job implementation)
    - Ninja: Fix execution environment sanitation for launching ninja. Previously if you set an
      execution environment variable set to a python list it would crash. Now it
      will create a string joining the list with os.pathsep
    - Move execution environment sanitation from Action._subproc() to
      SCons.Util.sanitize_shell_env(ENV)
    - Moved rpm and debian directories under packaging
    - Added logic to help packagers enable reproducible builds into packaging/etc/. Please
      read packaging/etc/README.txt if you are interested.
    - Added --experimental=tm_v2, which enables Andrew Morrow's new NewParallel Job implementation.
      This should scale much better for highly parallel builds. You can also enable this via SetOption().
    - Fixed command line argument --diskcheck: previously a value of 'none' was ignored.
      SetOption('diskcheck','none') is unaffected, as it did not have the problem.
    - Added overrides argument to SCons.Subst.scons_subst(), subst_list(), subst(), and Action's process(),
      strfunction(). This allows passing a dictionary of envvars to override when evaluating subst()'d strings/lists
    - Fixed Issue #4275 - when outputting compilation db and TEMPFILE was in use, the compilation db would have
      command lines using the generated tempfile for long command lines, instead of the full command line for
      the compilation step for the source/target pair.
    - Renamed the qt tools to qt3 since the logic in that tool is only for QT version 3.  Renamed all env vars
      which affect qt3 from QT_ to QT3_.  If you are still using SCons to build QT 3 code, you'll need to update
      your SConscripts.  Note that using 'qt' tool has been deprecated for some time.

  From David H:
    - Added JAVAPROCESSORPATH construction variable which populates -processorpath.
    - Updated JavaScanner to scan JAVAPROCESSORPATH.

  From Nickolai Korshunov
    - Added FILE_ENCODING, to allow explicitly setting the text encoding for files
      written by the Textfile() and Substfile() builders. If not specified, Textfile() and Substfile() builders
      will write files as UTF-8. Fixed Issue #4302.

  From Dan Mezhiborsky:
    - Add newline to end of compilation db (compile_commands.json).

  From Daniel Moody:
    - Added error message to handle the case when SCons attempts to retrieve all the targets
      for a specified builder from the CacheDir, fails to do so, and then runs into an error
      when deleting the files which were retrieved. Previously if this happened there was no
      errors or warnings.
    - Fix issue #2757, where Configure checks that perform a check which reads a modified source
      (including program, source or header file(s)) would incorrectly mark that file "up to date" so the
      actual build would not see the file as modified. Leading to incorrect incremental builds.
      Now configure checks now clear node info for non conftest nodes, so they will be re-evaluated for
      the real taskmaster run when the build commences.

  From Andrew Morrow
    - Avoid returning UniqueList for `children` and other `Executor` APIs. This type
      iterates more slowly than the builtin types. Also simplify uniquer_hashables to
      use an faster implementation under the assumption of ordered dictionaries.

  From Ryan Saunders:
    - Fixed runtest.py failure on Windows caused by excessive escaping of the path to python.exe.

  From Lukas Schrangl:
    - Run LaTeX after biber/bibtex only if necessary

  From Flaviu Tamas:
    - Added -fsanitize support to ParseFlags().  This will propagate to CCFLAGS and LINKFLAGS.

  From Mats Wichmann:
    - A list argument as the source to the Copy() action function is now
      correctly handled by converting elements to string. Copy errors out
      if asked to copy a list to an existing non-directory destination.
      Both the implementation and the strfunction which prints the progress
      message were adjusted. Fixes #3009.
    - doc: EnsureSConsVersion, EnsurePythonVersion, Exit, GetLaunchDir and
      SConscriptChdir are now listed as Global functions only; the
      Environment versions still work but are not documented.
    - The Java scanner processing of JAVACLASSPATH for dependencies was
      changed to split on os.pathsep instead of space, to match usage of
      passing a path string like "xxx:yyy:zzz". This is not portable -
      passing a POSIX-style path string (with ':') won't work on Windows
      (';') - which is now documented with a hint to use a list instead
      to be portable. Splitting on space broke paths with embedded spaces.
      Fixes #4243.
    - Cleanup: make sure BoolVariable usage in tests and examples uses Python
      boolean values instead of 0/1.
    - Stop telling people to run "python setup.py install" in the User Guide.
      Adds new content on using virtualenvs to be able to have multiple
      different SCons versions available on one system.
    - Added the "DefaultEnvironment(tools=[])" stanza to a number of tests
      that are known to be particularly slow.  It's still just a tiny
      speedup, but the Windows CI had been occasionally timing out,
      so maybe this helps a bit.
    - Remove an extra existence check in one ninja test that caused it
      to be skipped on some otherwise-valid Windows installations.
    - test framework tests now pass on Linux and Windows (the latter can
      still run into problems on some configurations), and automated
      tests are now run on changes in this area so future problems can
      be spotted.
    - The single-file Util module was split into a package with a few
      functional areas getting their own files - Util.py had grown to
      over 2100 lines.
    - Add a zipapp package of scons-local: can use SCons from a local
      file which does not need unpacking.
    - Additional explanations for MSVSProject and MSVSSolution builders.
    - Fix a problem (present in 4.4.0 only) where a Java inner class could
      not be cached because the emitted filename contained a '$' and when
      looked up through a node ended up generating a Python SyntaxError
      because it was passed through scons_subst().
    - Have the gfortran tool do a better job of honoring user preferences
      for the dialect tools (F77, F90, F03 and F09, as well as the shared-library
      equivalents SHF77,  SHF90, SHF03, SHF09). Previously these were
      unconditionally overwritten to 'gfortran'; the change should be more
      in line with expectations of how these variables should work.
      Also cleaned a few Fortran tests - test behavior does not change.
    - Updated MSVC documentation - adds "version added" annotations on recently
      added construction variables and provides a version-mapping table.
    - Add Python 3.12 support, and indicate 3.11/3.12 support in package.
      3.12 is in alpha for this SCons release, the bytecode sequences
      embedded in SCons/ActionTests.py may need to change later, but
      based on what is known now, 3.12 itself should work with this release.
    - Add "append" keyword argument to Configure context's CheckLib and
      CheckLibWithHeader to control whether to append or prepend (issue #2767)
      Also added "unique" keyword, to control whether a library is added
      or not if it is already in the $LIBS construction var in the
      configure context. (issue #2768).
    - Completely refactored the CPPDEFINES logic in Append/AppendUnique/Prepend/PrependUnique
      This change fixes the following GH Issues:
      - GH Issue #3876 - Append() and AppendUnique() will handle CPPDEFINES the same
      - GH Issue #4254 - Make handling tuples in CPPDEFINES consistent.
      - We no longer sort the keys added to CPPDEFINES by their dictionary keys.
        We take advantage that their order is now stable based on insertion order
        in Python 3.5+
      - Added/modifed unit and system tests to verify these changes.


RELEASE 4.4.0 -  Sat, 30 Jul 2022 14:08:29 -0700

  From Joseph Brill:
    - Verify that a user specified msvc script (via MSVC_USE_SCRIPT) exists and raise an exception
      when the user specified msvc script does not exist.
    - Fix issue where if you only had mingw installed on a Windows system and no MSVC compiler, and
      did not explicitly request the mingw tool, mingw tool initialization would fail and set the
      default compiler to MSVC which wasn't installed, yielding broken build.
      Updated mingw tool so that the generate and exists methods use the same mingw search paths
      (issue #4134).
    - Update the debug output written to stdout for MSVC initialization which is enabled by setting
      SCONS_MSCOMMON_DEBUG=- to use the logging module. Also changed the debug output format
      written to stdout to include more information about the source for each message of MSVC
      initialization debugging output.  A single space was added before the message for all
      debugging output records written to stdout and to files.
    - Refactor the data definitions for msvc configurations to allow derived data structures to be
      constructed during initialization that removes the need for special case handling during
      runtime execution. Special case handling of host/target combinations is eliminated and
      replaced with pre-computed search lists that implicitly handle the differences between full
      versions and express versions of msvc. This fixes an issue where Express versions of the MSVC
      compiler were not detected due to differences in initial msvc detection and msvc batch file
      determination when configuring the build environment.  This could lead to build failures when
      only an MSVC Express instance is installed and the MSVC version is not explicitly specified
      (issue #2668 and issue #2697).
    - Added MSVC_USE_SETTINGS construction variable to pass a dictionary to configure the msvc compiler
      system environment as an alternative to bypassing Visual Studio autodetection entirely.
    - Added MSVC_SDK_VERSION construction variable which allows building with a specific Microsoft
      SDK version. This variable is used with the msvc batch file determined via autodetection subject
      to validation constraints.  Refer to the documentation for additional requirements and validation
      details.
    - Added MSVC_TOOLSET_VERSION construction variable which allows building with a specific toolset
      version. This variable is used with the msvc batch file determined via autodetection subject to
      validation constraints. This variable does not affect the autodetection and selection of msvc
      instances. The toolset version is applied after an msvc instance is selected. This could be the
      default version of msvc. Refer to the documentation for additional requirements and validation
      details.  Addresses issue #3265, issue #3664, and pull request #4149.
    - Added MSVC_SPECTRE_LIBS construction variable which allows building with spectre-mitigated
      Visual C++ libraries. This variable is used with the msvc batch file determined via autodetection
      subject to validation constraints. Refer to the documentation for additional requirements and
      validation details.
    - Added MSVC_SCRIPT_ARGS construction variable which specifies command line arguments that are
      passed to the msvc batch file determined via autodetection subject to validation constraints.
      Refer to the documentation for additional requirements and validation details.  Addresses
      enhancement issue #4106.
    - An exception is raised when MSVC_UWP_APP is enabled for Visual Studio 2013 and earlier.
      Previous behavior was to silently ignore MSVC_UWP_APP when enabled for Visual Studio 2013
      and earlier. Refer to the documentation for additional requirements and validation details.
      MSVC_UWP_APP was extended to accept True, False, and None in addition to '1' and '0'.
    - The imported system environment variable names for MSVC 7.0 and 6.0 have been changed to the
      names set by their respective installers.  Prior to this change, bypassing MSVC detection by
      specifying the MSVC 7.0 batch file directly would fail due to using an erroneous environment
      variable name.  Arguments are no longer passed to the MSVC 6.0 to 7.1 batch files as no
      arguments are required and could improve the effectiveness of the internal MSVC cache.
    - Propagate the OS and windir environment variables from the system environment to the msvc
      environment.  The OS and windir environment variables are used in the MSVC 6.0 batch file
      and the SDK 6.0-7.1 SetEnv.cmd batch files.  Inclusion of the OS and windir environment
      variables eliminates some partial paths and warnings generated by the MSVC 6.0 and SDK
      6.0-7.1 batch files when the variables are not defined.
      Note: Attempting to run the SDK 6.0-7.1 batch files directly via MSVC_USE_SCRIPT can lead to
            build failures and/or incomplete build environments.  The SDK 6.0-7.1 batch files
            require delayed expansion to be enabled which is currently not supported and is
            typically not enabled by default on the host system. The batch files may also require
            environment variables that are not included by default in the msvc environment.
    - Suppress issuing a warning when there are no installed Visual Studio instances for the default
      tools configuration (issue #2813).  When msvc is the default compiler because there are no
      compilers installed, a build may fail due to the cl.exe command not being recognized.  At
      present, there is no easy way to detect during msvc initialization if the default environment
      will be used later to build a program and/or library. There is no error/warning issued for the
      default tools as there are legitimate SCons uses that do not require a c compiler.
    - Added a global policy setting and an environment construction variable for specifying the
      action to be taken when an msvc request cannot be satisfied. The available options are "error",
      "exception", "warning", "warn", "ignore", and "suppress".  The global policy variable may be
      set and retrieved via the functions msvc_set_notfound_policy and msvc_get_notfound_policy,
      respectively.  These two methods may be imported from SCons.Tool.MSCommon. The environment
      construction variable is MSVC_NOTFOUND_POLICY.  When defined, the environment construction
      variable overrides the global policy setting for a given environment. When the active policy
      is "error" or "exception", an MSVCVersionNotFound exception is raised.  When the active policy
      is "warning" or "warn", a VisualCMissingWarning warning is issued and the constructed
      environment is likely incomplete. When the active policy is "ignore" or "suppress", no action
      is taken and the constructed environment is likely incomplete.  As implemented, the default
      global policy is "warning".  The ability to set the global policy via an SCons command-line
      option may be added in a future enhancement.
    - Added a global policy setting and an environment construction variable for specifying the
      action to be taken when msvc script errors are detected. The available options are "error",
      "exception", "warning", "warn", "ignore", and "suppress".  The global policy variable may be
      set and retrieved via the functions msvc_set_scripterror_policy and msvc_get_scripterror_policy,
      respectively.  These two methods may be imported from SCons.Tool.MSCommon. The environment
      construction variable is MSVC_SCRIPTERROR_POLICY.  When defined, the environment construction
      variable overrides the global policy setting for a given environment. When the active policy
      is "error" or "exception", an MSVCScriptExecutionError exception is raised when msvc batch file
      errors are detected.  When the active policy is "warning" or "warn", an MSVCScriptExecutionWarning
      warning is issued when msvc batch file errors are detected. When the active policy is "ignore" or
      "suppress", msvc batch error messages are suppressed.  As implemented, the default global policy
      is "ignore".  The ability to set the global policy via an SCons command-line option may be added
      in a future enhancement.
    - Added experimental function msvc_query_version_toolset to SCons.Tool.MSCommon. Given a version
      specification, this function will return an msvc version and an msvc toolset version.  The msvc
      toolset version may be None.  The msvc version and msvc toolset version can be used in the
      environment construction variables MSVC_VERSION and MSVC_TOOLSET_VERSION, respectively.  The
      version specification may be an msvc version or an msvc toolset version. This is a proxy for
      using an msvc toolset version to select an msvc instance. This function may be removed when an
      msvc toolset version is used during msvc instance selection.
    - Modify the MSCommon logger configuration to be independent of the root logger. This fixes an issue
      when multiple loggers are created and the MSCommon logger added computed fields to the root logger
      that are not present in other logging instances.
    - Modify the MSVC_USE_SCRIPT_ARGS test fixture to disable the msvc cache. This fixes an issue where
      the MSVC_USE_SCRIPT_ARGS test for success relied on a debug log message that was not produced when
      the msvc cache file exists and the test keys are already in the cache as the msvc script invocation
      was bypassed.

  From William Deegan:
    - Fix check for unsupported Python version. It was broken. Also now the error message
      will include what is the minimum supported version of Python
    - Fix ActionTests to work with python 3.10.1 (and higher)
    NOTE: If you build with Python 3.10.0 and then rebuild with 3.10.1 (or higher), you may
          see unexpected rebuilds. This is due to Python internals changing which changed
          the signature of a Python Action Function.
    - Fix a number of Python ResourceWarnings which are issued when running SCons and/or it's tests
      with python 3.9 (or higher)
    - Action._subproc() can now be used as a python context manager to ensure that the
      POpen object is properly closed.
      (Thanks to Mats Wichmann for catching that DummyPopen needed additional logic)
    - Added project_url for mailing lists and Discord
    - Updated project url in steup.cfg to be https instead of http
    - Updated setup.cfg to remove Python 3.5 and add Python 3.10
    - Added default values for source and target arguments to _defines() function. This
      is used to expand CPPDEFINES (and others). Previous change added those arguments
      with no defaults, so old usage where _defines() was called without source and target
      arguments would yield an exception. This issue was found via qt4 and qt5 tools in
      scons-contrib https://github.com/SCons/scons-contrib/issues/45

  From David H:
    - Add JavaScanner to include JAVACLASSPATH as a dependency when using the Java tool.
    - Fix incorrect Java classpath generation when a NodeList is used as part of any JAVA*PATH variables.

  From Daniel Moody:
    - Add cache-debug messages for push failures.
    - Ninja: Changed generated build.ninja file to run SCons only build Actions via
      a SCons Deamon. Added logic for starting and connecting to SCons daemon (currently
      only used for ninja)
    - Ninja: Fix issue where Configure files weren't being properly processed when build run
      via ninja.
    - Ninja: Added ninja mingw support and improved ninja CommandGeneratorAction support.
    - Ninja: Update ninja file generation to only create response files for build commands
      which exceed MAXLINELENGTH
    - Ninja: Added NINJA_GENERATED_SOURCE_ALIAS_NAME which allows user to specify an
      Alias() which the ninja tool can use to determine which files are generated sources.
      If this is not set by the user then the ninja tool will still dynamically determine
      which files are generated sources based on NINJA_GENERATED_SOURCE_SUFFIXES, and create
      a phony target _ninja_generated_sources. Generated sources will be built first by
      ninja. This is needed because ninja cannot determine which generated sources are
      required by other build targets. Code contributed by MongoDB
      The downstream commit is here:
      https://github.com/mongodb/mongo/commit/2fef432fa6e7cf3fd4f22ba3b193222c2887f14f
    - Ninja: Added special case for ninja scons daemon to work in win32 python3.6 environments.
      This particular environment does a bad job managing popen standard file handles, so
      some special workarounds are needed.
    - Ninja:Added user configurable setting of ninja depfile format via NINJA_DEPFILE_PARSE_FORMAT.
      Now setting NINJA_DEPFILE_PARSE_FORMAT to [msvc,gcc,clang] can force the ninja expected
      format. Compiler tools will also configure the variable automatically.
    - Ninja: Made ninja tool force the ninja file as the only target.
    - Ninja: Improved the default targets setup and made sure there is always a default target for
      the ninja file, which excludes targets that start and stop the daemon.
    - Ninja: Update ninja tool so targets passed to SCons are propagated to ninja when scons
      automatically executes ninja.
    - Small refactor of scons daemons using a shared StateInfo class for communication
      between the scons interactive thread and the http server thread. Added error handling
      for scons interactive failing to startup.
    - Ninja: Updated ninja scons daemon scripts to output errors to stderr as well as the daemon log.
    - Ninja: Fix typo in ninja scons daemon startup which causes ConnectionRefusedError to not retry
    - Added SHELL_ENV_GENERATORS construction variable. This variable should be set to a list
      (or an iterable) which contains functions to be called in order
      when constructing the execution environment (Generally this is the shell environment
      variables). This allows the user to customize how (for example) PATH is constructed.
      Note that these are called for every build command run by SCons. It could have considerable
      performance impact if not used carefully.
      to connect to the server during start up.
    - lex: Fixed an issue with the lex tool where file arguments specified to either "--header-file="
      or "--tables-file=" which included a space in the path to the file would be processed incorrectly
    - Ninja: added option "--skip-ninja-regen" to enable skipping regeneration of the ninja file
      if scons can determine the ninja file doesnot need to be regenerated, which will also
      skip restarting the scons daemon. Note this option is could result in incorrect rebuilds
      if scons Glob or scons generated files are used in ninja build target's command lines.
    - Ninja: Added new alias "shutdown-ninja-scons-daemon" to allow ninja to shutdown the daemon.
      Also added cleanup to test framework to kill ninja scons daemons and clean ip daemon logs.
      NOTE: Test for this requires python psutil module. It will be skipped if not present.
    - Ninja: Added command line variable NINJA_CMD_ARGS that allows to pass through ninja command line args.
      This can also be set in your Environment().

  From Mats Wichmann:
    - Tweak the way default site_scons paths on Windows are expressed to
      conform to conventions (what they actually resolve to is unchanged),
      drop a Py2 workaround, and pick a better "system" path, old one
      remains supported (%AllUsersProfile%\scons\site_scons vs old
      %AllUsersProfile%\Application Data\scons\site_scons).
    - Fix testsuite to work on Windows systems where there is no usable
      association for running .py files directly. There are a few tests where
      we need to do this for internal reasons, those are skipped in that case.
      Bad association could mean some other tool took it over (Visual
      Studio Code is known to do this), or no association at all.
    - Updated debug code in MSVC and MSVS tools to conform to the
      suggested "lazy interpolation" use of the Python logging module.
      Calls now look like 'debug("template %s", text)' rather than
      'debug("template %s" % text)' so the logging system does the
      interpolation only when/if needed (was a pylint warning).
    - Update Help (-H) output a bit. Drop "ignored for compat" entry.
      Pass window size to formatter so it formats for wider displays too.
    - runtest.py now accepts -j 0 to auto-detect number of usable
      processors for testing threads.
    - Fixed crash in C scanner's dictify_CPPDEFINES() function which happens if
      AppendUnique is called on CPPPATH. (Issue #4108).
    - The MSVC script_env_cache now contains a sanity check: if the retrieved
      tools path does not exist, the entry is invalidated so it will
      be recomputed, in an attempt to avoid scons failing when certain
      compiler version bumps have taken place.  The dictionary key (uses
      the name of a batch file and any arguments which may have been
      passes), is now computed a bit differently: the dashes are left
      off if there are no arguments.  The default cachefile is changed
      to have a .json suffix, for better recognition on Windows since
      the contents are json.
    - As "code modernization" all of SCons now uses the current super()
      zero-argument syntax instead of direct calls to a parent class method
      or the super() two-argument syntax.
    - Renamed ParseFlag's internal data structure to "mapping" instead of
      "dict" (avoid redefining builtin)
    - Fix an old use-before-set bug in tex tool (issue #2888)
    - Fix a test harness exception returning stderr if a wait_for timed out.
    - ParseConfig now correctly passes the *unique* flag to a user-supplied
      flag-merging function.
    - Restore the ability of the content-timestamp decider to see that a
      a source which is a symlink has changed if the file-system target of
      that link has been modified (issue #3880)
    - Modernize a few tests that use now-deprecated unittest.getTestCaseNames
      and unittest.makeSuite - Python itself suggests the replacements.
    - SCons.Tool.find_program_path now takes an optional add_path argument
      to add a path to the execution environment if it was discovered in
      default_paths. Previously, the routine, called by many tool modules,
      never altered the execution environment, leaving it to the tools.
    - A new construction variable FORTRANCOMMONFLAGS is added which is
      applied to all Fortran dialects, in case someone needs to set some
      flags globally. FORTRANFLAGS looked like it was intended for that,
      but was not applied to other dialects, and e2e tests explicitly checked
      that FORTRANFLAGS did not propagate outside the FORTRAN dialect,
      so the conclusion is that behavior is intentional (issue #2257)
    - SCons programmatic importing (tool modules and platform modules)
      no longer uses the deprecated (since Py 3.10) importlib.load_module
      routine, shifting to the preferred exec_module.  Old Python 2 compatible
      import fallback (using the imp module) in tool module loading is dropped.
      Tool module loading no longer special-cases Jython, which is a dead
      project as far as SCons (no timeline in sight for Python 3 support).
    - Improvements to lex and yacc tools: better documentation of
      extra-file options, add test for extra-file behavior.
      -  Two new construction variables are introduced for lex (LEX_HEADER_FILE
      and LEX_TABLES_FILE) as the preferred way of specifying these extra-file
      options.
      -  Two new construction variables are introduced for yacc
      (YACC_HEADER_FILE and YACC_GRAPH_FILE) as the preferred way of
      specifying these extra-file options.


  From Zhichang Yu:
    - Added MSVC_USE_SCRIPT_ARGS variable to pass arguments to MSVC_USE_SCRIPT.
    - Added Configure.CheckMember() checker to check if struct/class has the specified member.

  From Ivan Kravets, PlatformIO:
    - Conditional C/C++ Preprocessor: Strip shell's backslashes from the computed include (-DFOO_H=\"foo.h\")

RELEASE 4.3.0 - Tue, 16 Nov 2021 18:12:46 -0700

  From Jacob Cassagnol:
    - Default hash algorithm check updated for SCons FIPS compliance. Now checks for hash viability
      first and then walks the tree to use the first viable hash as the default one. This typically
      selects SHA1 on FIPS-enabled systems less than Python 3.9 as the new default instead of MD5,
      unless SHA1 has also been disabled by security policy, at which point SCons selects SHA256
      as the default. For systems running Python 3.9 and later, the hashlib bug has been fixed,
      and SCons will once again default to MD5 as the preferred algorithm.

  From Joseph Brill:
    - Fix MSVS tests (vs-N.N-exec.py) for MSVS 6.0, 7.0, and 7.1 (import missing module).
    - Add support for Visual Studio 2022.

  From William Deegan:
    - Fix reproducible builds. Restore logic respecting SOURCE_DATE_EPOCH when set.
    - Fix version tests to work with updated scons --version output. (Date format changed)
    - Fix issue #4021.  Change the way subst() is used in Textfile() to not evaluate '$$(' -> '$',
      but instead it should yield '$('.
    - Change SCons.Platform.win32.get_architecture() to return platform.platform() when run in an
      environment where neither: PROCESSOR_ARCHITEW6432 nor PROCESSOR_ARCHITECTURE is set.
      This should fix platform tests which started failing when HOST_OS/HOST_ARCH changes
      introduced by Aaron Franke (listed below) were merged.
    - Further PCH updates. It's now recommended that env['PCH'] should always be a File node.
      Either via return value from env.PCH() or by explicitly using File('StdAfx.pch').
    - Added --no-ignore-skips to runtest.py. Changed default to ignore skips when setting
      runtest.py's exit status. Previously would exit 2 if any tests were skipped.
      Now will only exit 2 if user specifies --no-ignore-skips and some tests were skipped.

  From Ryan Egesdahl:
    - Small fix to ensure CLVar default value is an empty list.
      See MongoDB bug report: https://jira.mongodb.org/browse/SERVER-59656
      Code contributed by MongoDB.
    - Ninja - Fixed an issue where if you control-c and/or killed ninja while it was running scons to
      regenerate build.ninja you would end up with no build.ninja file and have to rerun scons from scratch.
      Code contributed by MongoDB.

  From Aaron Franke:
    - Define HOST_OS and HOST_ARCH in the environment for all platforms.
      Before this change, these were only defined for Win32 and OS/2.

  From Daniel Moody:
    - Fix ninja tool to never use for_sig substitution because ninja does not use signatures. This
      issue affected CommandGeneratorAction function actions specifically.
    - Expanded ninja Mkdir to also support Mkdir actions.
    - Added support for the PCH environment variable to support subst generators.
    - Fix command line escaping for ninja dollar sign escape. Without escaping ninja properly,
      the ninja file scons regenerate and callback invocations will lose the $ characters used in
      the scons command line which ninja uses itself for escaping. For Example:
          scons BUILD=xyz OTHERVAR=$BUILD
      Prior to this fix, it would cause ninja to fail to escape the dollar sign, leading to the
      single dollar sign being used as a ninja escape character in the ninja file.

  From Daniel Moody:
    - Added ninja API 'NINJA_FORCE_SCONS_BUILD' to force a node to callback to scons.

  From Mats Wichmann:
    - Two small Python 3.10 fixes: one more docstring turned into raw
      because it contained an escape; updated "helpful" syntax error message
      from 3.10 was not expected by SubstTests.py and test/Subst/Syntax.py
    - EmitterProxy rich comparison set is completed (checker warning).
      Added __le__, __gt__, __ge__.
    - Fix gcc/g++ tool failing if "gcc --version" returns text which fails
      to_String conversion (i.e., not UTF-8) - failure happens when tool
      initialization checks version. For gcc, the initial version string is
      not translated, for the rest, don't convert, just consume raw and discard.
    - Maintenance and doc: modernize some usage in Scanner package,
      calling super(), switching some imitialization to comprehensions,
      and code formatting.  Docstring for scanner Base moved from
      init-method to class-level so it's picked up by Sphinx.
      Added new sconsign filenames to skip_entry_list in Scanner/Dir.py
    - Change SCons.Scanner.Base to ScannerBase. Old name kept as an alias
      but is now unused in SCons itself.
    - Call Variables option converter consistently - the converter should
      have access to the env if it needs to (issue #2064).
    - Fixed the variables Add() method to accept a tuple for the variable
      name the same way AddVariables() does (issue #3869).
    - The premade validator PathIsDirCreate for for PathVariable now catches
      the case where the directory could not be created due to permission
      problems, allowing a more helpful error to be emitted (issue #2828)
    - Maintenance: Python thread.setDaemon is deprecated in favor of
      directly updating daemon attribute - update SCons to do this.
    - Make sure when subst'ing a callable, the callable is called with
      the correct for_signature value, previously it would be true even
      if doing SUBST_RAW (issue #4037)
    - Update Util/NodeList implementation to get rid of a workaround for
      early Python 3 slicing issue that is no longer a problem.
    - Rework some Java tests to skip rather than fail on CI systems, where
      the working java is > v9, but a 1.8 or 9 was also found.
    - Java updates: on Windows, detect more default JDK install locations.
      On all platforms, more Java versions (up to 17.0 now).  Add more information
      on version selection to docs.
      Update docs on JavaH tool in light of javah command dropped since 10.0.
      Try to be better about preserving user's passed-in JAVA* construction vars.
    - Start the deprecation of the qt tool, which refers to Qt3 (usupported
      since around 2006). There's a deprecation warning added, initially
      defaulting to disabled.

  From Brian Quistorff:
    - Fix crash when scons is run from a python environement where a signal
      is set from outside Python.


RELEASE 4.2.0 - Sat, 31 Jul 2021 18:12:46 -0700

  From Byron Platt:
    - Fix Install() issue when copytree recursion gives bad arguments that can
      lead to install side-effects including keeping dangling symlinks and
      silently failing to copy directories (and their subdirectories) when the
      directory already exists in the target.

  From Joseph Brill:
    - Internal MSVS update: Remove unnecessary calls to find all installed versions of msvc
      when constructing the installed visual studios list.

  From William Deegan:
    - Improve Subst()'s logic to check for proper callable function or class's argument list.
      It will now allow callables with expected args, and any extra args as long as they
      have default arguments. Additionally functions with no defaults for extra arguments
      as long as they are set using functools.partial to create a new callable which set them.
    - Fix Issue #3035 - mingw with SHLIBVERSION set fails with either not a dll error or
      "Multiple ways to build the same target were specified for:".  Now mingw will disable
      creating the symlinks (and adding version string to ) dlls.  It sets SHLIBNOVERSIONSYMLINKS,
      IMPLIBNOVERSIONSYMLINKS and LDMODULENOVERSIONSYMLINKS to True.
    - Added --experimental flag, to enable various experimental features/tools.  You can specify
      'all', 'none', or any combination of available experimental features.
    - Fix Issue #3933 - Remove unguarded print of debug information in SharedLibrary logic when
      SHLIBVERSION is specified.
    - Fix versioned shared library naming for MacOS platform. (Previously was libxyz.dylib.1.2.3,
      has been fixed to libxyz.1.2.3.dylib. Additionally the sonamed symlink had the same issue,
      that is now resolved as well)
    - Add experimental ninja builder. (Contributed by MongoDB, Daniel Moody and many others).
    - Fix #3955 - _LIBDIRFLAGS leaving $( and $) in *COMSTR output.  Added affect_signature flag to
      _concat function.  If set to False, it will prepend and append $( and $). That way the various
      Environment variables can use that rather than "$( _concat(...) $)".
    - Fix issue with exparimental ninja tool which would fail on windows or when ninja package wasn't
      installed but --experimental=ninja was specified.
    - As part of experimental ninja tool, allow SetOption() to set both disable_execute_ninja and
      disable_ninja.

  From David H:
    - Fix Issue #3906 - `IMPLICIT_COMMAND_DEPENDENCIES` was not properly disabled when
      set to any string value (For example ['none','false','no','off'])
      Also previously 'All' wouldn't have the desired affect.

  From Ivan Kravets:
    - Provide a custom argument escape function for `TempFileMunge` using a new
      `TEMPFILEARGESCFUNC` variable. Useful if you need to apply extra operations on
      a command argument before writing to a temporary file (fix Windows slashes,
      normalize paths, etc.)

  From Henrik Maier:
   - DocbookXslt tool: The XSLT stylesheet file is now initialized to an env.File() Node,
     such that dependencies work correctly in hierarchical builds (eg when using
     DocbookXslt in SConscript('subdir/SConscript') context.

  From Daniel Moody:
    - Update CacheDir to use uuid for tmpfile uniqueness instead of pid.
      This fixes cases for shared cache where two systems write to the same
      cache tmpfile at the same time because the happened to get the same pid.
    - Added support for passing custom CacheDir derived classes to SCons. Moved
      copy_from_cache attribute from the Environment class to CacheDir class.
      Code contributed by MongoDB.
    - Update BuildTask to pass all targets to the progress object fixing an issue
      where multi-target build nodes only got the first target passed to the progress
      object.
    - Fix a potential race condition in shared cache environments where the permissions are
      not writeable for a moment after the file has been renamed and other builds (users) will copy
      it out of the cache. Small reorganization of logic to copy files from cachedir. Moved CacheDir
      writeable permission code for copy to cache behind the atomic rename operation.
    - Added marking of intermediate and and multi target nodes generated from SConf tests so that
      is_conftest() is more accurate.
    - Added test for configure check failing to ensure it didn't break generating and running ninja.


  From Mats Wichmann:
    - Initial support in tests for Python 3.10 - expected bytecode and
      one changed expected exception message. Change some more regexes
      to be specified as rawstrings in response to DeprecationWarnings.
    - Add an example of adding an emitter to User Guide (concept
      from Jeremy Elson)
    - Add timing information for sconsign database dump when --debug=time
      is selected. Also switch to generally using time.perf_counter,
      which is the Python recommended way for timing short durations.
    - Drop remaining definitions of dict-like has_key methods, since
      Python 3 doesn't have a dictionary has_key (maintenance)
    - Do not treat --site-dir=DIR and --no-site-dir as distinct options.
      Allows a later instance to override an earlier one.
    - Ignore empty cmdline arguments when computing targets (issue 2986)
    - Remove long-deprecated construction variables PDFCOM, WIN32_INSERT_DEF,
      WIN32DEFPREFIX, WIN32DEFSUFFIX, WIN32EXPPREFIX, WIN32EXPSUFFIX.
      All have been replaced by other names since at least 1.0.
    - Add a __iadd__ method to the CLVar class so that inplace adds
      (+=) also work as expected (issue 2399)
    - Remove local copy of CLVar in EnvironmentTests unittest file -
      should be testing against the production version, and they
      didn't really differ.
    - Don't strip spaces in INSTALLSTR by using raw subst (issue 2018)
    - Deprecate Python 3.5 as a supported version.
    - CPPDEFINES now expands construction variable references (issue 2363)
    - Restore behavior that Install()'d files are writable (issue 3927)
    - Simplified Mkdir(), the internal mkdir_func no longer needs to handle
      existing directories, it can now pass exist_ok=True to os.makedirs().
    - Avoid WhereIs exception if user set a tool name to empty (from issue 1742)
    - Maintenance: remove obsolete __getslice__ definitions (Py3 never calls);
      add Node.fs.scandir to call new (Py3.5) os.scandir; Node.fs.makedirs
      now passes the exist_ok flag; Cachedir creation now uses this flag.
    - Maintenance: remove unneeded imports and reorganize some.  Fix uses
      of warnings in some tools which instantiated the class but did nothing
      with them, need to instead call SCons.Warnings.warn with the warn class.
    - Drop overridden changed_since_last_build method in Value class.
    - Resync the SetOption implementation and the manpage, making sure new
      options are available and adding a notes column for misc information.
      SetOption equivalents to --hash-chunksize, --implicit-deps-unchanged
      and --implicit-deps-changed are enabled.
    - Add tests for SetOption failing on disallowed options and value types.
    - Maintenance: eliminate lots of checker complaints about Util.py.
    - Maintenance: fix checker-spotted issues in Environment (apply_tools)
      and EnvironmentTests (asserts comparing with self).
      For consistency, env.Tool() now returns a tool object the same way
      Tool() has done.
    - Change SConscript() missing SConscript behavior - if must_exist=False,
      the warning is suppressed.
    - Make sure TEMPFILEPREFIX can be set to an empty string (issue 3964)

  From Dillan Mills:
    - Add support for the (TARGET,SOURCE,TARGETS,SOURCES,CHANGED_TARGETS,CHANGED_SOURCES}.relpath property.
      This will provide a path relative to the top of the build tree (where the SConstruct is located)
      Fixes #396

  From Andrew Morrow:
    - Fix issue #3790: Generators in CPPDEFINES now have access to populated source
      and target lists

RELEASE 4.1.0 - Tues, 19 Jan 2021 15:04:42 -0700

  From James Benton:
    - Add COMPILATIONDB_PATH_FILTER env option for CompilationDatabase() builder which allows
      filtering of entries based on the output file paths using glob style file matching (issue #3742).

  From Joseph Brill:
    - Internal MSVC and test updates: Rework the msvc installed versions cache so that it
      is not exposed externally and update external references accordingly.
    - Modify the MSCommon internal-use only debug logging records to contain the correct relative
      file path when the debug function is called from outside the MSCommon module.

  From William Deegan:
    - Fix yacc tool, not respecting YACC set at time of tool initialization.
    - Refactor SCons.Tool to move all common shared and loadable module linking logic to SCons.Tool.linkCommon
    - Remove pywin32 imports from SCons.Script.Main. No longer needed.
    - Switch to use ctypes instead of pywin32 (requiring an extra pip install) - Fixes Github Issue #2291
       - pywin32 no longer necessary for SCons install. (pip install SCons will no longer also require pywin32 on win32)
       - Remove pywin32 usage from SCons.Util where it was used for accessing the registry. Python native winreg
         library already includes this functionality.
       - Remove using pywin32 to retrieve peak memory usage on Win32 for `--debug=memory`
    - Fix Issue #3759 - include scons.1, sconsign.1, scons-time.1 manpages in sdist and wheel packages.
    - Change SCons's build so the generated `SCons/__init__.py` is no longer removed by `scons -c`
    - Completely rewrote versioned shared libraries logic. Added support for SOVERSION via dmoody's initial PR #3733
    - No longer automatically disable setting SONAME on shared libraries on OpenBSD.
    - Fix race condition bug when initializing a scons cache directory at the
      same time from multiple threads or processes. Problem described in PR #3114.
      This is a simpler fix which should avoid some problems identified with the initial PR.
      (Credit to Fredrik Medley for reporting the issue, the initial PR, and discussing and testing
       this solution)
    - Minor edits to User Guide and manpage's header with copyright, released date changed.

  From Michał Górny:
    - Fix dvipdf test failure due to passing incorrect flag to dvipdf.

  From Adam Gross:
    - Fix minor bug affecting SCons.Node.FS.File.get_csig()'s usage of the MD5 chunksize.
      User-facing behavior does not change with this fix (GH Issue #3726).
    - Fix occasional test failures caused by not being able to find a file or directory fixture
      when running multiple tests with multiple jobs.
    - Added support for a new command-line parameter `--hash-format` to override the default
      hash format that SCons uses. It can also be set via `SetOption('hash_format')`. Supported
      values are: `md5`, `sha1`, and `sha256`. For all hash formats other than
      the default of `md5`, the SConsign database will include the name of the hash format.
      For example, `--hash-format=sha256` will create a SConsign with name
      `.sconsign_sha256.dblite.`.
    - Fix incorrect cache hits and/or misses when running in interactive mode by having
      SCons.Node.Node.clear() clear out all caching-related state.
    - Change Environment.SideEffect() to not add duplicate side effects.
      NOTE: The list of returned side effect Nodes will not include any duplicate side effect Nodes.
    - Add support to the Python scanner for finding dynamically generated dependencies.
      Previously the scanner only found imports if they existed on disk at scanning time.

  From David H:
    - Add ZIP_OVERRIDE_TIMESTAMP env option to Zip builder which allows for overriding of the file
      modification times in the archive.
    - Fix Zip builder not rebuilding when ZIPROOT env option was changed.

  From Jason Kenny
    - Fix python3 crash when Value node get_text_content when child content does not have decode()
      NOTE: If you depend on Value node's get_text_content returning concatenated contents of it's
      children. This may break your code. It now concatenates the csig() of all children.

  From Joachim Kuebart:
    - Suppress missing SConscript deprecation warning if `must_exist=False`
      is used.

  From Rocco Matano:
    - Fix Zip tool to respect ZIPCOMSTR. Previously all zip builder calls would yield something
      like zip(["test.zip"], ["zip_scons.py"]) and ignore ZIPCOMSTR if ZIPCOM and ZIPCOMSTR
      weren't set after the Environment/Tool is initialized. (Explained in PR #3659)

  From Daniel Moody:
    - Fix issue where java parsed a class incorrectly from lambdas used after a new.

  From Simon Tegelid
    - Fix using TEMPFILE in multiple actions in an action list. Previously a builder, or command
      with an action list like this:
      ['${TEMPFILE("xxx.py -otempfile $SOURCE")}', '${TEMPFILE("yyy.py -o$TARGET tempfile")}']
      Could yield a single tempfile with the first TEMPFILE's contents, used by both steps
      in the action list.

  From Mats Wichmann:
    - Complete tests for Dictionary, env.keys() and env.values() for
      OverrideEnvironment. Enable env.setdefault() method, add tests.
    - Raise an error if an option (not otherwise consumed) is used which
      looks like an abbreviation of one one added by AddOption. (#3653)
    - Tool module not found will now raise a UserError to more clearly indicate this is
      probably an SConscript problem, and to make the traceback more relevant.
    - Fix three issues with MergeFlags:
      - Signature/return did not match documentation or existing usage - the implementation
        now no longer returns the passed env
      - merging --param arguments did not work (issue #3107);
      - passing a dict to merge where the values are strings failed (issue #2961).
    - Include previously-excluded SideEffect section in User Guide.
    - Clean up unneeded imports (autoflake tool).
    - Make sure cProfile is used if profiling - SCons was expecting
      the Util module to monkeypatch in cProfile as profile if available,
      but this is no longer being done.
    - Cleanup in SCons.Util.AddMethod. If called with an environment instance
      as the object to modify, the method would not be correctly set up in
      any Clone of that instance.  Now tries to detect this and calls
      MethodWrapper to set up the method the same way env.AddMethod does.
      MethodWrapper moved to Util to avoid a circular import. Fixes #3028.
    - Some Python 2 compatibility code dropped
    - Rework runtest.py to use argparse for arg handling (was a mix
      of hand-coded and optparse, with a stated intent to "gradually port").
    - Add options to runtest to generate/not generate a log of failed tests,
      and to rerun such tests. Useful when an error cascades through several
      tests, can quickly try if a change improves all the fails. Dropped
      runtest test for fallback from qmtest, not needed; added new tests.
    - Eliminate tex tool usage of "for foo in range(len(iterable))"
    - Restore internal Trace function to functional state.
    - Only try to initialize the wix tool by default (or when tool `default` is explicitly installed)
      on Windows based systems.
    - Pick a better "Topic" Trove classifier for SCons: SW Dev / Build Tools
    - Use os.replace instead of os.rename in dblite so don't need to
      special-case Windows here. dblite is the default storage engine for the SConsign file(s).
    - Fix cut-n-paste error in msvc debug printout and make some debug output
      in msvs and msvsTests.py be off until needed (uncomment to use)
    - Fix Issue #3014 - Empty file and missing file have same csig
    - Refactor env.Append/Prepend to remove Py 1.5 era need to nest
      try blocks, can now "continue" at the appropriate places.
    - Add /snap/bin to env['PATH'] on POSIX, although this is only
      really useful for a subset of POSIX systems that use snaps.
      Was needed for CI builds, which run on Ubuntu LTS images.
    - Eliminate Py2-ism __nonzero__ (now __bool__). Work around issue #3860
      where a check for BuilderBase raising exc. on __bool__ was optimized out.
      This issue was found due to a bug in Python 3.10.0a4. See issue #3860 for details.


RELEASE 4.0.1 - Mon, 16 Jul 2020 16:06:40 -0700

  From Rob Boehne:
    - Fix fortran tools to set SHFORTRAN variables to $FORTRAN, similarly SHF77, SHF90, SHF95,
      SHF03 and SHF08 will default to the variables $F77, $F90, $F95, $F03 and $F08 respectively.
      If you were depending on changing the value of FORTRAN (or $F[0-9][0-9]) having no effect
      on the value of SHFORTRAN, this change will break that.   The values of FORTRAN, F77, F90,
      F95, F03, F08 and SHFORTRAN, SHF77 (etc.) now are not overridden in generate if alredy set
      by the user.
    - Fix subprocess execution of 'lslpp' on AIX to produce text standard i/o.
    - Re-do the fix for suncxx tool (Oracle Studio compiler) now that only Python 3 is supported,
      to avoid decoding errors.

  From William Deegan:
    - Added Environment() variable TEMPFILEDIR which allows setting the directory which temp
      files createdby TEMPFILEMUNGE are created in.

  From Daniel Moody:
    - Added method on Node to test if its node used in SConf. (Github Issue #3626)



RELEASE 4.0.0 - Sat, 04 Jul 2020 12:00:27 +0000

  From Dirk Baechle:
    - Updated documentation toolchain to work properly under Python3, also
      removed libxslt support from the Docbook Tool. (issue #3580)
    - Added Docker images for building and testing SCons. (issue #3585)


  From James Benton:
    - Improve Visual Studio solution/project generation code to add support
      for a per-variant cppflags. Intellisense can be affected by cppflags,
      this is especially important when it comes to /std:c++* which specifies
      what C++ standard version to target. SCons will append /Zc:__cplusplus
      to the project's cppflags when a /std:c++* flag is found as this is
      required for intellisense to use the C++ standard version from cppflags.

  From Rob Boehne
    - Specify UTF-8 encoding when opening Java source file as text.  By default, encoding is the output
    of locale.getpreferredencoding(False), and varies by platform.

  From Joseph Brill:
    - MSVC updates: When there are multiple product installations (e.g, Community and
      Build Tools) of MSVC 2017 or MSVC 2019, an Enterprise, Professional,
      or Community installation will be selected before a Build Tools installation when
      "14.1" or "14.2" is requested, respectively. (GH Issue #3699).
    - MSVC updates: When there are multiple product installations of MSVC 2017 (e.g.,
      Community and Express), 2017 Express is no longer returned when "14.1" is
      requested.  Only 2017 Express will be returned when "14.1Exp" is requested.
      (GH Issue #3699).
    - MSVC updates: An MSVC 6.0 installation now appears in the installed versions list
      when msvc debug output is enabled (GH Issue #3699).
    - MSVS test updates: Tests for building a program using generated MSVS project and
      solution files using MSVS 2015 and later now work as expected on x86 hosts.
    - Test update: Reduce the number of "false negative" test failures for the interactive
      configuration test (test/interactive/configure.py).
    - MSVS update: Fix the development environment path for MSVS 7.0.

  From William Deegan:
    - Fix broken clang + MSVC 2019 combination by using MSVC configuration logic to
      propagate'VCINSTALLDIR' and 'VCToolsInstallDir' which clang tools use to locate
      header files and libraries from MSVC install. (Fixes GH Issue #3480)
    - Added C:\msys64\mingw64\bin to default mingw and clang windows PATH's.  This
      is a reasonable default and also aligns with changes in Appveyor's VS2019 image.
    - Drop support for Python 2.7. SCons will be Python 3.5+ going forward.
    - Change SCons.Node.ValueWithMemo to consider any name passed when memoizing Value() nodes
    - Fix Github Issue #3550 - When using Substfile() with a value like Z:\mongo\build\install\bin
      the implementation using re.sub() would end up interpreting the string and finding regex escape
      characters where it should have been simply replacing existing text. Switched to use string.replace().
    - Fix Github Issue #2904 - Provide useful error message when more than one Configure Contexts are opened.
      Only one open is allowed. You must call conf.Finish() to complete the currently open one before creating another
    - Add msys2 installed mingw default path to PATH for mingw tool.
      - C:\msys64\mingw64\bin
    - Purge obsolete internal build and tooling scripts
    - Allow user specified location for vswhere.exe specified by VSWHERE.
      NOTE: This must be set at the time the 'msvc' 'msvs' and/or 'mslink' tool(s) are initialized to have any effect.
    - Resolve Issue #3451 and Issue #3450 - Rewrite SCons setup.py and packaging. Move script logic to entry points so
      package can create scripts which use the correct version of Python.
    - Resolve Issue #3248 - Removing '-Wl,-Bsymbolic' from SHLIBVERSIONFLAGS
      NOTE: If your build depends on the above you must now add to your SHLIBVERSIONFLAGS
    - Speedup bin/docs-update-generated by caching parsed docbook schema. (60x speedup)
    - Reorganized source tree. Moved src/engine/SCons to SCons to be more in line with current Python source
      tree organization practices.
    - Renamed as.py to asm.py and left redirecting tool.  'as' is a reserved word and so
      changing the name was required as we wanted to import symbols for use in compilation_db
      tool.
    - Add CompilationDatabase() builder in compilation_db tool. Contributed by MongoDB.
      Setting COMPILATIONDB_USE_ABSPATH to True|False controls whether the files are absolute or relative
      paths.  Address Issue #3693 and #3694 found during development.
    - Fixed Github Issue 3628 - Hardcoding pickle protocol to 4 (supports python 3.4+)
      and skipping Python 3.8's new pickle protocol 5 whose main advantage is for out-of-band data buffers.
      NOTE: If you used Python 3.8 with SCons 3.0.0 or above, you may get a a pickle protocol error. Remove your
      .sconsign.dblite. You will end up with a full rebuild.

  From Andrii Doroshenko:
    - Extended `Environment.Dump()` to select a format to serialize construction variables (pretty, json).

  From Jeremy Elson:
    - Updated design doc to use the correct syntax for Depends()

  From Adam Gross:
    - Added support for scanning multiple entries in an action string if
      IMPLICIT_COMMAND_DEPENDENCIES is set to 2 or 'all'. This enables more thorough
      action scanning where every item in each command line is scanned to determine
      if it is a non-source and non-target path and added to the list of implicit dependencies
      for the target.
    - Added support for taking instances of the Value class as implicit
      dependencies.
    - Added new module SCons.Scanner.Python to allow scanning .py files.
    - Added support for explicitly passing a name when creating Value() nodes. This may be useful
      when the value can't be converted to a string or if having a name is otherwise desirable.
    - Fixed usage of abspath and path for RootDir objects on Windows. Previously
      env.fs.Dir("T:").abspath would return "T:\T:" and now it correctly returns "T:".

  From Ivan Kravets, PlatformIO
    - New conditional C Scanner (`SCons.Scanner.C.CConditionalScanner()`)
      which interprets C/C Preprocessor conditional syntax (#ifdef, #if, #else,
      #elif, #define, etc.)
    - Improvements for virtual C Pre-Processor:
      * Handle UNSIGNED LONG and LONG numeric constants in DEC (keep support for HEX)
      * Skip unrecognized directives, such as `#if( defined ...)`
      * Ignore `#include DYNAMIC_INCLUDE` directive that depends on a dynamic
        macro which is not located in a state TABLE.
      * Cleanup CPP expressions before evaluating (strip comments, carriage returns)

  From Iosif Kurazs:
    - Added a new flag called "linedraw" for the command line argument  "--tree"
      that instructs scons to use single line drawing characters to draw the dependency tree.

  From Daniel Moody:
    - Add no_progress (-Q) option as a set-able option. However, setting it in the
      SConstruct/SConscript will still cause "scons: Reading SConscript files ..." to be
      printed, since the option is not set when the build scripts first get read.
    - Added check for SONAME in environment to setup symlinks correctly (Github Issue #3246)
    - User callable's called during substition expansion could possibly throw a TypeError
      exception, however SCons was using TypeError to detect if the callable had a different
      signature than expected, and would silently fail to report user's exceptions. Fixed to
      use signature module to detect function signature instead of TypeError. (Github Issue #3654)
    - Added storage of SConstructs and SConscripts nodes into global set for checking
      if a given node is a SConstruct/SConscript.
      Added new node function SCons.Node.is_sconscript(self) (Github Issue #3625)

  From Andrew Morrow:
    - Fix Issue #3469 - Fixed improper reuse of temporary and compiled files by Configure when changing
      the order and/or number of tests.  This is done by using the hash of the generated temporary files
      content and (For the target files) the hash of the action.
      So where previously files would be named:
      - config_1.c, config_1.o, config_1
      The will now be named (For example)
      - conftest_68b375d16e812c43e6d72d6e93401e7c_0.c,
        conftest_68b375d16e812c43e6d72d6e93401e7c_0_5713f09fc605f46b2ab2f7950455f187.o
        or
        conftest_68b375d16e812c43e6d72d6e93401e7c_0.o
        conftest_68b375d16e812c43e6d72d6e93401e7c_0_5713f09fc605f46b2ab2f7950455f187 (for executable)

  From Mathew Robinson:
    - Improve performance of Subst by preventing unnecessary frame
      allocations by no longer defining the *Subber classes inside of their
      respective function calls.
    - Improve performance of Subst in some cases by preventing
      unnecessary calls to eval when a token is surrounded in braces
      but is not a function call.
    - Improve performance of subst by removing unnecessary recursion.
    - Cleanup dangling symlinks before running builders (Issue #3516)

  From Mats Wichmann:
    - Remove deprecated SourceCode
    - str.format syntax errors fixed
    - a bunch of linter/checker syntax fixups
    - Convert remaining uses of insecure/deprecated mktemp method.
    - Clean up some duplications in manpage.  Clarify portion of manpage on Dir and File nodes.
    - Reduce needless list conversions.
    - Fixed regex in Python scanner.
    - Accommodate VS 2017 Express - it's got a more liberal license then VS
      Community, so some people prefer it (from 2019, no more Express)
    - vswhere call should also now work even if programs aren't on the C: drive.
    - Add an alternate warning message if cl.exe is not found and msvc config
      cache is in use (SCONS_CACHE_MSVC_CONFIG was given) - config cache
      may be out of date.
    - Fixed bug where changing TEXTFILESUFFIX would cause Substfile() to rebuild. (Github Issue #3540)
    - Script/Main.py now uses importlib instead of imp module.
    - Drop some Python 2-isms.
    - MSVC updates: pass on VSCMD_DEBUG and VSCMD_SKIP_SENDTELEMETRY to msvc
      tool setup if set in environment. Add Powershell to default env
      (used to call telemetry script).
    - Microsoft Visual Studio - switch to using uuid module to generate GUIDs rather than hand rolled
      method using md5 directly.
      NOTE: This change affects the following builders' output. If your build depends on the output of these builders
      you will likely see a rebuild.
      * Package() (with PACKAGETYPE='msi')
      * MSVSSolution()
      * MSVSProject()
    - Docbook builder provides a fallback if lxml fails to generate
      a document with tostring().
    - Fix description of ARCOMSTR constr. var. (issue 3636). Previously the text was a copy of ASCOMSTR which
      has different function.
    - Update xml files in SCons to reflect changed relative paths after
      code restructuring (src/engine/SCons -> SCons)
    - Preliminary Python 3.9 support - elimination of some warnings.
    - Drop the with_metaclass jig which was designed to let class
      definitions using a metaclass be written the same for Py2/Py3.
    - Bump python_version_unsupported (and deprecated) to indicate 3.5
      is lowest supported Python.
    - ParseFlags should not modify the user's passed in dict in case it's
      a compound data structure (e.g. values are lists) (issue #3665)
    - In Py3 classes no longer need to be listed as deriving from object.
    - Remove deprecated check for Task subclasses needing a needs_execute
      method - this is now enforced via an abstract base class, so the
      check and test is no longer needed.
    - Close various logfiles (trace, cache, taskmastertrace, configure)
      when done using atexit calls.
    - Rebase forked copy of shutil.copytree to Python 3.7 stlib version.
    - Significant rework of documentation: API docs are now generated
      using Sphinx; manpage and user guide now use more "standard"
      markup elements (which could facilitate later conversion to a
      different doc format, should that choice be made); significant
      rewordings in manpage.  Manpage Examples moved to an external
      repository / website (scons-cookbook.readthedocs.io).
    - Clean up test harness and tests' use of subdir, file_fixture and
      dir_fixture.
    - SubstitutionEnvironment and OverrideEnvironment now have keys()
      and values() methods to better emulate a dict (already had items()).
    - Rename internal Warning base class to SConsWarning to avoid any
      possible confusion with Python's own Warning class.


RELEASE 3.1.2 - Mon, 17 Dec 2019 02:06:27 +0000

  From Edoardo Bezzeccheri
    - Added debug option "action_timestamps" which outputs to stdout the absolute start and end time for each target.

  From Rob Boehne
    - Fix suncxx tool (Oracle Studio compiler) when using Python 3.  Previously would throw an exception.
      Resolved by properly handling tool version string output as unicode.

  From Tim Gates
    - Resolved a typo in engine.SCons.Tool

  From Adam Gross:
    - Resolved a race condition in multithreaded Windows builds with Python 2
      in the case where a child process is spawned while a Python action has a
      file open. Original author: Ryan Beasley.
    - Added memoization support for calls to Environment.Value() in order to
      improve performance of repeated calls.


  From Jason Kenny
    - Update Command() function to accept target_scanner, source_factory, and target_factory arguments.
      This makes Command act more like a one-off builder.

  From Ivan Kravets
    - Added support for "-imacros" to ParseFlags

  From Jacek Kuczera:
    - Fix CheckFunc detection code for Visual 2019. Some functions
      (e.g. memmove) were incorrectly recognized as not available.

  From Jakub Kulik
    - Fix stacktrace when using SCons with Python 3.5+ and SunOS/Solaris related tools.

  From Philipp Maierhöfer:
    - Avoid crash with UnicodeDecodeError on Python 3 when a Latex log file in
      non-UTF-8 encoding (e.g. containing umlauts in Latin-1 encoding when
      the fontenc package is included with \usepackage[T1]{fontenc}) is read.

  From Mathew Robinson:
    - Improved threading performance by ensuring NodeInfo is shared
      across threads. Results in ~13% improvement for parallel builds
      (-j# > 1) with many shared nodes.
    - Improve performance of Entry.disambiguate() by making check for
      most common case first, preventing unnecessary IO.
    - Improved DAG walk performance by reducing unnecessary work when
      there are no un-visited children.

  From Mats Wichmann
    - Replace instances of string find method with "in" checks where
      the index from find() was not used.
    - CmdStringHolder fix from issue #3428
    - Turn previously deprecated debug options into failures:
      --debug=tree, --debug=dtree, --debug=stree, --debug=nomemoizer.
    - Experimental New Feature: Enable caching MSVC configuration
      If SCONS_CACHE_MSVC_CONFIG shell environment variable is set,
      SCons will cache the results of past calls to vcvarsall.bat to
      a file; integrates with existing memoizing of such vars.
      On vs2019 saves 5+ seconds per SCons invocation, which really
      helps test suite runs.
    - Remove deprecated SourceSignatures, TargetSignatures
    - Remove deprecated Builder keywords: overrides and scanner
    - Remove deprecated env.Copy
    - Remove deprecated BuildDir plus SConscript keyword build_dir
    - A number of documentation improvements.


RELEASE 3.1.1 - Mon, 07 Aug 2019 20:09:12 -0500

  From William Deegan:
    - Remove obsoleted references to DeciderNeedsNode which could cause crash when using --debug=explain

  From Jason Kenny
    - Add Fix and test for crash in 3.1.0 when using Decider('MD5-timestamp') and --debug=explain

  From Ben Reed:
    - Added -fmerge-all-constants to flags that get included in both CCFLAGS and LINKFLAGS.

  From Mathew Robinson:
    - Fix issue #3415 - Update remaining usages of EnvironmentError to SConsEnvironmentError
      this patch fixes issues introduced in 3.1.0 where any of the
      following would cause SCons to error and exit:
        - CacheDir not write-able
        - JSON encoding errors for CacheDir config
        - JSON decoding errors for CacheDir config

RELEASE 3.1.0 - Mon, 20 Jul 2019 16:59:23 -0700

  From Joseph Brill:
    - Code to supply correct version-specifier argument to vswhere for
      VS version selection.

  From William Deegan:
    - Enhanced --debug=explain output. Now the separate components of the dependency list are split up
      as follows:

      scons: rebuilding `file3' because:
           the dependency order changed:
           ->Sources
           Old:xxx  New:zzz
           Old:yyy  New:yyy
           Old:zzz  New:xxx
           ->Depends
           ->Implicit
           Old:/usr/bin/python  New:/usr/bin/python
    - Fix Issue #3350 - SCons Exception EnvironmentError is conflicting with Python's EnvironmentError.
    - Fix spurious rebuilds on second build for cases where builder has > 1 target and the source file
      is generated. This was causing the > 1th target to not have it's implicit list cleared when the source
      file was actually built, leaving an implicit list similar to follows for 2nd and higher target
              ['/usr/bin/python', 'xxx', 'yyy', 'zzz']
      This was getting persisted to SConsign and on rebuild it would be corrected to be similar to this
              ['zzz', 'yyy', 'xxx', '/usr/bin/python']
      Which would trigger a rebuild because the order changed.
      The fix involved added logic to mark all shared targets as peers and then ensure they're implicit
      list is all cleared together.
    - Fix Issue #3349 - SCons Exception EnvironmentError is conflicting with Python's EnvironmentError.
      Renamed to SConsEnvironmentError
    - Fix Issue #3350 - mslink failing when too many objects.  This is resolved by adding TEMPFILEARGJOIN variable
      which specifies what character to join all the argements output into the tempfile. The default remains a space
      when mslink, msvc, or mslib tools are loaded they change the TEMPFILEARGJOIN to be a line separator (\r\n on win32)
    - Fix performance degradation for MD5-timestamp decider.  NOTE: This changes the Decider() function arguments.
      From:
          def my_decider(dependency, target, prev_ni):
      To:
          def my_decider(dependency, target, prev_ni, repo_node):
      Where repo_node is the repository (or other) node to use to check if the node is out of date instead of dependency.

  From Peter Diener:
    - Additional fix to issue #3135 - Also handle 'pure' and 'elemental' type bound procedures
    - Fix issue #3135 - Handle Fortran submodules and type bound procedures

  From Adam Gross:
    - Upgraded and improved Visual Studio solution/project generation code using the MSVSProject builder.
      - Added support for Visual Studio 2017 and 2019.
      - Added support for the following per-variant parameters to the builder:
        - cpppaths: Provides per-variant include paths.
        - cppdefines: Provides per-variant preprocessor definitions.

  From Michael Hartmann:
    - Fix handling of Visual Studio Compilers to properly reject any unknown HOST_PLATFORM or TARGET_PLATFORM

  From Bert Huijben:
    - Added support for Visual Studio 2019 toolset.

  From Mathew Robinson:
    - Update cache debug output to include cache hit rate.
    - No longer unintentionally hide exceptions in Action.py
    - Allow builders and pseudo-builders to inherit from OverrideEnvironments

  From Leonard de Ruijter:
    - Add logic to derive correct version argument to vswhere

  From Lukas Schrangl:
    - Enable LaTeX scanner to find more than one include per line

  From  Sergey Torokhov:
    - Recognize jdk on Gentoo systems.

  From Mats Wichmann:
    - scons-time takes more care closing files and uses safer mkdtemp to avoid
      possible races on multi-job runs.
    - Use importlib to dynamically load tool and platform modules instead of imp module
    - sconsign: default to .sconsign.dblite if no filename is specified.
      Be more informative in case of unsupported pickle protocol (py2 only).
    - Fix issue #3336 - on Windows, paths were being added to PATH even if
      tools were not found in those paths.
    - More fixes for newer Java versions (since 9): handle new jdk directory
      naming (jdk-X.Y instead of jdkX.Y) on Windows; handle two-digit major
      version. Docstrings improved.
    - Fixups for pylint: exception types, redefined functions,
      globals, etc.  Some old code removed to resolve issues (hashlib is
      always present on modern Pythons; no longer need the code for
      2.5-and-earlier optparse). cmp is not a builtin function in Py3,
      drop one (unused) use; replace one.  Fix another instance of
      renaming to SConsEnvironmentError. Trailing whitespace.
      Consistently use not is/in (if not x is y -> if x is not y).
    - Add a PY3-only function for setting up the cachedir that should be less
      prone to races. Add a hack to the PY2 version (from Issue #3351) to
      be less prone to a race in the check for old-style cache.
    - Fix coding error in docbook tool only exercised when using python lxml
    - Recognize two additional GNU compiler header directory options in
      ParseFlags: -iquote and -idirafter.
    - Fix more re patterns that contain \ but not specified as raw strings
      (affects scanners for D, LaTeX, swig)


RELEASE 3.0.5 - Mon, 26 Mar 2019 15:04:42 -0700

  From William Deegan:

    - Fix Issue #3283 - Handle using --config=force in combination with Decider('MD5-timestamp').
      3.0.2 in fix for issue #2980 added that deciders can throw DeciderNeedsNode exception.
      The Configure logic directly calls the decider when using --config=force but wasn't handling
      that exception.  This would yield minimally configure tests using TryLink() not running and
      leaving TypeError Nonetype exception in config.log
    - Fix Issue #3303 - Handle --config=force overwriting the Environment passed into Configure()'s
      Decider and not clearing it when the configure context is completed.
    - Add default paths for yacc tool on windows to include cygwin, mingw, and chocolatey
    - Fix issue #2799 - Fix mingw tool to respect SHCCCOMSTR, SHLINKCOMSTR and LDMODULECOMSTR
    - Fix Issue #3329 - Add support for MS SDK V10.0A (which is commonly installed with VS2017)
    - Fix Issue #3333 - Add support for finding vswhere under 32 bit windows installs.

  From Maciej Kumorek:
    - Update the MSVC tool to include the nologo flag by default in RCFLAGS

From Daniel Moody:
    - Change the default for AppendENVPath to delete_existing=0, so path
      order will not be changed, unless explicitly set (Issue #3276)
    - Fixed bug which threw error when running SCons on windows system with no MSVC installed.
    - Update link tool to convert target to node before accessing node member
    - Update mingw tool to remove MSVC like nologo CCFLAG
    - Add default paths for lex tool on windows to include cygwin, mingw, and chocolatey
    - Add lex construction variable LEXUNISTD for turning off unix headers on windows
    - Update lex tool to use win_flex on windows if available

  From Mats Wichmann:
    - Quiet open file ResourceWarnings on Python >= 3.6 caused by
      not using a context manager around Popen.stdout
    - Add the textfile tool to the default tool list
    - Fix syntax on is/is not clauses: should not use with a literal
    - Properly retrieve exit code when catching SystemExit
    - scons-time now uses context managers around file opens
    - Fix regex patterns that were not specified as raw strings

  From Bernhard M. Wiedemann:
    - Do not store build host+user name if reproducible builds are wanted


RELEASE 3.0.4 - Mon, 20 Jan 2019 22:49:27 +0000

  From Mats Wichmann:
    - Improve finding of Microsoft compiler: add a 'products' wildcard
      in case 2017 Build Tools only is installed as it is considered a separate
      product from the default Visual Studio
    - Add TEMPFILESUFFIX to allow a customizable filename extension, as
      described in the patch attached to issue #2431.
    - scons.py and sconsign.py stopped working if script called as a symlink
      to location in scons-local location.
    - Fix issue running scons using a symlink to scons.py in an scons-local dir
    - Doc updates around Default(), and the various *TARGETS variables.

  From Daniel Moody:
    - Improved support for VC14.1 and Visual Studio 2017, as well as arm and arm64 targets.
      Issues #3268 & Issue #3222
    - Initial support for ARM targets with Visual Studio 2017 - Issue #3182 (You must set TARGET_ARCH for this to work)
    - Update TempFileMunge class to use PRINT_CMD_LINE_FUNC

  From Tobias Herzog
    - Enhance cpp scanner regex logic to detect if/elif expressions without whitespaces but
      parenthesis like "#if(defined FOO)" or "#elif!(BAR)" correctly.


RELEASE 3.0.3 - Mon, 07 Jan 2019 20:05:22 -0400
  NOTE: 3.0.2 release was dropped because there was a packaging bug. Please consider all 3.0.2
        content.

  From William Deegan:
    - Fixes to packaging logic.  Ensuring the SCons.Tool.clangCommon module is added
      to the release packages.
    - Modify scons.bat script to check for scons python script without .py extension if no file
      scons.py exists. This enables an all platform wheel to work.

  From Mats Wichmann:
    - Update doc examples to work with Python 3.5+:  map() now returns an iterable instead of a list.


RELEASE 3.0.2 - Mon, 31 Dec 2018 16:00:12 -0700

  From Bernard Blackham:
    - Fixed handling of side-effects in task master (fixes #3013).

  From William Deegan:
    - Remove long deprecated SCons.Options code and tests.  This removes BoolOption,EnumOption,
      ListOption,PackageOption, and PathOption which have been replaced by *Variable() many years ago.
    - Re-Enable parallel SCons (-j) when running via Pypy
    - Move SCons test framework files to testing/framework and remove all references to QMtest.
      QMTest has not been used by SCons for some time now.
    - Updated logic for mingw and clang on win32 to search default tool install paths if not
      found in normal SCons PATH.  If the user specifies PATH or tool specific paths they
      will be used and the default paths below will be ignored.
      - Default path for clang/clangxx : C:\Program Files\LLVM\bin
      - Default path for mingw         : C:\MinGW\bin and/or  C:\mingw-w64\*\mingw64\bin
      - Key program to locate mingw    : mingw32-make (as the gcc with mingw prefix has no fixed name)
    - Fixed issue causing stack trace when python Action function contains a unicode string when being
      run with Python 2.7
    - Add alternate path to QT install for Centos in qt tool: /usr/lib64/qt-3.3/bin
    - Fix Java tools to search reasonable default paths for Win32, Linux, macOS.  Add required paths
      for swig and java native interface to JAVAINCLUDES.  You should add these to your CPPPATH if you need
      to compile with them.  This handles spaces in paths in default Java paths on windows.
    - Added more java paths to match install for Centos 7 of openjdk
    - Fix new logic which populates JAVAINCLUDES to handle the case where javac is not found.
    - Fix GH Issue #2580 - # in FRAMEWORKPATH doesn't get properly expanded. The # is left in the
      command line.
    - Fix issue #2980 with credit to Piotr Bartosik (and William Blevins).  This is an issue where using
      TimeStamp-MD5 Decider and CacheDir can yield incorrect md5's being written into the .sconsign.
      The difference between Piotr Bartosik's patch and the current code is that the more complicated
      creation of file to csig map is only done when the count of children for the current node doesn't
      match the previous count which is loaded from the sconsign.
    - Fix issue # 3106 MSVC if using MSVC_BATCH and target dir had a space would fail due to quirk in
      MSVC's handling of escaped targetdirs when batch compiling.
    - Fix GH Issue #3141 unicode string in a TryAction() with python 2.7 crashes.
    - Fix GH Issue #3212 - Use of Py3 and CacheDir + Configure's TryCompile (or likely and Python Value Nodes)
      yielded trying to combine strings and bytes which threw exception.
    - Fix GH Issue #3225 SCons.Util.Flatten() doesn't handle MappingView's produced by dictionary as return
      values from dict().{items(), keys(), values()}.
    - Fix GH Issue #3241 - Properly support versioned shared libraries for MacOS.  We've also introduced two
      new env variables APPLELINK_CURRENT_VERSION and APPLELINK_COMPATIBILITY_VERSION which will specify
      what is passed to the linkers -current_version and -compatibility_version flags.  If not specified
      they will be derived from SHLIBVERSION as such:
      - APPLELINK_CURRENT_VERSION = SHLIBVERSION
      - APPLELINK_COMPATIBILITY_VERSION = all but the last digit in SHLIBVERSION with .0 appended.
      Note that the values of the above will be validated. Valid format for either APPLELINK variable is
      X[.Y[.Z]] where 0 <= X <= 65535, 0 <= Y <= 255, 0 <= Z <= 255.
      The new variables have been added to the documents and should show up in user guide and manpage.
    - Fix GH Issue #3136 no longer wrap io.{BufferedReader,BufferedWriter,BufferedRWPair,BufferedRandom,TextIOWrapper
      with logic to set HANDLE_FLAG_INHERIT flag on the file handle.  Python 3.4+ automatically sets this according
      to Python docs: https://docs.python.org/3/library/os.html#fd-inheritance

  From Ray Donnelly:
    - Fix the PATH created by scons.bat (and other .bat files) to provide a normalized
      PATH.  Some pythons in the 3.6 series are no longer able to handle paths which
      have ".." in them and end up crashing.  This is done by cd'ing into the directory
      we want to add to the path and then using %CD% to give us the normalized directory
      See bug filed under Python 3.6: https://bugs.python.org/issue32457.
      Note: On Win32 PATH's which have not been normalized may cause undefined behavior
      by other executables being run by SCons (or any subprocesses of executables being run by SCons).
      Resolving this issue should eliminate that possibility going forward.

  From Andrew Featherstone
    - Removed unused --warn options from the man page and source code.

  From Arda Fu
    - Fix cpp scanner regex logic to treat ifndef for py3.5+. Previously it was
      not properly differentiating between if, ifdef, and ifndef.

  From Philipp Maierhöfer
    - Added a __hash__ method to the class SCons.Subst.Literal. Required when substituting Literal
      objects when SCons runs with Python 3.
    - Added missing FORTRANMODDIRPREFIX to the gfortran tool.

  From Matthew Marinets:
    - Fixed an issue that caused the Java emitter to incorrectly parse arguments to constructors that
      implemented a class.

  From Fredrik Medley:
    - Fix exception when printing of EnviromentError messages.
      Specifically, this fixes error reporting of the race condition when
      initializing the cache which error previously was hidden.

  From Daniel Moody:
    - Updated Jar builder to handle nodes and directories better
    - Updated Jar builder to flatten source list which could contain embedded lists
    - Removed some magic numbers from jar.py on behalf of Mats Wichmann (mats@linux.com)
    - Set the pickling protocal back to highest which was causing issues
      with variant dir tests. This will cause issues if reading sconsigns
      pickled with the previous lower protocol.
    - Updated swig to setup default paths for windows
    - Updated gettext tools to setup default paths for windows with Cygwin/MinGW setups
    - Add common location for default paths for cygwin and mingw in Platform modules
    - Updated YACC tool to work on windows with Cygwin/MinGW setups
    - Set the pickling protocal back to highest which was causing issues
      with variant dir tests. This will cause issues if reading sconsigns
      pickled with the previous lower protocol.
    - Updated FS.py to handle removal of splitunc function from python 3.7
    - Updated the vc.py to ignore MSVS versions where no compiler could be found

  From Gary Oberbrunner:
    - Fix bug when Installing multiple subdirs outside the source tree
    - fix to_str to handle None without raising exception
    - Fix -jN for python 3.7

  From Jonathon Reinhart:
    - Replace all instances of `int main()` in C code with `int main(void)`.
      Specifically, this fixes the test cases use by Configure.CheckCC() which
      would fail when using -Wstrict-prototypes.

  From Zachary Tessler:
    - Fix calculation of signatures for FunctionActions that contain list (or set,...)
      comprehensions whose expressions involve constant literals. Those constants had
      been ignored in signatures, so changing them did not cause targets to be rebuilt.

  From Paweł Tomulik:
    - In the testing framework, module TestCommon, fixed must_contain(),
      must_not_contain(), and related methods of TestCommon class to work with
      substrings located at zero offset.
    - Added virtualenv support. A new function Virtualenv() determines whether
      SCons runs in a virtualenv. The search PATH may also be extended to
      prefer executables from the current virtualenv over the ones provided by
      base environment. New option --enable-virtualenv provided to import some
      virtualenv-related variables to SCons and extend every env['ENV']['PATH']
      automatically. New option --ignore-virtualenv disables this. Two
      environment variables, SCONS_ENABLE_VIRTUALENV and
      SCONS_IGNORE_VIRTUALENV are supported for the same purpose.

  From Richard West:
    - Add SConstruct.py, Sconstruct.py, sconstruct.py to the search path for the root SConstruct file.
      Allows easier debugging within Visual Studio
    - Change setup.py to change the install directory (via  pip, or setup.py install) from scons-#.#.#
      to scons (Yielding <pythondir>/lib/scons/SCons/ instead of <pythondir>/lib/scons/SCons-#.#.#/).
      This changes SCons to better comply with normal Python installation practices.

  From Mats Wichmann:
    - Recognize new java 9, 10, 11 (as 9.0 and 10.0, 11.0)
    - Updated manpage scons.xml to fix a nested list problem
    - Updated doc terminiology: use prepend instead of append as appropriate
    - XML validity fixes from SConstruct.py change
    - Update wiki links to new github location
    - Update bug links to new github location
    - Make it easier for SConscript() call to fail on missing script.
      It was possible to call SCons.Warnings.warningAsException
      (not documented as a user API) to make all warnings fail. Now
      SConscript can take an optional must_exist flag which if true fails
      if the script does not exist.  Not failing on missing script is
      now considered deprecated, and the first instance will print a
      deprecation message.  It is now also possible to flip the scons
      behavior (which still defaults to warn, not fail) by calling
      SCons.Script.set_missing_sconscript_error, which is also not a
      documented interface at the moment.
    - Convert TestCmd.read to use with statement on open (quiets 17 py3 warnings)
    - Quiet py3 warning in UtilTests.py
    - Fix tests specifying octal constants for py3
    - Fix must_contain tests for py3
    - RPM package generation:
       - Fix supplying a build architecture
       - Disable auto debug package generation on certain rpmbuild versions
       - Adjust some tests to only supply build-id file on certain rpmbuild versions
       - Tests now use a file fixture for the repeated (trivial) main.c program.
       - Document and comment cleanup.
       - Added new Environment Value X_RPM_EXTRADEFS to supply custom settings
         to the specfile without adding specific logic for each one to scons.
    - The test for Python.h needed by swig tests is moved to get_python_platform
      so it does not have to be repeated in every test; picks up one failure
      which did not make the (previously needed) check. Windows version
      of get_python_platform needed some rework in case running in virtualenv.
    - If test opens os.devnull, register with atexit so file opens do not leak.
    - Fix bugs in Win32 process spawn logic to handle OSError exception correctly.
    - Use time.perf_counter instead of time.clock if it exists.
      time.clock deprecated since py3.3, due to remove in 3.8. deprecation
      warnings from py3.7 were failing a bunch of tests on Windows since they
      mess up expected stderr.
    - Prefer Py3's inspect.getfullargspec over deprecated inspect.getargspec.
      Switched to "new" (standard in Py2.7) usage of receiving a namedtuple -
      we were unpacking to a four-tuple, two of the items of which were unused;
      getfullargspec returns a named tuple with seven elements so it is a
      cleaner drop-in replacement using the namedtuple.
    - Updated the test-framework.rst documentation.
    - Remove obsoleted internal implementaiton of OrderedDict.
    - Test for tar packaging fixups
    - Stop using deprecated unittest asserts
    - messages in strip-install-dir test now os-neutral
    - Add xz compression format to packaging choices.
    - Syntax cleanups - trailing blanks, use "is" to compare with None, etc.
      Three uses of variables not defined are changed.
    - Some script changes in trying to find scons engine
    - Update (pep8) configure-cache script, add a --show option.
    - Fix for a couple of "what if tool not found" exceptions in framework.
    - Add Textfile/Substfile to default environment. (issue #3147)
    - sconsign: a couple of python3 fixes; be more tolerant of implicit
      entries which have no signatures; minor PEP8 changes.
    - Fix a couple of type mistakes (list-> string, filter type -> list)
    - Fix a couple of type mistakes in packaging tools: list-> string in msi,
      filter type -> list in ipk

  From Bernhard M. Wiedemann:
    - Update SCons' internal scons build logic to allow overriding build date
      with SOURCE_DATE_EPOCH for SCons itself.
    - Change the datestamps in SCons' docs and embedded in code use ISO 8601 format and UTC

  From Hao Wu
    - Typo in customized decider example in user guide
    - Replace usage of unittest.TestSuite with unittest.main() (fix #3113)

RELEASE 3.0.1 - Mon, 12 Nov 2017 15:31:33 -0700

  From Daniel Moody:
    - Jar can take multiple targets, and will make a duplicate jar from the sources for each target
    - Added some warnings in case the Jar builder makes an implicit target
    - Added Jar method and changed jar build to be more specific. Jar method will take in
      directories or classes as source. Added more tests to JAR to ensure the jar was
      packaged with the correct compiled class files.
    - Added a No result test case to handle bug which seems unrelated to java in the
      swig-dependencies.py test, more info here: http://scons.tigris.org/issues/show_bug.cgi?id=2907
    - Added a travis script to test on ubuntu trusty now that the project is on github
      so that Continuus Integration tests can be run automatically. It tests most case and considers
      no result a pass as well. Improving this script can install more dependincies allowing for more
      tests to be run.

  From Daniel Moody:
    - Updated the Jar Builder tool in Tool/__init__.py so that is doesn't force class files as
      sources, allowing directories to be passed, which was causing test/Java/JAR.py to fail.

  From William Deegan:
    - Fix issue where code in utility routine to_String_for_subst() had code whose result was never
      properly returned.
      (Found by: James Rinkevich https://pairlist4.pair.net/pipermail/scons-users/2017-October/006358.html )
    - Fixed Variables.GenerateHelpText() to now use the sort parameter. Due to incorrect 2to3 fixer changes
      8 years ago it was being used as a boolean parameter.  Now you can specify sort to be a callable, or boolean
      value. (True = normal sort). Manpage also updated.
    - Fixed Tool loading logic from exploding sys.path with many site_scons/site_tools prepended on py3.
    - Added additional output with time to process each SConscript file when using --debug=time.

  From Thomas Berg:
    - Fixed a regression in scons-3.0.0 where "from __future__ import print_function" was imposed
      on the scope where SConstruct is executed, breaking existing builds using PY 2.7.

  From William Deegan:
    - Fix broken subst logic where a string with "$$(abc)" was being treated as "$(abc) and the
      logic for removing the signature escapes was then failing because there was no closing "$)".
      This was introduced by a pull request to allow recursive variable evaluations to yield a string
      such as "$( $( some stuff $) $)".

  From Zachary Tessler:
    - Fix incorrect warning for repeated identical builder calls that use overrides


RELEASE 3.0.0 - Mon, 18 Sep 2017 08:32:04 -0700

NOTE: This is a major release.  You should expect that some targets may rebuild when upgrading.
Significant changes in some python action signatures. Also switching between PY 2.7 and PY 3.5, 3.6
will cause rebuilds.


  From William Blevins:
    - Updated D language scanner support to latest: 2.071.1. (PR #1924)
      https://dlang.org/spec/module.html accessed 11 August 2016
      - Enhancements:
        - Added support for selective imports: "import A : B, C;" -> A
        - Added support for renamed imports. "import B = A;" -> A
        - Supports valid combinations: "import A, B, CCC = C, DDD = D : EEE = FFF;" -> A, B, C, D
      - Notes:
        - May find new (previously missed) Dlang dependencies.
        - May cause rebuild after upgrade due to dependency changes.
    - Updated Fortran-related tests to pass under GCC 5/6.
    - Fixed SCons.Tool.Packaging.rpm.package source nondeterminism across builds.

  From William Deegan:
    - Removed deprecated tools CVS, Perforce, BitKeeper, RCS, SCCS, Subversion.
    - Removed deprecated module SCons.Sig
    - Added prioritized list of xsltproc tools to docbook. The order will now be as
      follows: xsltproc, saxon, saxon-xslt, xalan  (with first being highest priority, first
      tool found is used)
    - Fixed MSVSProject example code (http://scons.tigris.org/issues/show_bug.cgi?id=2979)
    - Defined MS SDK 10.0 and Changed VS 2015 to use SDK 10.0
    - Changes to Action Function and Action Class signiture creation.  NOTE: This will cause rebuilds
      for many builds when upgrading to SCons 3.0
    - Fixed Bug #3027 - "Cross Compiling issue: cannot override ranlib"
    - Fixed Bug #3020 - "Download link in user guide wrong. python setup.py install --version-lib broken"
    - Fixed Bug #2486 - Added SetOption('silent',True) - Previously this value was not allowed to be set.
    - Fixed Bug #3040 - Non-unicode character in CHANGES.txt
    - Fixed Bug #2622 - AlwaysBuild + MSVC regression.
    - Fixed Bug #3025 - (Credit to Florian : User flow86 on tigris) - Fix typo JAVACLASSSUFIX should have been
                        JAVACLASSSUFFIX


  From Ibrahim Esmat:
    - Added the capability to build Windows Store Compatible libraries that can be used
      with Universal Windows Platform (UWP) Apps and published to the store

  From Daniel Holth:
    - Add basic support for PyPy (by deleting __slots__ from Node with a
      metaclass on PyPy); wrap most-used open() calls in 'with' statements to
      avoid too many open files.
    - Add __main__.py for `python -m SCons` in case it is on PYTHONPATH.
    - Always use highest available pickle protocol for efficiency.
    - Remove unused command line fallback for the zip tool.

  From Gaurav Juvekar:
    - Fix issue #2832: Expand construction variables in 'chdir' argument of builders. (PR #463)
    - Fix issue #2910: Make --tree=all handle Unicode. (PR #427)
    - Fix issue #2788: Fix typo in documentation example for sconf. (PR #388)

  From Alexey Klimkin:
    - Use memoization to optimize PATH evaluation across all dependencies per
      node. (PR #345)
    - Use set() where it is applicable (PR #344)

  From M. Limber:
    - Fixed msvs.py for Visual Studio Express editions that would report
      "Error  : ValueError: invalid literal for float(): 10.0Exp".

  From Rick Lupton:
    - Update LaTeX scanner to understand \import and related commands

  From Steve Robinson:
    - Add support for Visual Studio 2017.  This support requires vswhere.exe a helper
      tool installed with newer installs of 2017. SCons expects it to be located at
      "C:\Program Files (x86)\Microsoft Visual Studio\Installer\vswhere.exe"
      It can be downloaded separately at
      https://github.com/Microsoft/vswhere

  From Tom Tanner:
    - Allow nested $( ... $) sections

  From Paweł Tomulik:
    - Fixed the issue with LDMODULEVERSIONFLAGS reported by Tim Jenness
      (https://pairlist4.pair.net/pipermail/scons-users/2016-May/004893.html).
      An error was causing "-Wl,Bsymbolic" being added to linker's command-line
      even when there was no specified value in LDMODULEVERSION and thus no
      need for the flags to be specified.
    - Added LoadableModule to the list of global functions (DefaultEnvironment
      builders).

  From Manish Vachharajani:
    - Update debian rules, compat, and control to not use features
      deprecated or obsolete in later versions of debhelpers
    - Update python version to 2.7 in debian/control

  From Richard Viney:
    - Fixed PCHPDBFLAGS causing a deprecation warning on MSVC v8 and later when
      using PCHs and PDBs together.


  From Richard West:
    - Added nested / namespace tool support
    - Added a small fix to the python3 tool loader when loading a tool as a package
    - Added additional documentation to the user manual on using toolpaths with the environment
      This includes the use of sys.path to search for tools installed via pip or package managers
    - Added support for a PyPackageDir function for use with the toolpath

  From Russel Winder:
    - Reordered the default D tools from "dmd, gdc, ldc" to "dmd, ldc, gdc".
    - Add a ProgramAllAtOnce builder to the dmd, ldc, and gdc tools. (PR #448)
    - Remove a file name exception for very old Fedora LDC installation.
    - gdc can now handle building shared objects (tested for version 6.3.0).
    - Remove establishing the SharedLibrary builder in the dmd, ldc, and gdc
      tools, must now include the ar tool to get this builder as is required for
      other compiler tools.
    - Add clang and clang++ tools based on Paweł Tomulik's work.

RELEASE 2.5.1 - Mon, 03 Nov 2016 13:37:42 -0400

  From William Deegan:
    - Add scons-configure-cache.py to packaging. It was omitted

  From Alexey Klimkin:
    - Use memoization to optimize PATH evaluation across all dependencies per
      node. (PR #345)

RELEASE 2.5.0 - Mon, 09 Apr 2016 11:27:42 -0700

  From Dirk Baechle:
    - Removed a lot of compatibility methods and workarounds
      for Python versions < 2.7, in order to prepare the work
      towards a combined 2.7/3.x version. (PR #284)
      Also fixed the default arguments for the print_tree and
      render_tree methods. (PR #284, too)

  From William Blevins:
    - Added support for cross-language dependency scanning;
      SCons now respects scanner keys for implicit dependencies.
      - Notes for SCons users with heterogeneous systems.
        - May find new (previously missed) dependencies.
        - May cause rebuild after upgrade due to dependency changes.
        - May find new dependency errors (EG. cycles).
          - Discovered in some of the SCons QT tests.
    - Resolved missing cross-language dependencies for
      SWIG bindings (fixes #2264).
    - Corrected typo in User Guide for Scanner keyword. (PR #2959)
    - Install builder interacts with scanner found in SCANNERS differently.
      - Previous: Install builder recursively scanned implicit dependencies
        for scanners from SCANNER, but not for built-in (default) scanners.
      - Current: Install builder will not scan for implicit dependencies via
        either scanner source. This optimizes some Install builder behavior
        and brings orthogonality to Install builder scanning behavior.

  From William Deegan:
    - Add better messaging when two environments have
      different actions for the same target (Bug #2024)
    - Fix issue only with MSVC and Always build where targets
      marked AlwaysBuild wouldn't make it into CHANGED_SOURCES
      and thus yield an empty compile command line. (Bug #2622)
    - Fix posix platform escaping logic to properly handle paths
      with parens in them "()".  (Bug #2225)

  From Jakub Pola:
    - Intel Compiler 2016 (Linux/Mac) update for tool directories.

  From Adarsh Sanjeev:
    - Fix for issue #2494: Added string support for Chmod function.

  From Tom Tanner:
    - change cache to use 2 character subdirectories, rather than one character,
      so as not to give huge directories for large caches, a situation which
      causes issues for NFS.
      For existing caches, you will need to run the scons-configure-cache.py
      script to update them to the new format. You will get a warning every time
      you build until you co this.
    - Fix a bunch of unit tests on windows

RELEASE 2.4.1 - Mon, 07 Nov 2015 10:37:21 -0700

  From Arfrever Frehtes Taifersar Arahesis:
    - Fix for Bug # 2791 - Setup.py fails unnecessarily under Jython.

  From Dirk Baechle:
    - Fixed license of SVG titlepage files in the context of Debian
      packaging, such that they allow for commercial use too (#2985).

  From William Blevins:
    - InstallVersionedLib now available in the DefaultEnvironment context.
    - Improves orthogonality of use cases between different Install functions.

  From Carnë Draug:
    - Added new configure check, CheckProg, to check for
      existence of a program.

  From Andrew Featherstone:
    - Fix for issue #2840 - Fix for two environments specifying same target with different
      actions not throwing hard error. Instead SCons was incorrectly issuing a warning
      and continuing.

  From Hiroaki Itoh :
    - Add support `Microsoft Visual C++ Compiler for Python 2.7'
      Compiler can be obtained at: https://www.microsoft.com/en-us/download/details.aspx?id=44266

  From Florian Miedniak:
    - Fixed tigris issue #3011: Glob() excludes didn't work when used with VariantDir(duplicate=0)

  From William Roberts:
    - Fix bug 2831 and allow Help() text to be appended to AddOption() help.

  From Paweł Tomulik:
    - Reimplemented versioning for shared libraries, with the following effects
    - Fixed tigris issues #3001, #3006.
    - Fixed several other issues not reported to tigris, including:
      issues with versioned libraries in subdirectories with tricky names,
      issues with versioned libraries and variant directories,
      issue with soname not being injected to library when using D linkers,
    - Switched to direct symlinks instead of daisy-chained ones -- soname and
      development symlinks point directly to the versioned shared library now),
      for rationale see:
      https://www.debian.org/doc/debian-policy/ch-sharedlibs.html
      https://fedoraproject.org/wiki/Packaging:Guidelines#Devel_Packages
      https://bitbucket.org/scons/scons/pull-requests/247/new-versioned-libraries-gnulink-cyglink/diff#comment-10063929
    - New construction variables to allow override default behavior: SONAME,
      SHLIBVERSIONFLAGS, _SHLIBVERSIONFLAGS, SHLIBNOVERSIONSYMLINKS,
      LDMODULEVERSION, LDMODULEVERSIONFLAGS, _LDMODULEVERSIONFLAGS,
      LDMODULENOVERSIONSYMLINKS.
    - Changed logic used to configure the versioning machinery from
      platform-centric to linker-oriented.
    - The SHLIBVERSION/LDMODULEVERSION variables are no longer validated by
      SCons (more freedom to users).
    - InstallVersionedLib() doesn't use SHLIBVERSION anymore.
    - Enchanced docs for the library versioning stuff.
    - New tests for versioned libraries.
    - Library versioning is currently implemented for the following linker
      tools: 'cyglink', 'gnulink', 'sunlink'.
    - Fix to swig tool - pick-up 'swig', 'swig3.0' and 'swig2.0' (in order).
    - Fix to swig tool - respect env['SWIG'] provided by user.



RELEASE 2.4.0 - Mon, 21 Sep 2015 08:56:00 -0700

  From Dirk Baechle:
    - Switched several core classes to use "slots", to
      reduce the overall memory consumption in large
      projects (fixes #2180, #2178, #2198)
    - Memoizer counting uses decorators now, instead of
      the old metaclasses approach.

  From Andrew Featherstone
    - Fixed typo in SWIGPATH description

RELEASE 2.3.6 - Mon, 31 Jul 2015 14:35:03 -0700

  From Rob Smith:
    - Added support for Visual Studio 2015

RELEASE 2.3.5 - Mon, 17 Jun 2015 21:07:32 -0700

  From Stephen Pollard:
    - Documentation fixes for libraries.xml and
      builders-writing.xml (#2989 and #2990)

  From William Deegan:
    - Extended docs for InstallVersionedLib/SharedLibrary,
      and added SKIP_WIN_PACKAGES argument to build script
      bootstrap.py (PR #230, #3002).

  From William Blevins:
    - Fixed symlink support (PR #227, #2395).
    - Updated debug-count test case (PR #229).

  From Alexey Klimkin:
    - Fixed incomplete LIBS flattening and substitution in
      Program scanner(PR #205, #2954).

  From Dirk Baechle:
    - Added new method rentry_exists_on_disk to Node.FS (PR #193).

  From Russel Winder:
    - Fixed several D tests under the different OS.
    - Add support for f08 file extensions for Fortran 2008 code.

  From Anatoly Techtonik:
    - Show --config choices if no argument is specified (PR #202).
    - Fixed build crash when XML toolchain isn't installed, and
      activated compression for ZIP archives.

  From Alexandre Feblot:
    - Fix for VersionedSharedLibrary under 'sunos' platform.
    - Fixed dll link with precompiled headers on MSVC 2012
    - Added an 'exclude' parameter to Glob()

  From Laurent Marchelli:
    - Support for multiple cmdargs (one per variant) in VS project files.
    - Various improvements for TempFileMunge class.
    - Added an implementation for Visual Studio users files (PR #209).

  From Dan Pidcock:
    - Added support for the 'PlatformToolset' tag in VS project files (#2978).

  From James McCoy:
    - Added support for '-isystem' to ParseFlags.

RELEASE 2.3.4 - Mon, 27 Sep 2014 12:50:35 -0400

  From Bernhard Walle and Dirk Baechle:
    - Fixed the interactive mode, in connection with
      Configure contexts (#2971).

  From Anatoly Techtonik:
    - Fix EnsureSConsVersion warning when running packaged version

  From Russel Winder:
    - Fix D tools for building shared libraries

RELEASE 2.3.3 - Sun, 24 Aug 2014 21:08:33 -0400

  From Roland Stark:
    - Fixed false line length calculation in the TempFileMunge class (#2970).

  From Gary Oberbrunner:
    - Improve SWIG detection

  From Russel Winder:
    - Fix regression on Windows in D language update

  From Neal Becker and Stefan Zimmermann:
    - Python 3 port and compatibility

  From Anatoly Techtonik:
    - Do not fail on EnsureSConsVersion when running from checkout

  From Kendrick Boyd and Rob Managan:
    - Fixed the newglossary action to work with VariantDir (LaTeX).

  From Manuel Francisco Naranjo:
    - Added a default for the BUILDERS environment variable,
      to prevent not defined exception on a Clone().

  From Andrew Featherstone:
    - Added description of CheckTypeSize method (#1991).
    - Fixed handling of CPPDEFINE var in Append()
      for several list-dict combinations (#2900).

  From William Blevins:
    - Added test for Java derived-source dependency tree generation.
    - Added Copy Action symlink soft-copy support (#2395).
    - Various contributions to the documentation (UserGuide).

RELEASE 2.3.2

  From Dirk Baechle:
    - Update XML doc editor configuration
    - Fix: Allow varlist to be specified as list of strings for Actions (#2754)

  From veon on bitbucket:
    - Fixed handling of nested ifs in CPP scanner PreProcessor class.

  From Shane Gannon:
    - Support for Visual Studio 2013 (12.0)

  From Michael Haubenwallner:
    - Respect user's CC/CXX values; don't always overwrite in generate()
    - Delegate linker Tool.exists() to CC/CXX Tool.exists().

  From Rob Managan:
    - Updated the TeX builder to support use of the -synctex=1
      option and the files it creates.
    - Updated the TeX builder to correctly clean auxiliary files when
      the biblatex package is used.

  From Gary Oberbrunner:
    - get default RPM architecture more robustly when building RPMs

  From Amir Szekely:
    - Fixed NoClean() for multi-target builders (#2353).

  From Paweł Tomulik:
    - Fix SConf tests that write output

  From Russel Winder:
    - Revamp of the D language support. Tools for DMD, GDC and LDC provided
      and integrated with the C and C++ linking. NOTE: This is only tested
      with D v2. Support for D v1 is now deprecated.

  From Anatoly Techtonik:
    - Several improvements for running scons.py from source:
      * engine files form source directory take priority over all other
        importable versions
      * message about scons.py running from source is removed to fix tests
        that were failing because of this extra line in the output
      * error message when SCons import fails now lists lookup paths
    - Remove support for QMTest harness from runtest.py
    - Remove RPM and m4 from default tools on Windows
    - BitKeeper, CVS, Perforce, RCS, SCCS are deprecated from default
      tools and will be removed in future SCons versions to speed up
      SCons initialization (it will still be possible to use these tools
      explicitly)

  From Sye van der Veen:
    - Support for Visual Studio 12.0Exp, and fixes for earlier MSVS
      versions.


RELEASE 2.3.1

  From Andrew Featherstone:
    - Added support for EPUB output format to the DocBook tool.

  From Tom Tanner:
    - Stop leaking file handles to subprocesses by switching to using subprocess
      always.
    - Allow multiple options to be specified with --debug=a,b,c
    - Add support for a readonly cache (--cache-readonly)
    - Always print stats if requested
    - Generally try harder to print out a message on build errors
    - Adds a switch to warn on missing targets
    - Add Pseudo command to mark targets which should not exist after
      they are built.

  From Bogdan Tenea:
    - Check for 8.3 filenames on cygwin as well as win32 to make variant_dir work properly.

  From Alexandre Feblot:
    - Make sure SharedLibrary depends on all dependent libs (by depending on SHLINKCOM)

  From Stefan Sperling:
    - Fixed the setup of linker flags for a versioned SharedLibrary
      under OpenBSD (#2916).

  From Antonio Cavallo:
    - Improve error if Visual Studio bat file not found.

  From Manuel Francisco Naranjo:
    - Allow Subst.Literal string objects to be compared with each other,
      so they work better in AddUnique() and Remove().

  From David Rothenberger:
    - Added cyglink linker that uses Cygwin naming conventions for
      shared libraries and automatically generates import libraries.

  From Dirk Baechle:
    - Update bootstrap.py so it can be used from any dir, to run
      SCons from a source (non-installed) dir.
    - Count statistics of instances are now collected only when
      the --debug=count command-line option is used (#2922).
    - Added release_target_info() to File nodes, which helps to
      reduce memory consumption in clean builds and update runs
      of large projects.
    - Fixed the handling of long options in the command-line
      parsing (#2929).
    - Fixed misspelled variable in intelc.py (#2928).

  From Gary Oberbrunner:
    - Test harness: fail_test() can now print a message to help debugging.

  From Anatoly Techtonik:
    - Require rpmbuild when building SCons package.
    - Print full stack on certain errors, for debugging.
    - Improve documentation for Textfile builder.

  From William Deegan:
    - VS2012 & VS2010 Resolve initialization issues by adding path to reg.exe
      in shell used to run batch files.
    - MSVC Support fixed defaulting TARGET_ARCH to HOST_ARCH. It should be
      None if not explicitly set.
    - MSVC Fixed issue where if more than one Architectures compilers are
      detected, it would take the last one found, and not the first.

  From Philipp Kraus:
    - Added optional ZIPROOT to Zip tool.

  From Dirk Baechle:
    - Replaced old SGML-based documentation toolchain with a more modern
      approach, that also requires less external dependencies (programs and
      Python packages). Added a customized Docbook XSD for strict validation of
      all input XML files.

  From Luca Falavigna:
    - Fixed spelling errors in MAN pages (#2897).

  From Michael McDougall:
    - Fixed description of ignore_case for EnumVariable in the
      MAN page (#2774).

RELEASE 2.3.0 - Mon, 02 Mar 2013 13:22:29 -0400

  From Anatoly Techtonik:
    - Added ability to run scripts/scons.py directly from source checkout
    - Hide deprecated --debug={dtree,stree,tree} from --help output
    - Error messages from option parser now include hints about valid choices
    - Cleaned up some Python 1.5 and pre-2.3 code, so don't expect SCons
      to run on anything less than Python 2.4 anymore
    - Several fixes for runtest.py:
      * exit with an error if no tests were found
      * removed --noqmtest option - this behavior is by default
      * replaced `-o FILE --xml` combination with `--xml FILE`
      * changed `-o, --output FILE` option to capture stdout/stderr output
        from runtest.py
    - Remove os_spawnv_fix.diff patch required to enable parallel builds
      support prior to Python 2.2

  From Juan Lang:
    - Fix WiX Tool to use .wixobj rather than .wxiobj for compiler output
    - Support building with WiX releases after 2.0

  From Alexey Klimkin:
    - Fix nested LIBPATH expansion by flattening sequences in subst_path.

  From eyan on Bitbucket:
    - Print target name with command execution time with --debug=time

  From Thomas Berg and Evgeny Podjachev:
    - Fix subprocess spawning on Windows.  Work around a Windows
      bug that can crash python occasionally when using -jN. (#2449)

  From Dirk Baechle:
    - Updated test framework to support dir and file fixtures and
      added ability to test external (out-of-tree) tools (#2862).
      See doc in QMTest/test-framework.rst.
    - Fixed several errors in the test suite (Java paths, MSVS version
      detection, Tool import), additionally
      * provided MinGW command-line support for the CXX, AS and
        Fortran tests,
      * refactored the detection of the gcc version and the according
        Fortran startup library,
      * provided a new module rpmutils.py, wrapping the RPM naming rules
        for target files and further hardware-dependent info (compatibility,
        compiler flags, ...),
      * added new test methods must_exist_one_of() and
        must_not_exist_any_of() and
      * removed Aegis support from runtest.py. (#2872)

  From Gary Oberbrunner:
    - Add -jN support to runtest.py to run tests in parallel
    - Add MSVC10 and MSVC11 support to get_output low-level bat script runner.
    - Fix MSVS solution generation for VS11, and fixed tests.

  From Rob Managan:
    - Updated the TeX builder to support the \newglossary command
      in LaTeX's glossaries package and the files it creates.
    - Improve support for new versions of biblatex in the TeX builder
      so biber is called automatically if biblatex requires it.
    - Add SHLIBVERSION as an option that tells SharedLibrary to build
      a versioned shared library and create the required symlinks.
      Add builder InstallVersionedLib to create the required symlinks
      installing a versioned shared library.

RELEASE 2.2.0 - Mon, 05 Aug 2012 15:37:48 +0000

  From dubcanada on Bitbucket:
    - Fix 32-bit Visual Express C++ on 64-bit Windows (generate 32-bit code)

  From Paweł Tomulik:
    - Added gettext toolset
    - Fixed FindSourceFiles to find final sources (leaf nodes).

  From Greg Ward:
    - Allow Node objects in Java path (#2825)

  From Joshua Hughes:
    - Make Windows not redefine builtin file as un-inheritable (#2857)
    - Fix WINDOWS_INSERT_DEF on MinGW (Windows) (#2856)

  From smallbub on Bitbucket:
    - Fix LINKCOMSTR, SHLINKCOMSTR, and LDMODULECOMSTR on Windows (#2833).

  From Mortoray:
    - Make -s (silent mode) be silent about entering subdirs (#2976).
    - Fix cloning of builders when cloning environment (#2821).

  From Gary Oberbrunner:
    - Show valid Visual Studio architectures in error message
       when user passes invalid arch.

  From Alexey Petruchik:
    - Support for Microsoft Visual Studio 11 (both using it
      and generating MSVS11 solution files).

  From Alexey Klimkin:
    - Fixed the Taskmaster, curing spurious build failures in
      multi-threaded runs (#2720).

  From Dirk Baechle:
    - Improved documentation of command-line variables (#2809).
    - Fixed scons-doc.py to properly convert main XML files (#2812).

  From Rob Managan:
    - Updated the TeX builder to support LaTeX's multibib package.
    - Updated the TeX builder to support LaTeX's biblatex package.
    - Added support for using biber instead of bibtex by setting
      env['BIBTEX'] = 'biber'

  From Arve Knudsen:
    - Test for FORTRANPPFILESUFFIXES (#2129).


RELEASE 2.1.0 - Mon, 09 Sep 2011 20:54:57 -0700

  From Anton Lazarev:
    - Fix Windows resource compiler scanner to accept DOS line endings.

  From Matthias:
    - Update MSVS documents to remove note indicating that only one
      project is currently supported per solution file.

  From Grzegorz Bizoń:
    - Fix long compile lines in batch mode by using TEMPFILE
    - Fix MSVC_BATCH=False (was treating it as true)

  From Justin Gullingsrud:
    - support -std=c++0x and related CXXFLAGS in pkgconfig (ParseFlags)

  From Vincent Beffara:
    - Support -dylib_file in pkgconfig (ParseFlags)

  From Gary Oberbrunner and Sohail Somani:
    - new construction variable WINDOWS_EMBED_MANIFEST to automatically
      embed manifests in Windows EXEs and DLLs.

  From Gary Oberbrunner:
    - Fix Visual Studio project generation when CPPPATH contains Dir nodes
    - Ensure Visual Studio project is regenerated when CPPPATH or CPPDEFINES change
    - Fix unicode error when using non-ASCII filenames with Copy or Install
    - Put RPATH in LINKCOM rather than LINKFLAGS so resetting
      LINKFLAGS doesn't kill RPATH
    - Fix precompiled headers on Windows when variant dir name has spaces.
    - Adding None to an Action no longer fails (just returns original action)
    - New --debug=prepare option to show each target as it's being
      prepared, whether or not anything needs to be done for it.
    - New debug option --debug=duplicate to print a line for each
      unlink/relink (or copy) of a variant file from its source file.
    - Improve error message for EnumVariables to show legal values.
    - Fix Intel compiler to sort versions >9 correctly (esp. on Linux)
    - Fix Install() when the source and target are directories and the
      target directory exists.

  From David Garcia Garzon:
    - Fix Delete to be able to delete broken symlinks and dir
      symlinks.

  From Imran Fanaswala and Robert Lehr:
    - Handle .output file generated by bison/yacc properly. Cleaning it
      when necessary.

  From Antoine Dechaume:
    - Handle SWIG file where there is whitespace after the module name
      properly. Previously the generated files would include
      the whitespace.

  From Dmitry R.:
    - Handle Environment in case __semi_deepcopy is None

  From Benoit Belley:

    - Much improved support for Windows UNC paths (\\SERVERNAME).

  From Jean-Baptiste Lab:

    - Fix problems with appending CPPDEFINES that contain
      dictionaries, and related issues with Parse/MergeFlags and
      CPPDEFINES.

  From Allen Weeks:

    - Fix for an issue with implicit-cache with multiple targets
      when dependencies are removed on disk.

  From Evgeny Podjachev and Alexey Petruchick:

    - Support generation of Microsoft Visual Studio 2008 (9.0)
      and 2010 (10.0) project and solution files.

  From Ken Deeter:

    - Fix a problem when FS Entries which are actually Dirs have builders.

  From Luca Falavigna:

    - Support Fortran 03

  From Gary Oberbrunner:

    - Print the path to the SCons package in scons --version

  From Jean-Franï¿½ois Colson:

    - Improve Microsoft Visual Studio Solution generation, and fix
      various errors in the generated solutions especially when using
      MSVS_SCC_PROVIDER, and when generating multiple projects.  The
      construction variable MSVS_SCC_PROJECT_BASE_PATH, which never
      worked properly, is removed.  Users can use the new variable
      MSVS_SCC_CONNECTION_ROOT instead if desired.

  From Anatoly Techtonik:

    - Use subprocess in bootstrap.py instead of os.execve to avoid
      losing output control on Windows (http://bugs.python.org/issue9148)

    - Revert patch for adding SCons to App Paths, because standard cmd
      shell doesn't search there. This is confusing, because `scons` can
      be executed from explorer, but fail to start from console.

    - Fix broken installation with easy_install on Windows (issue #2051)
      SCons traditionally installed in a way that allowed to run multiple
      versions side by side. This custom logic was incompatible with
      easy_install way of doing things.

    - Use epydoc module for generating API docs in HTML if command line
      utility is not found in PATH. Actual for Windows.

  From Alexander Goomenyuk:

    - Add .sx to assembly source scanner list so .sx files
      get their header file dependencies detected.

  From Arve Knudsen:

    - Set module metadata when loading site_scons/site_init.py
      so it is treated as a proper module; __doc__, __file__ and
      __name__ now refer to the site_init.py file.

  From Russel Winder:

    - Users Guide updates explaining that Tools can be packages as
      well as python modules.

  From Gary Oberbrunner:

    - New systemwide and per-user site_scons dirs.

  From Dirk Baechle:

    - XML fixes in User's Guide.
    - Fixed the detection of 'jar' and 'rmic' during
      the initialization of the respective Tools (#2730).
    - Improved docs for custom Decider functions and
      custom Scanner objects (#2711, #2713).
    - Corrected SWIG module names for generated *.i files (#2707).

  From Joe Zuntz:

    - Fixed a case-sensitivity problem with Fortran modules.

  From Bauke Conijn:

    - Added Users Guide example for auto-generated source code

  From Steven Knight:

    - Fix explicit dependencies (Depends()) on Nodes that don't have
      attached Builders.

    - Fix use of the global Alias() function with command actions.

  From Matt Hughes:

    - Fix the ability to append to default $*FLAGS values (which are
      implemented as CLVar instances) in a copied construction environment
      without affecting the original construction environment's value.

  From Rob Managan:

    - Updated the TeX command strings to include a /D on Windows in
      case the new directory is on a different drive letter.

    - Fixed the LaTeX scanner so dependencies are found in commands that
      are broken across lines with a comment or have embedded spaces.

    - The TeX builders should now work with tex files that are generated
      by another program. Thanks to Hans-Martin von Gaudecker for
      isolating the cause of this bug.

    - Added support for INDEXSTYLE environment variable so makeindex can
      find style files.

    - Added support for the bibunits package so we call bibtex on all
      the bu*.aux files.

    - Add support of finding path information on OSX for TeX applications
      MacPorts and Fink paths need to be added by the user

  From Russel Winder:

    - Add support for DMD version 2 (the phobos2 library).

  From William Deegan:

    - Add initial support for VS/VC 2010 (express and non-express versions)
    - Remove warning for not finding MS VC/VS install.
      "scons: warning: No version of Visual Studio compiler found
        - C/C++ compilers most likely not set correctly"
    - Add support for Linux 3.0


RELEASE 2.0.1 - Mon, 15 Aug 2010 15:46:32 -0700

  From Dirk Baechle:

    - Fix XML in documentation.

  From Joe Zuntz:

    - Fixed a case-sensitivity problem with Fortran modules.

  From Bauke Conijn:

    - Added Users Guide example for auto-generated source code

  From Steven Knight:

    - Fix explicit dependencies (Depends()) on Nodes that don't have
      attached Builders.

  From Matt Hughes:

    - Fix the ability to append to default $*FLAGS values (which are
      implemented as CLVar instances) in a copied construction environment
      without affecting the original construction environment's value.

  From Rob Managan:

    - Updated the TeX command strings to include a /D on Windows in
      case the new directory is on a different drive letter.

    - Fixed the LaTeX scanner so dependencies are found in commands that
      are broken across lines with a comment or have embedded spaces.


RELEASE 2.0.0.final.0 - Mon, 14 Jun 2010 22:01:37 -0700

  From Dirk Baechle:

    - Fix XML in documentation.

  From Steven Knight:

    - Provide forward compatibility for the 'profile' module.

    - Provide forward compatibility for the 'pickle' module.

    - Provide forward compatibility for the 'io' module.

    - Provide forward compatibility for the 'queue' module.

    - Provide forward compatibility for the 'collections' module.

    - Provide forward compatibility for the 'builtins' module.

    - Provide forward compatibility for 'sys.intern()'.

    - Convert to os.walk() from of os.path.walk().

    - Remove compatibility logic no longer needed.

    - Add a '-3' option to runtest to print 3.x incompatibility warnings.

    - Convert old-style classes into new-style classes.

    - Fix "Ignoring corrupt sconsign entry" warnings when building
      in a tree with a pre-2.0 .sconsign file.

    - Fix propagation from environment of VS*COMNTOOLS to resolve issues
      initializing MSVC/MSVS/SDK issues.

    - Handle detecting Visual C++ on Python versions with upper-case
      platform architectures like 'AMD64'.

  From W. Trevor King:

    - Revisions to README.

  From Greg Noel:

    - Apply numerous Python fixers to update code to more modern idioms.
      Find where fixers should be applied to code in test strings and
      apply the fixers there, too.

    - Write a fixer to convert string functions to string methods.

    - Modify the 'dict' fixer to be less conservative.

    - Modify the 'apply' fixer to handle more cases.

    - Create a modified 'types' fixer that converts types to 2.x
      equivalents rather than 3.x equivalents.

    - Write a 'division' fixer to highlight uses of the old-style
      division operator.  Correct usage where needed.

    - Add forward compatibility for the new 'memoryview' function
      (which replaces the 'buffer' function).

    - Add forward compatibility for the 'winreg' module.

    - Remove no-longer-needed 'platform' module.

    - Run tests with the '-3' option to Python 2.6 and clear up
      various reported incompatibilities.

    - Comb out code paths specialized to Pythons older than 2.4.

    - Update deprecation warnings; most now become mandatory.

    - Start deprecation cycle for BuildDir() and build_dir.

    - Start deprecation cycle for SourceCode() and related factories

    - Fixed a problem with is_Dict() not identifying some objects derived
      from UserDict.

  From Jim Randall:

    - Document the AllowSubstExceptions() function in the User's Guide.

  From William Deegan:

    - Migrate MSVC/MSVS/SDK improvements from 1.3 branch.


RELEASE 1.3.0 - Tue, 23 Mar 2010 21:44:19 -0400

  From Steven Knight:

    - Update man page and documentation.

  From William Deegan (plus minor patch from Gary Oberbrunner):

    - Support Visual Studio 8.0 Express

RELEASE 1.2.0.d20100306 - Sat, 06 Mar 2010 16:18:33 -0800

  From Luca Falavigna:

    - Fix typos in the man page.

  From Gottfried Ganssauge:

    - Support execution when SCons is installed via easy_install.

  From Steven Knight:

    - Make the messages for Configure checks of compilers consistent.

    - Issue an error message if a BUILDERS entry is not a Builder
      object or a callable wrapper.

  From Rob Managan:

    - Update tex builder to handle the case where a \input{foo}
      command tries to work with a directory named foo instead of the
      file foo.tex. The builder now ignores a directory and continues
      searching to find the correct file. Thanks to Lennart Sauerbeck
      for the test case and initial patch

      Also allow the \include of files in subdirectories when variantDir
      is used with duplicate=0. Previously latex would crash since
      the directory in which the .aux file is written was not created.
      Thanks to Stefan Hepp for finding this and part of the solution.

  From James Teh:
    - Patches to fix some issues using MS SDK V7.0

  From William Deegan:
    - Lots of testing and minor patches to handle mixed MS VC and SDK
      installations, as well as having only the SDK installed.


RELEASE 1.2.0.d20100117 - Sun, 17 Jan 2010 14:26:59 -0800

  From Jim Randall:
    - Fixed temp filename race condition on Windows with long cmd lines.

  From David Cournapeau:
    - Fixed tryRun when sconf directory is in a variant dir.
    - Do not add -fPIC for ifort tool on non-posix platforms (darwin and
      windows).
    - Fix bug 2294 (spurious CheckCC failures).
    - Fix SCons bootstrap process on windows 64 (wrong wininst name)

  From William Deegan:
    - Final merge from vs_revamp branch to main

    - Added definition and usage of HOST_OS, HOST_ARCH, TARGET_OS,
      TARGET_ARCH, currently only defined/used by Visual Studio
      Compilers. This will be rolled out to other platforms/tools
      in the future.

    - Add check for python >= 3.0.0 and exit gracefully.
      For 1.3 python >= 1.5.2 and < 3.0.0 are supported

    - Fix bug 1944 - Handle non-existent .i file in swig emitter, previously
      it would crash with an IOError exception. Now it will try to make an
      educated guess on the module name based on the filename.

  From Lukas Erlinghagen:

    - Have AddOption() remove variables from the list of
      seen-but-unknown variables (which are reported later).

    - An option name and aliases can now be specified as a tuple.

  From Hartmut Goebel:

    - Textfile builder.

  From Jared Grubb:

    - use "is/is not" in comparisons with None instead of "==" or "!=".

  From Jim Hunziker:

    - Avoid adding -gphobos to a command line multiple times
      when initializing use of the DMD compiler.

  From Jason Kenney:

    - Sugguested HOST/TARGET OS/ARCH separation.

  From Steven Knight:

    - Fix the -n option when used with VariantDir(duplicate=1)
      and the variant directory doesn't already exist.

    - Fix scanning of Unicode files for both UTF-16 endian flavors.

    - Fix a TypeError on #include of file names with Unicode characters.

    - Fix an exception if a null command-line argument is passed in.

    - Evaluate Requires() prerequisites before a Node's direct children
      (sources and dependencies).

  From Greg Noel:

    - Remove redundant __metaclass__ initializations in Environment.py.

    - Correct the documentation of text returned by sconf.Result().

    - Document that filenames with '.' as the first character are
      ignored by Glob() by default (matching UNIX glob semantics).

    - Fix SWIG testing infrastructure to work on Mac OS X.

    - Restructure a test that occasionally hung so that the test would
      detect when it was stuck and fail instead.

    - Substfile builder.

  From Gary Oberbrunner:

    - When reporting a target that SCons doesn't know how to make,
      specify whether it's a File, Dir, etc.

  From Ben Webb:

    - Fix use of $SWIGOUTDIR when generating Python wrappers.

    - Add $SWIGDIRECTORSUFFIX and $SWIGVERSION construction variables.

  From Rob Managan:

    - Add -recorder flag to Latex commands and updated internals to
      use the output to find files TeX creates. This allows the MiKTeX
      installations to find the created files

    - Notify user of Latex errors that would get buried in the
      Latex output

    - Remove LATEXSUFFIXES from environments that don't initialize Tex.

    - Add support for the glossaries package for glossaries and acronyms

    - Fix problem that pdftex, latex, and pdflatex tools by themselves did
      not create the actions for bibtex, makeindex,... by creating them
      and other environment settings in one routine called by all four
      tex tools.

    - Fix problem with filenames of sideeffects when the user changes
      the name of the output file from the latex default

    - Add scanning of files included in Latex by means of \lstinputlisting{}
      Patch from Stefan Hepp.

    - Change command line for epstopdf to use --outfile= instead of -o
      since this works on all platforms.
      Patch from Stefan Hepp.

    - Change scanner to properly search for included file from the
      directory of the main file instead of the file it is included from.
      Also update the emitter to add the .aux file associated with
      \include{filename} commands. This makes sure the required directories
      if any are created for variantdir cases.
      Half of the patch from Stefan Hepp.

RELEASE 1.2.0.d20090223 - Mon, 23 Feb 2009 08:41:06 -0800

  From Stanislav Baranov:

    - Make suffix-matching for scanners case-insensitive on Windows.

  From David Cournapeau:

    - Change the way SCons finds versions of Visual C/C++ and Visual
      Studio to find and use the Microsoft v*vars.bat files.

  From Robert P. J. Day:

    - User's Guide updates.

  From Dan Eaton:

    - Fix generation of Visual Studio 8 project files on x64 platforms.

  From Allan Erskine:

    - Set IncludeSearchPath and PreprocessorDefinitions in generated
      Visual Studio 8 project files, to help IntelliSense work.

  From Mateusz Gruca:

    - Fix deletion of broken symlinks by the --clean option.

  From Steven Knight:

    - Fix the error message when use of a non-existent drive on Windows
      is detected.

    - Add sources for files whose targets don't exist in $CHANGED_SOURCES.

    - Detect implicit dependencies on commands even when the command is
      quoted.

    - Fix interaction of $CHANGED_SOURCES with the --config=force option.

    - Fix finding #include files when the string contains escaped
      backslashes like "C:\\some\\include.h".

    - Pass $CCFLAGS to Visual C/C++ precompiled header compilation.

    - Remove unnecessary nested $( $) around $_LIBDIRFLAGS on link lines
      for the Microsoft linker, the OS/2 ilink linker and the Phar Lap
      linkloc linker.

    - Spell the Windows environment variables consistently "SystemDrive"
      and "SystemRoot" instead of "SYSTEMDRIVE" and "SYSTEMROOT".



RELEASE 1.2.0.d20090113 - Tue, 13 Jan 2009 02:50:30 -0800

  From Stanislav Baranov, Ted Johnson and Steven Knight:

    - Add support for batch compilation of Visual Studio C/C++ source
      files, controlled by a new $MSVC_BATCH construction variable.

  From Steven Knight:

    - Print the message, "scons: Build interrupted." on error output,
      not standard output.

    - Add a --warn=future-deprecated option for advance warnings about
      deprecated features that still have warnings hidden by default.

    - Fix use of $SOURCE and $SOURCES attributes when there are no
      sources specified in the Builder call.

    - Add support for new $CHANGED_SOURCES, $CHANGED_TARGETS,
      $UNCHANGED_SOURCES and $UNCHANGED_TARGETS variables.

    - Add general support for batch builds through new batch_key= and
      targets= keywords to Action object creation.

  From Arve Knudsen:

    - Make linker tools differentiate properly between SharedLibrary
      and LoadableModule.

    - Document TestCommon.shobj_prefix variable.

    - Support $SWIGOUTDIR values with spaces.

  From Rob Managan:

    - Don't automatically try to build .pdf graphics files for
      .eps files in \includegraphics{} calls in TeX/LaTeX files
      when building with the PDF builder (and thus using pdflatex).

  From Gary Oberbrunner:

    - Allow AppendENVPath() and PrependENVPath() to interpret '#'
      for paths relative to the top-level SConstruct directory.

    - Use the Borland ilink -e option to specify the output file name.

    - Document that the msvc Tool module uses $PCH, $PCHSTOP and $PDB.

    - Allow WINDOWS_INSERT_DEF=0 to disable --output-def when linking
      under MinGW.

  From Zia Sobhani:

    - Fix typos in the User's Guide.

  From Greg Spencer:

    - Support implicit dependency scanning of files encoded in utf-8
      and utf-16.

  From Roberto de Vecchi:

    - Remove $CCFLAGS from the the default definitions of $CXXFLAGS for
      Visual C/C++ and MIPSpro C++ on SGI so, they match other tools
      and avoid flag duplication on C++ command lines.

  From Ben Webb:

    - Handle quoted module names in SWIG source files.

    - Emit *_wrap.h when SWIG generates header file for directors

  From Matthew Wesley:

    - Copy file attributes so we identify, and can link a shared library
      from, shared object files in a Repository.



RELEASE 1.2.0 - Sat, 20 Dec 2008 22:47:29 -0800

  From Steven Knight:

    - Don't fail if can't import a _subprocess module on Windows.

    - Add warnings for use of the deprecated Options object.



RELEASE 1.1.0.d20081207 - Sun, 07 Dec 2008 19:17:23 -0800

  From Benoit Belley:

    - Improve the robustness of GetBuildFailures() by refactoring
      SCons exception handling (especially BuildError exceptions).

    - Have the --taskmastertrace= option print information about
      individual Task methods, not just the Taskmaster control flow.

    - Eliminate some spurious dependency cycles by being more aggressive
      about pruning pending children from the Taskmaster walk.

    - Suppress mistaken reports of a dependency cycle when a child
      left on the pending list is a single Node in EXECUTED state.

  From David Cournapeau:

    - Fix $FORTRANMODDIRPREFIX for the ifort (Intel Fortran) tool.

  From Brad Fitzpatrick:

    - Don't pre-generate an exception message (which will likely be
      ignored anyway) when an EntryProxy re-raises an AttributeError.

  From Jared Grubb:

    - Clean up coding style and white space in Node/FS.py.

    - Fix a typo in the documentation for $_CPPDEFFLAGS.

    - Issue 2401: Fix usage of comparisons with None.

  From Ludwig Hï¿½hne:

    - Handle Java inner classes declared within a method.

  From Steven Knight:

    - Fix label placement by the "scons-time.py func" subcommand
      when a profile value was close to (or equal to) 0.0.

    - Fix env.Append() and env.Prepend()'s ability to add a string to
      list-like variables like $CCFLAGS under Python 2.6.

    - Other Python2.6 portability:  don't use "as" (a Python 2.6 keyword).
      Don't use the deprecated Exception.message attribute.

    - Support using the -f option to search for a different top-level
      file name when walking up with the -D, -U or -u options.

    - Fix use of VariantDir when the -n option is used and doesn't,
      therefore, actually create the variant directory.

    - Fix a stack trace from the --debug=includes option when passed a
      static or shared library as an argument.

    - Speed up the internal find_file() function (used for searching
      CPPPATH, LIBPATH, etc.).

    - Add support for using the Python "in" keyword on construction
      environments (for example, if "CPPPATH" in env: ...).

    - Fix use of Glob() when a repository or source directory contains
      an in-memory Node without a corresponding on-disk file or directory.

    - Add a warning about future reservation of $CHANGED_SOURCES,
      $CHANGED_TARGETS, $UNCHANGED_SOURCES and $UNCHANGED_TARGETS.

    - Enable by default the existing warnings about setting the resource
      $SOURCE, $SOURCES, $TARGET and $TARGETS variable.

  From Rob Managan:

    - Scan for TeX files in the paths specified in the $TEXINPUTS
      construction variable and the $TEXINPUTS environment variable.

    - Configure the PDF() and PostScript() Builders as single_source so
      they know each source file generates a separate target file.

    - Add $EPSTOPDF, $EPSTOPDFFLAGS and $EPSTOPDFCOM

    - Add .tex as a valid extension for the PDF() builder.

    - Add regular expressions to find \input, \include and
      \includegraphics.

    - Support generating a .pdf file from a .eps source.

    - Recursive scan included input TeX files.

    - Handle requiring searched-for TeX input graphics files to have
      extensions (to avoid trying to build a .eps from itself, e.g.).

  From Greg Noel:

    - Make the Action() function handle positional parameters consistently.

    - Clarify use of Configure.CheckType().

    - Make the File.{Dir,Entry,File}() methods create their entries
      relative to the calling File's directory, not the SConscript
      directory.

    - Use the Python os.devnull variable to discard error output when
      looking for the $CC or $CXX version.

    - Mention LoadableModule() in the SharedLibrary() documentation.

  From Gary Oberbrunner:

    - Update the User's Guide to clarify use of the site_scons/
      directory and the site_init.py module.

    - Make env.AppendUnique() and env.PrependUnique remove duplicates
      within a passed-in list being added, too.

  From Randall Spangler:

    - Fix Glob() so an on-disk file or directory beginning with '#'
      doesn't throw an exception.



RELEASE 1.1.0 - Thu, 09 Oct 2008 08:33:47 -0700

  From Chris AtLee

    - Use the specified environment when checking for the GCC compiler
      version.

  From Ian P. Cardenas:

    - Fix Glob() polluting LIBPATH by returning copy of list

  From David Cournapeau:

    - Add CheckCC, CheckCXX, CheckSHCC and CheckSHCXX tests to
      configuration contexts.

    - Have the --profile= argument use the much faster cProfile module
      (if it's available in the running Python version).

    - Reorder MSVC compilation arguments so the /Fo is first.

  From Bill Deegan:

    - Add scanning Windows resource (.rc) files for implicit dependencies.

  From John Gozde:

    - When scanning for a #include file, don't use a directory that
      has the same name as the file.

  From Ralf W. Grosse-Kunstleve

    - Suppress error output when checking for the GCC compiler version.

  From Jared Grubb:

    - Fix VariantDir duplication of #included files in subdirectories.

  From Ludwig Hï¿½hne:

    - Reduce memory usage when a directory is used as a dependency of
      another Node (such as an Alias) by returning a concatenation
      of the children's signatures + names, not the children's contents,
      as the directory contents.

    - Raise AttributeError, not KeyError, when a Builder can't be found.

    - Invalidate cached Node information (such as the contenst returned
      by the get_contents() method) when calling actions with Execute().

    - Avoid object reference cycles from frame objects.

    - Reduce memory usage from Null Executor objects.

    - Compute MD5 checksums of large files without reading the entire
      file contents into memory.  Add a new --md5-chunksize option to
      control the size of each chunk read into memory.

  From Steven Knight:

    - Fix the ability of the add_src_builder() method to add a new
      source builder to any other builder.

    - Avoid an infinite loop on non-Windows systems trying to find the
      SCons library directory if the Python library directory does not
      begin with the string "python".

    - Search for the SCons library directory in "scons-local" (with
      no version number) after "scons-local-{VERSION}".

  From Rob Managan:

    - Fix the user's ability to interrupt the TeX build chain.

    - Fix the TeX builder's allowing the user to specify the target name,
      instead of always using its default output name based on the source.

    - Iterate building TeX output files until all warning are gone
      and the auxiliary files stop changing, or until we reach the
      (configurable) maximum number of retries.

    - Add TeX scanner support for:  glossaries, nomenclatures, lists of
      figures, lists of tables, hyperref and beamer.

    - Use the $BIBINPUTS, $BSTINPUTS, $TEXINPUTS and $TEXPICTS construction
      variables as search paths for the relevant types of input file.

    - Fix building TeX with VariantDir(duplicate=0) in effect.

    - Fix the LaTeX scanner to search for graphics on the TEXINPUTS path.

    - Have the PDFLaTeX scanner search for .gif files as well.

  From Greg Noel:

    - Fix typos and format bugs in the man page.

    - Add a first draft of a wrapper module for Python's subprocess
      module.

    - Refactor use of the SCons.compat module so other modules don't
      have to import it individually.

    - Add .sx as a suffix for assembly language files that use the
      C preprocessor.

  From Gary Oberbrunner:

    - Make Glob() sort the returned list of Files or Nodes
      to prevent spurious rebuilds.

    - Add a delete_existing keyword argument to the AppendENVPath()
      and PrependENVPath() Environment methods.

    - Add ability to use "$SOURCE" when specifying a target to a builder

  From Damyan Pepper:

    - Add a test case to verify that SConsignFile() files can be
      created in previously non-existent subdirectories.

  From Jim Randall:

    - Make the subdirectory in which the SConsignFile() file will
      live, if the subdirectory doesn't already exist.

  From Ali Tofigh:

    - Add a test to verify duplication of files in VariantDir subdirectories.



RELEASE 1.0.1 - Sat, 06 Sep 2008 07:29:34 -0700

  From Greg Noel:

    - Add a FindFile() section to the User's Guide.

    - Fix the FindFile() documentation in the man page.

    - Fix formatting errors in the Package() description in the man page.

    - Escape parentheses that appear within variable names when spawning
      command lines using os.system().



RELEASE 1.0.0 - XXX

  From Jared Grubb:

    - Clear the Node state when turning a generic Entry into a Dir.

  From Ludwig Hï¿½hne:

    - Fix sporadic output-order failures in test/GetBuildFailures/parallel.py.

    - Document the ParseDepends() function in the User's Guide.

  From khomenko:

    - Create a separate description and long_description for RPM packages.

  From Steven Knight:

    - Document the GetLaunchDir() function in the User's Guide.

    - Have the env.Execute() method print an error message if the
      executed command fails.

    - Add a script for creating a standard SCons development system on
      Ubuntu Hardy.  Rewrite subsidiary scripts for install Python and
      SCons versions in Python (from shell).

  From Greg Noel:

    - Handle yacc/bison on newer Mac OS X versions creating file.hpp,
      not file.cpp.h.

    - In RPCGEN tests, ignore stderr messages from older versions of
      rpcgen on some versions of Mac OS X.

    - Fix typos in man page descriptions of Tag() and Package(), and in
      the scons-time man page.

    - Fix documentation of SConf.CheckLibWithHeader and other SConf methods.

    - Update documentation of SConscript(variant_dir) usage.

    - Fix SWIG tests for (some versions of) Mac OS X.

  From Jonas Olsson:

    - Print the warning about -j on Windows being potentially unreliable if
      the pywin32 extensions are unavailable or lack file handle operations.

  From Jim Randall:

    - Fix the env.WhereIs() method to expand construction variables.

  From Rogier Schouten:

    - Enable building of shared libraries with the Bordand ilink32 linker.



RELEASE 1.0.0 - Sat, 09 Aug 2008 12:19:44 -0700

  From Luca Falavigna:

    - Fix SCons man page indentation under Debian's man page macros.

  From Steven Knight:

    - Clarify the man page description of the SConscript(src_dir) argument.

    - User's Guide updates:

       -  Document the BUILD_TARGETS, COMMAND_LINE_TARGETS and
          DEFAULT_TARGETS variables.

       -  Document the AddOption(), GetOption() and SetOption() functions.

       -  Document the Requires() function; convert to the Variables
          object, its UnknownOptions() method, and its associated
          BoolVariable(), EnumVariable(), ListVariable(), PackageVariable()
          and PathVariable() functions.

       -  Document the Progress() function.

       -  Reorganize the chapter and sections describing the different
          types of environments and how they interact.  Document the
          SetDefault() method.  Document the PrependENVPath() and
          AppendENVPath() functions.

       -  Reorganize the command-line arguments chapter.  Document the
          ARGLIST variable.

       -  Collect some miscellaneous sections into a chapter about
          configuring build output.

    - Man page updates:

       -  Document suggested use of the Visual C/C++ /FC option to fix
          the ability to double-click on file names in compilation error
          messages.

       -  Document the need to use Clean() for any SideEffect() files that
          must be explicitly removed when their targets are removed.

       -  Explicitly document use of Node lists as input to Dependency().

  From Greg Noel:

    - Document MergeFlags(), ParseConfig(), ParseFlags() and SideEffect()
      in the User's Guide.

  From Gary Oberbrunner:

    - Document use of the GetBuildFailures() function in the User's Guide.

  From Adam Simpkins:

    - Add man page text clarifying the behavior of AddPreAction() and
      AddPostAction() when called with multiple targets.

  From Alexey Zezukin:

    - Fix incorrectly swapped man page descriptions of the --warn= options
      for duplicate-environment and missing-sconscript.



RELEASE 0.98.5 - Sat, 07 Jun 2008 08:20:35 -0700

  From Benoit Belley:

  - Fix the Intel C++ compiler ABI specification for EMT64 processors.

  From David Cournapeau:

  - Issue a (suppressable) warning, not an error, when trying to link
    C++ and Fortran object files into the same executable.

  From Steven Knight:

  - Update the scons.bat file so that it returns the real exit status
    from SCons, even though it uses setlocal + endlocal.

  - Fix the --interactive post-build messages so it doesn't get stuck
    mistakenly reporting failures after any individual build fails.

  - Fix calling File() as a File object method in some circumstances.

  - Fix setup.py installation on Mac OS X so SCons gets installed
    under /usr/lcoal by default, not in the Mac OS X Python framework.



RELEASE 0.98.4 - Sat, 17 May 2008 22:14:46 -0700

  From Benoit Belley:

  - Fix calculation of signatures for Python function actions with
    closures in Python versions before 2.5.

  From David Cournapeau:

  - Fix the initialization of $SHF77FLAGS so it includes $F77FLAGS.

  From Jonas Olsson:

  - Fix a syntax error in the Intel C compiler support on Windows.

  From Steven Knight:

  - Change how we represent Python Value Nodes when printing and when
    stored in .sconsign files (to avoid blowing out memory by storing
    huge strings in .sconsign files after multiple runs using Configure
    contexts cause the Value strings to be re-escaped each time).

  - Fix a regression in not executing configuration checks after failure
    of any configuration check that used the same compiler or other tool.

  - Handle multiple destinations in Visual Studio 8 settings for the
    analogues to the INCLUDE, LIBRARY and PATH variables.

  From Greg Noel:

  - Update man page text for VariantDir().



RELEASE 0.98.3 - Tue, 29 Apr 2008 22:40:12 -0700

  From Greg Noel:

  - Fix use of $CXXFLAGS when building C++ shared object files.

  From Steven Knight:

  - Fix a regression when a Builder's source_scanner doesn't select
    a more specific scanner for the suffix of a specified source file.

  - Fix the Options object backwards compatibility so people can still
    "import SCons.Options.{Bool,Enum,List,Package,Path}Option" submodules.

  - Fix searching for implicit dependencies when an Entry Node shows up
    in the search path list.

  From Stefano:

  - Fix expansion of $FORTRANMODDIR in the default Fortran command line(s)
    when it's set to something like ${TARGET.dir}.



RELEASE 0.98.2 - Sun, 20 Apr 2008 23:38:56 -0700

  From Steven Knight:

  - Fix a bug in Fortran suffix computation that would cause SCons to
    run out of memory on Windows systems.

  - Fix being able to specify --interactive mode command lines with
    \ (backslash) path name separators on Windows.

  From Gary Oberbrunner:

  - Document Glob() in the User's Guide.



RELEASE 0.98.1 - Fri, 18 Apr 2008 19:11:58 -0700

  From Benoit Belley:

  - Speed up the SCons.Util.to_string*() functions.

  - Optimize various Node intialization and calculations.

  - Optimize Executor scanning code.

  - Optimize Taskmaster execution, including dependency-cycle checking.

  - Fix the --debug=stree option so it prints its tree once, not twice.

  From Johan Boulï¿½:

  - Fix the ability to use LoadableModule() under MinGW.

  From David Cournapeau:

  - Various missing Fortran-related construction variables have been added.

  - SCons now uses the program specified in the $FORTRAN construction
    variable to link Fortran object files.

  - Fortran compilers on Linux (Intel, g77 and gfortran) now add the -fPIC
    option by default when compilling shared objects.

  - New 'sunf77', 'sunf90' and 'sunf95' Tool modules have been added to
    support Sun Fortran compilers.  On Solaris, the Sun Fortran compilers
    are used in preference to other compilers by default.

  - Fortran support now uses gfortran in preference to g77.

  - Fortran file suffixes are now configurable through the
    $F77FILESUFFIXES, $F90FILESUFFIXES, $F95FILESUFFIXES and
    $FORTRANFILESUFFIXES variables.

  From Steven Knight:

  - Make the -d, -e, -w and --no-print-directory options "Ignored for
    compatibility."  (We're not going to implement them.)

  - Fix a serious inefficiency in how SCons checks for whether any source
    files are missing when a Builder call creates many targets from many
    input source files.

  - In Java projects, make the target .class files depend only on the
    specific source .java files where the individual classes are defined.

  - Don't store duplicate source file entries  in the .sconsign file so
    we don't endlessly rebuild the target(s) for no reason.

  - Add a Variables object as the first step towards deprecating the
    Options object name.  Similarly, add BoolVariable(), EnumVariable(),
    ListVariable(), PackageVariable() and PathVariable() functions
    as first steps towards replacing BoolOption(), EnumOption(),
    ListOption(), PackageOption() and PathOption().

  - Change the options= keyword argument to the Environment() function
    to variables=, to avoid confusion with SCons command-line options.
    Continue supporting the options= keyword for backwards compatibility.

  - When $SWIGFLAGS contains the -python flag, expect the generated .py
    file to be in the same (sub)directory as the target.

  - When compiling C++ files, allow $CCFLAGS settings to show up on the
    command line even when $CXXFLAGS has been redefined.

  - Fix --interactive with -u/-U/-D when a VariantDir() is used.

  From Anatoly Techtonik:

  - Have the scons.bat file add the script execution directory to its
    local %PATH% on Windows, so the Python executable can be found.

  From Mike Wake:

  - Fix passing variable names as a list to the Return() function.

  From Matthew Wesley:

  - Add support for the GDC 'D' language compiler.



RELEASE 0.98 - Sun, 30 Mar 2008 23:33:05 -0700

  From Benoit Belley:

  - Fix the --keep-going flag so it builds all possible targets even when
    a later top-level target depends on a child that failed its build.

  - Fix being able to use $PDB and $WINDWOWS_INSERT_MANIFEST together.

  - Don't crash if un-installing the Intel C compiler leaves left-over,
    dangling entries in the Windows registry.

  - Improve support for non-standard library prefixes and suffixes by
    stripping all prefixes/suffixes from file name string as appropriate.

  - Reduce the default stack size for -j worker threads to 256 Kbytes.
    Provide user control over this value by adding --stack-size and
    --warn=stack-size options, and a SetOption('stack_size') function.

  - Fix a crash on Linux systems when trying to use the Intel C compiler
    and no /opt/intel_cc_* directories are found.

  - Improve using Python functions as actions by incorporating into
    a FunctionAction's signature:
      - literal values referenced by the byte code.
      - values of default arguments
      - code of nested functions
      - values of variables captured by closures
      - names of referenced global variables and functions

  - Fix the closing message when --clean and --keep-going are both
    used and no errors occur.

  - Add support for the Intel C compiler on Mac OS X.

  - Speed up reading SConscript files by about 20% (for some
    configurations) by:  1) optimizing the SCons.Util.is_*() and
    SCons.Util.flatten() functions; 2) avoiding unnecessary os.stat()
    calls by using a File's .suffix attribute directly instead of
    stringifying it.

  From JÃ©rÃ´me Berger:

  - Have the D language scanner search for .di files as well as .d files.

  - Add a find_include_names() method to the Scanner.Classic class to
    abstract out how included names can be generated by subclasses.

  - Allow the D language scanner to detect multiple modules imported by
    a single statement.

  From Konstantin Bozhikov:

  - Support expansion of construction variables that contain or refer
    to lists of other variables or Nodes within expansions like $CPPPATH.

  - Change variable substitution (the env.subst() method) so that an
    input sequence (list or tuple) is preserved as a list in the output.

  From David Cournapeau:

  - Add a CheckDeclaration() call to configure contexts.

  - Improve the CheckTypeSize() code.

  - Add a Define() call to configure contexts, to add arbitrary #define
    lines to a generated configure header file.

  - Add a "gfortran" Tool module for the GNU F95/F2003 compiler.

  - Avoid use of -rpath with the Mac OS X linker.

  - Add comment lines to the generated config.h file to describe what
    the various #define/#undef lines are doing.

  From Steven Knight:

  - Support the ability to subclass the new-style "str" class as input
    to Builders.

  - Improve the performance of our type-checking by using isinstance()
    with new-style classes.

  - Fix #include (and other $*PATH variables searches) of files with
    absolute path names.  Don't die if they don't exist (due to being
    #ifdef'ed out or the like).

  - Fix --interactive mode when Default(None) is used.

  - Fix --debug=memoizer to work around a bug in base Python 2.2 metaclass
    initialization (by just not allowing Memoization in Python versions
    that have the bug).

  - Have the "scons-time time" subcommand handle empty log files, and
    log files that contain no results specified by the --which option.

  - Fix the max Y of vertical bars drawn by "scons-time --fmt=gnuplot".

  - On Mac OS X, account for the fact that the header file generated
    from a C++ file will be named (e.g.) file.cpp.h, not file.hpp.

  - Fix floating-point numbers confusing the Java parser about
    generated .class file names in some configurations.

  - Document (nearly) all the values you can now fetch with GetOption().

  - Fix use of file names containing strings of multiple spaces when
    using ActionFactory instances like the Copy() or Move() function.

  - Fix a 0.97 regression when using a variable expansion (like
    $OBJSUFFIX) in a source file name to a builder with attached source
    builders that match suffix (like Program()+Object()).

  - Have the Java parser recognize generics (surrounded by angle brackets)
    so they don't interfere with identifying anonymous inner classes.

  - Avoid an infinite loop when trying to use saved copies of the
    env.Install() or env.InstallAs() after replacing the method
    attributes.

  - Improve the performance of setting construction variables.

  - When cloning a construction environment, avoid over-writing an
    attribute for an added method if the user explicitly replaced it.

  - Add a warning about deprecated support for Python 1.5, 2.0 and 2.1.

  - Fix being able to SetOption('warn', ...) in SConscript files.

  - Add a warning about env.Copy() being deprecated.

  - Add warnings about the --debug={dtree,stree,tree} options
    being deprecated.

  - Add VariantDir() as the first step towards deprecating BuildDir().
    Add the keyword argument "variant_dir" as the replacement for
    "build_dir".

  - Add warnings about the {Target,Source}Signatures() methods and
    functions being deprecated.

  From Rob Managan:

  - Enhance TeX and LaTeX support to work with BuildDir(duplicate=0).

  - Re-run LaTeX when it issues a package warning that it must be re-run.

  From Leanid Nazdrynau:

  - Have the Copy() action factory preserve file modes and times
    when copying individual files.

  From Jan Nijtmans:

  - If $JARCHDIR isn't set explicitly, use the .java_classdir attribute
    that was set when the Java() Builder built the .class files.

  From Greg Noel:

  - Document the Dir(), File() and Entry() methods of Dir and File Nodes.

  - Add the parse_flags option when creating Environments

  From Gary Oberbrunner:

  - Make File(), Dir() and Entry() return a list of Nodes when passed
    a list of names, instead of trying to make a string from the name
    list and making a Node from that string.

  - Fix the ability to build an Alias in --interactive mode.

  - Fix the ability to hash the contents of actions for nested Python
    functions on Python versions where the inability to pickle them
    returns a TypeError (instead of the documented PicklingError).

  From Jonas Olsson:

  - Fix use of the Intel C compiler when the top compiler directory,
    but not the compiler version, is specified.

  - Handle Intel C compiler network license files (port@system).

  From Jim Randall:

  - Fix how Python Value Nodes are printed in --debug=explain output.

  From Adam Simpkins:

  - Add a --interactive option that starts a session for building (or
    cleaning) targets without re-reading the SConscript files every time.

  - Fix use of readline command-line editing in --interactive mode.

  - Have the --interactive mode "build" command with no arguments
    build the specified Default() targets.

  - Fix the Chmod(), Delete(), Mkdir() and Touch() Action factories to
    take a list (of Nodes or strings) as arguments.

  From Vaclav Smilauer:

  - Fix saving and restoring an Options value of 'all' on Python
    versions where all() is a builtin function.

  From Daniel Svensson:

  - Code correction in SCons.Util.is_List().

  From Ben Webb:

  - Support the SWIG %module statement with following modifiers in
    parenthese (e.g., '%module(directors="1")').



RELEASE 0.97.0d20071212 - Wed, 12 Dec 2007 09:29:32 -0600

  From Benoit Belley:

  - Fix occasional spurious rebuilds and inefficiency when using
    --implicit-cache and Builders that produce multiple targets.

  - Allow SCons to not have to know about the builders of generated
    files when BuildDir(duplicate=0) is used, potentially allowing some
    SConscript files to be ignored for smaller builds.

  From David Cournapeau:

  - Add a CheckTypeSize() call to configure contexts.

  From Ken Deeter:

  - Make the "contents" of Alias Nodes a concatenation of the children's
    content signatures (MD5 checksums), not a concatenation of the
    children's contents, to avoid using large amounts of memory during
    signature calculation.

  From Malte Helmert:

  - Fix a lot of typos in the man page and User's Guide.

  From Geoffrey Irving:

  - Speed up conversion of paths in .sconsign files to File or Dir Nodes.

  From Steven Knight:

  - Add an Options.UnknownOptions() method that returns any settings
    (from the command line, or whatever dictionary was passed in)
    that aren't known to the Options object.

  - Add a Glob() function.

  - When removing targets with the -c option, use the absolute path (to
    avoid problems interpreting BuildDir() when the top-level directory
    is the source directory).

  - Fix problems with Install() and InstallAs() when called through a
    clone (of a clone, ...) of a cloned construction environment.

  - When executing a file containing Options() settings, add the file's
    directory to sys.path (so modules can be imported from there) and
    explicity set __name__ to the name of the file so the statement's
    in the file can deduce the location if they need to.

  - Fix an O(n^2) performance problem when adding sources to a target
    through calls to a multi Builder (including Aliases).

  - Redefine the $WINDOWSPROGMANIFESTSUFFIX and
    $WINDOWSSHLIBMANIFESTSUFFIX variables so they pick up changes to
    the underlying $SHLIBSUFFIX and $PROGSUFFIX variables.

  - Add a GetBuildFailures() function that can be called from functions
    registered with the Python atexit module to print summary information
    about any failures encountered while building.

  - Return a NodeList object, not a Python list, when a single_source
    Builder like Object() is called with more than one file.

  - When searching for implicit dependency files in the directories
    in a $*PATH list, don't create Dir Nodes for directories that
    don't actually exist on-disk.

  - Add a Requires() function to allow the specification of order-only
    prerequisites, which will be updated before specified "downstream"
    targets but which don't actually cause the target to be rebuilt.

  - Restore the FS.{Dir,File,Entry}.rel_path() method.

  - Make the default behavior of {Source,Target}Signatures('timestamp')
    be equivalent to 'timestamp-match', not 'timestamp-newer'.

  - Fix use of CacheDir with Decider('timestamp-newer') by updating
    the modification time when copying files from the cache.

  - Fix random issues with parallel (-j) builds on Windows when Python
    holds open file handles (especially for SCons temporary files,
    or targets built by Python function actions) across process creation.

  From Maxim Kartashev:

  - Fix test scripts when run on Solaris.

  From Gary Oberbrunner:

  - Fix Glob() when a pattern is in an explicitly-named subdirectory.

  From Philipp Scholl:

  - Fix setting up targets if multiple Package builders are specified
    at once.



RELEASE 0.97.0d20070918 - Tue, 18 Sep 2007 10:51:27 -0500

  From Steven Knight:

  - Fix the wix Tool module to handle null entries in $PATH variables.

  - Move the documentation of Install() and InstallAs() from the list
    of functions to the list of Builders (now that they're implemented
    as such).

  - Allow env.CacheDir() to be set per construction environment.  The
    global CacheDir() function now sets an overridable global default.

  - Add an env.Decider() method and a Node.Decider() method that allow
    flexible specification of an arbitrary function to decide if a given
    dependency has changed since the last time a target was built.

  - Don't execute Configure actions (while reading SConscript files)
    when cleaning (-c) or getting help (-h or -H).

  - Add to each target an implicit dependency on the external command(s)
    used to build the target, as found by searching env['ENV']['PATH']
    for the first argument on each executed command line.

  - Add support for a $IMPLICIT_COMMAND_DEPENDENCIES construction
    variabe that can be used to disable the automatic implicit
    dependency on executed commands.

  - Add an "ensure_suffix" keyword to Builder() definitions that, when
    true, will add the configured suffix to the targets even if it looks
    like they already have a different suffix.

  - Add a Progress() function that allows for calling a function or string
    (or list of strings) to display progress while walking the DAG.

  - Allow ParseConfig(), MergeFlags() and ParseFlags() to handle output
    from a *config command with quoted path names that contain spaces.

  - Make the Return() function stop processing the SConscript file and
    return immediately.  Add a "stop=" keyword argument that can be set
    to False to preserve the old behavior.

  - Fix use of exitstatfunc on an Action.

  - Introduce all man page function examples with "Example:" or "Examples:".

  - When a file gets added to a directory, make sure the directory gets
    re-scanned for the new implicit dependency.

  - Fix handling a file that's specified multiple times in a target
    list so that it doesn't cause dependent Nodes to "disappear" from
    the dependency graph walk.

  From Carsten Koch:

  - Avoid race conditions with same-named files and directory creation
    when pushing copies of files to CacheDir().

  From Tzvetan Mikov:

  - Handle $ in Java class names.

  From Gary Oberbrunner:

  - Add support for the Intel C compiler on Windows64.

  - On SGI IRIX, have $SHCXX use $CXX by default (like other platforms).

  From Sohail Somani:

  - When Cloning a construction environment, set any variables before
    applying tools (so the tool module can access the configured settings)
    and re-set them after (so they end up matching what the user set).

  From Matthias Troffaes:

  - Make sure extra auxiliary files generated by some LaTeX packages
    and not ending in .aux also get deleted by scons -c.

  From Greg Ward:

  - Add a $JAVABOOTCLASSPATH variable for directories to be passed to the
    javac -bootclasspath option.

  From Christoph Wiedemann:

  - Add implicit dependencies on the commands used to build a target.




RELEASE 0.97.0d20070809 - Fri, 10 Aug 2007 10:51:27 -0500

  From Lars Albertsson:

  - Don't error if a #include line happens to match a directory
    somewhere on a path (like $CPPPATH, $FORTRANPATH, etc.).

  From Mark Bertoglio:

  - Fix listing multiple projects in Visual Studio 7.[01] solution files,
    including generating individual project GUIDs instead of re-using
    the solution GUID.

  From Jean Brouwers:

  - Add /opt/SUNWspro/bin to the default execution PATH on Solaris.

  From Allan Erskine:

  - Only expect the Microsoft IDL compiler to emit *_p.c and *_data.c
    files if the /proxy and /dlldata switches are used (respectively).

  From Steven Knight:

  - Have --debug=explain report if a target is being rebuilt because
    AlwaysBuild() is specified (instead of "unknown reasons").

  - Support {Get,Set}Option('help') to make it easier for SConscript
    files to tell if a help option (-h, --help, etc.) has been specified.

  - Support {Get,Set}Option('random') so random-dependency interaction
    with CacheDir() is controllable from SConscript files.

  - Add a new AddOption() function to support user-defined command-
    line flags (like --prefix=, --force, etc.).

  - Replace modified Optik version with new optparse compatibility module
    for command line processing in Scripts/SConsOptions.py

  - Push and retrieve built symlinks to/from a CacheDir() as actual
    symlinks, not by copying the file contents.

  - Fix how the Action module handles stringifying the shared library
    generator in the Tool/mingw.py module.

  - When generating a config.h file, print "#define HAVE_{FEATURE} 1"
    instad of just "#define HAVE_{FEATURE}", for more compatibility
    with Autoconf-style projects.

  - Fix expansion of $TARGET, $TARGETS, $SOURCE and $SOURCES keywords in
    Visual C/C++ PDB file names.

  - Fix locating Visual C/C++ PDB files in build directories.

  - Support an env.AddMethod() method and an AddMethod() global function
    for adding a new method, respectively, to a construction environment
    or an arbitrary object (such as a class).

  - Fix the --debug=time option when the -j option is specified and all
    files are up to date.

  - Add a $SWIGOUTDIR variable to allow setting the swig -outdir option,
    and use it to identify files created by the swig -java option.

  - Add a $SWIGPATH variable that specifies the path to be searched
    for included SWIG files, Also add related $SWIGINCPREFIX and
    $SWIGINCSUFFIX variables that specify the prefix and suffix to
    be be added to each $SWIGPATH directory when expanded on the SWIG
    command line.

  - More efficient copying of construction environments (mostly borrowed
    from copy.deepcopy() in the standard Python library).

  - When printing --tree=prune output, don't print [brackets] around
    source files, only do so for built targets with children.

  - Fix interpretation of Builder source arguments when the Builder has
    a src_suffix *and* a source_builder and the argument has no suffix.

  - Fix use of expansions like ${TARGET.dir} or ${SOURCE.dir} in the
    following construction variables:  $FORTRANMODDIR, $JARCHDIR,
    $JARFLAGS, $LEXFLAGS, $SWIGFLAGS, $SWIGOUTDIR and $YACCFLAGS.

  - Fix dependencies on Java files generated by SWIG so they can be
    detected and built in one pass.

  - Fix SWIG when used with a BuildDir().

  From Leanid Nazdrynau:

  - When applying Tool modules after a construction environment has
    already been created, don't overwrite existing $CFILESUFFIX and
    $CXXFILESUFFIX value.

  - Support passing the Java() builder a list of explicit .java files
    (not only a list of directories to be scanned for .java files).

  - Support passing .java files to the Jar() and JavaH() builders, which
    then use the builder underlying the Java() builder to turn them into
    .class files.  (That is, the Jar()-Java() chain of builders become
    multi-step, like the Program()-Object()-CFile() builders.)

  - Support passing SWIG .i files to the Java builders (Java(),
    Jar(), JavaH()), to cause intermediate .java files to be created
    automatically.

  - Add $JAVACLASSPATH and $JAVASOURCEPATH variables, that get added to
    the javac "-classpath" and "-sourcepath" options.  (Note that SCons
    does *not* currently search these paths for implicit dependencies.)

  - Commonize initialization of Java-related builders.

  From Jan Nijtmans:

  - Find Java anonymous classes when the next token after the name is
    an open parenthesis.

  From Gary Oberbrunner:

  - Fix a code example in the man page.

  From Tilo Prutz:

  - Add support for the file names that Java 1.5 (and 1.6) generates for
    nested anonymous inner classes, which are different from Java 1.4.

  From Adam Simpkins:

  - Allow worker threads to terminate gracefully when all jobs are
    finished.

  From Sohail Somani:

  - Add LaTeX scanner support for finding dependencies specified with
    the \usepackage{} directive.



RELEASE 0.97 - Thu, 17 May 2007 08:59:41 -0500

  From Steven Knight:

  - Fix a bug that would make parallel builds stop in their tracks if
    Nodes that depended on lists that contained some Nodes built together
    caused the reference count to drop below 0 if the Nodes were visited
    and commands finished in the wrong order.

  - Make sure the DirEntryScanner doesn't choke if it's handed something
    that's not a directory (Node.FS.Dir) Node.



RELEASE 0.96.96 - Thu, 12 Apr 2007 12:36:25 -0500

  NOTE:  This is (Yet) a(nother) pre-release of 0.97 for testing purposes.

  From Joe Bloggs:

  - Man page fix:  remove cut-and-paste sentence in NoCache() description.

  From Dmitry Grigorenko and Gary Oberbrunner:

  - Use the Intel C++ compiler, not $CC, to link C++ source.

  From Helmut Grohne:

  - Fix the man page example of propagating a user's external environment.

  From Steven Knight:

  - Back out (most of) the Windows registry installer patch, which
    seems to not work on some versions of Windows.

  - Don't treat Java ".class" attributes as defining an inner class.

  - Fix detecting an erroneous Java anonymous class when the first
    non-skipped token after a "new" keyword is a closing brace.

  - Fix a regression when a CPPDEFINES list contains a tuple, the second
    item of which (the option value) is a construction variable expansion
    (e.g. $VALUE) and the value of the variable isn't a string.

  - Improve the error message if an IOError (like trying to read a
    directory as a file) occurs while deciding if a node is up-to-date.

  - Fix "maximum recursion" / "unhashable type" errors in $CPPPATH
    PathList expansion if a subsidiary expansion yields a stringable,
    non-Node object.

  - Generate API documentation from the docstrings (using epydoc).

  - Fix use of --debug=presub with Actions for out-of-the-box Builders.

  - Fix handling nested lists within $CPPPATH, $LIBPATH, etc.

  - Fix a "builders_used" AttributeError that real-world Qt initialization
    triggered in the refactored suffix handling for Builders.

  - Make the reported --debug=time timings meaningful when used with -j.
    Better documentation of what the times mean.

  - User Guide updates: --random, AlwaysBuild(), --tree=,
    --debug=findlibs, --debug=presub, --debug=stacktrace,
    --taskmastertrace.

  - Document (in both man page and User's Guide) that --implicit-cache
    ignores changes in $CPPPATH, $LIBPATH, etc.

  From Jean-Baptiste Lab:

  - Remove hard-coded dependency on Python 2.2 from Debian packaging files.

  From Jeff Mahovsky:

  - Handle spaces in the build target name in Visual Studio project files.

  From Rob Managan:

  - Re-run LaTeX after BibTeX has been re-run in response to a changed
    .bib file.

  From Joel B. Mohler:

  - Make additional TeX auxiliary files (.toc, .idx and .bbl files)
    Precious so their removal doesn't affect whether the necessary
    sections are included in output PDF or PostScript files.

  From Gary Oberbrunner:

  - Fix the ability to import modules in the site_scons directory from
    a subdirectory.

  From Adam Simpkins:

  - Make sure parallel (-j) builds all targets even if they show up
    multiple times in the child list (as a source and a dependency).

  From Matthias Troffaes:

  - Don't re-run TeX if the triggering strings (\makeindex, \bibliography
    \tableofcontents) are commented out.

  From Richard Viney:

  - Fix use of custom include and lib paths with Visual Studio 8.

  - Select the default .NET Framework SDK Dir based on the version of
    Visual Studio being used.



RELEASE 0.96.95 - Mon, 12 Feb 2007 20:25:16 -0600

  From Anatoly Techtonik:

  - Add the scons.org URL and a package description to the setup.py
    arguments.

  - Have the Windows installer add a registry entry for scons.bat in the
    "App Paths" key, so scons.bat can be executed without adding the
    directory to the %PATH%.  (Python itself works this way.)

  From Anonymous:

  - Fix looking for default paths in Visual Studio 8.0 (and later).

  - Add -lm to the list of default D libraries for linking.

  From Matt Doar:

  - Provide a more complete write-your-own-Scanner example in the man page.

  From Ralf W. Grosse-Kunstleve:

  - Contributed upstream Python change to our copied subprocess.py module
    for more efficient standard input processing.

  From Steven Knight:

  - Fix the Node.FS.Base.rel_path() method when the two nodes are on
    different drive letters.  (This caused an infinite loop when
    trying to write .sconsign files.)

  - Fully support Scanners that use a dictionary to map file suffixes
    to other scanners.

  - Support delayed evaluation of the $SPAWN variable to allow selection
    of a function via ${} string expansions.

  - Add --srcdir as a synonym for -Y/--repository.

  - Document limitations of #include "file.h" with Repository().

  - Fix use of a toolpath under the source directory of a BuildDir().

  - Fix env.Install() with a file name portion that begins with '#'.

  - Fix ParseConfig()'s handling of multiple options in a string that's
    replaced a *FLAGS construction variable.

  - Have the C++ tools initialize common C compilation variables ($CCFLAGS,
    $SHCCFLAGS and $_CCCOMCOM) even if the 'cc' Tool isn't loaded.

  From Leanid Nazdrynau:

  - Fix detection of Java anonymous classes if a newline precedes the
    opening brace.

  From Gary Oberbrunner:

  - Document use of ${} to execute arbitrary Python code.

  - Add support for:
    1) automatically adding a site_scons subdirectory (in the top-level
       SConstruct directory) to sys.path (PYTHONPATH);
    2) automatically importing site_scons/site_init.py;
    3) automatically adding site_scons/site_tools to the toolpath.

  From John Pye:

  - Change ParseConfig() to preserve white space in arguments passed in
    as a list.

  From a smith:

  - Fix adding explicitly-named Java inner class files (and any
    other file names that may contain a '$') to Jar files.

  From David Vitek:

  - Add a NoCache() function to mark targets as unsuitable for propagating
    to (or retrieving from) a CacheDir().

  From Ben Webb:

  - If the swig -noproxy option is used, it won't generate a .py file,
    so don't emit it as a target that we expect to be built.



RELEASE 0.96.94 - Sun, 07 Jan 2007 18:36:20 -0600

  NOTE:  This is a pre-release of 0.97 for testing purposes.

  From Anonymous:

  - Allow arbitrary white space after a SWIG %module declaration.

  From Paul:

  - When compiling resources under MinGW, make sure there's a space
    between the --include-dir option and its argument.

  From Jay Kint:

  - Alleviate long command line issues on Windows by executing command
    lines directly via os.spawnv() if the command line doesn't need
    shell interpretation (has no pipes, redirection, etc.).

  From Walter Franzini:

  - Exclude additional Debian packaging files from the copyright check.

  From Fawad Halim:

  - Handle the conflict between the impending Python 2.6 'as' keyword
    and our Tool/as.py module name.

  From Steven Knight:

  - Speed up the Node.FS.Dir.rel_path() method used to generate path names
    that get put into the .sconsign* file(s).

  - Optimize Node.FS.Base.get_suffix() by computing the suffix once, up
    front, when we set the Node's name.  (Duh...)

  - Reduce the Memoizer's responsibilities to simply counting hits and
    misses when the --debug=memoizer option is used, not to actually
    handling the key calculation and memoization itself.  This speeds
    up some configurations significantly, and should cause no functional
    differences.

  - Add a new scons-time script with subcommands for generating
    consistent timing output from SCons configurations, extracting
    various information from those timings, and displaying them in
    different formats.

  - Reduce some unnecessary stat() calls from on-disk entry type checks.

  - Fix SideEffect() when used with -j, which was badly broken in 0.96.93.

  - Propagate TypeError exceptions when evaluating construction variable
    expansions up the stack, so users can see what's going on.

  - When disambiguating a Node.FS.Entry into a Dir or File, don't look
    in the on-disk source directory until we've confirmed there's no
    on-disk entry locally and there *is* one in the srcdir.  This avoids
    creating a phantom Node that can interfere with dependencies on
    directory contents.

  - Add an AllowSubstExceptions() function that gives the SConscript
    files control over what exceptions cause a string to expand to ''
    vs. terminating processing with an error.

  - Allow the f90.py and f95.py Tool modules to compile earlier source
    source files of earlier Fortran version.

  - Fix storing signatures of files retrieved from CacheDir() so they're
    correctly identified as up-to-date next invocation.

  - Make sure lists of computed source suffixes cached by Builder objects
    don't persist across changes to the list of source Builders (so the
    addition of suffixes like .ui by the qt.py Tool module take effect).

  - Enhance the bootstrap.py script to allow it to be used to execute
    SCons more easily from a checked-out source tree.

  From Ben Leslie:

  - Fix post-Memoizer value caching misspellings in Node.FS._doLookup().

  From Rob Managan, Dmitry Mikhin and Joel B. Mohler:

  - Handle TeX/LaTeX files in subdirectories by changing directory
    before invoking TeX/LaTeX.

  - Scan LaTeX files for \bibliography lines.

  - Support multiple file names in a "\bibliography{file1,file2}" string.

  - Handle TeX warnings about undefined citations.

  - Support re-running LaTeX if necessary due to a Table of Contents.

  From Dmitry Mikhin:

  - Return LaTeX if "Rerun to get citations correct" shows up on the next
    line after the "Warning:" string.

  From Gary Oberbrunner:

  - Add #include lines to fix portability issues in two tests.

  - Eliminate some unnecessary os.path.normpath() calls.

  - Add a $CFLAGS variable for C-specific options, leaving $CCFLAGS
    for options common to C and C++.

  From Tom Parker:

  - Have the error message print the missing file that Qt can't find.

  From John Pye:

  - Fix env.MergeFlags() appending to construction variable value of None.

  From Steve Robbins:

  - Fix the "sconsign" script when the .sconsign.dblite file is explicitly
    specified on the command line (and not intuited from the old way of
    calling it with just ".sconsign").

  From Jose Pablo Ezequiel "Pupeno" Fernandez Silva:

  - Give the 'lex' tool knowledge of the additional target files produced
    by the flex "--header-file=" and "--tables-file=" options.

  - Give the 'yacc' tool knowledge of the additional target files produced
    by the bison "-g", "--defines=" and "--graph=" options.

  - Generate intermediate files with Objective C file suffixes (.m) when
    the lex and yacc source files have appropriate suffixes (.lm and .ym).

  From Sohail Somain:

  - Have the mslink.py Tool only look for a 'link' executable on Windows
    systems.

  From Vaclav Smilauer:

  - Add support for a "srcdir" keyword argument when calling a Builder,
    which will add a srcdir prefix to all non-relative string sources.

  From Jonathan Ultis:

  - Allow Options converters to take the construction environment as
    an optional argument.



RELEASE 0.96.93 - Mon, 06 Nov 2006 00:44:11 -0600

  NOTE:  This is a pre-release of 0.97 for testing purposes.

  From Anonymous:

  - Allow Python Value Nodes to be Builder targets.

  From Matthias:

  - Only filter Visual Studio common filename prefixes on complete
    directory names.

  From Chad Austin:

  - Fix the build of the SCons documentation on systems that don't
    have "python" in the $PATH.

  From Ken Boortz:

  - Enhance ParseConfig() to recognize options that begin with '+'.

  From John Calcote, Elliot Murphy:

  - Document ways to override the CCPDBFLAGS variable to use the
    Microsoft linker's /Zi option instead of the default /Z7.

  From Christopher Drexler:

  - Make SCons aware bibtex must be called if any \include files
    cause creation of a bibliography.

  - Make SCons aware that "\bilbiography" in TeX source files means
    that related .bbl and .blg bibliography files will be created.
    (NOTE:  This still needs to search for the string in \include files.)

  From David Gruener:

  - Fix inconsistent handling of Action strfunction arguments.

  - Preserve white space in display Action strfunction strings.

  From James Y. Knight and Gerard Patel:

  - Support creation of shared object files from assembly language.

  From Steven Knight:

  - Speed up the Taskmaster significantly by avoiding unnecessary
    re-scans of Nodes to find out if there's work to be done, having it
    track the currently-executed top-level target directly and not
    through its presence on the target list, and eliminating some other
    minor list(s), method(s) and manipulation.

  - Fix the expansion of $TARGET and $SOURCE in the expansion of
    $INSTALLSTR displayed for non-environment calls to InstallAs().

  - Fix the ability to have an Alias() call refer to a directory
    name that's not identified as a directory until later.

  - Enhance runtest.py with an option to use QMTest as the harness.
    This will become the default behavior as we add more functionality
    to the QMTest side.

  - Let linking on mingw use the default function that chooses $CC (gcc)
    or $CXX (g++) depending on whether there are any C++ source files.

  - Work around a bug in early versions of the Python 2.4 profile module
    that caused the --profile= option to fail.

  - Only call Options validators and converters once when initializing a
    construction environment.

  - Fix the ability of env.Append() and env.Prepend(), in all known Python
    versions, to handle different input value types when the construction
    variable being updated is a dictionary.

  - Add a --cache-debug option for information about what files it's
    looking for in a CacheDir().

  - Document the difference in construction variable expansion between
    {Action,Builder}() and env.{Action,Builder}().

  - Change the name of env.Copy() to env.Clone(), keeping the old name
    around for backwards compatibility (with the intention of eventually
    phasing it out to avoid confusion with the Copy() Action factory).

  From Arve Knudsen:

  - Support cleaning and scanning SWIG-generated files.

  From Carsten Koch:

  - Allow selection of Visual Studio version by setting $MSVS_VERSION
    after construction environment initialization.

  From Jean-Baptiste Lab:

  - Try using zipimport if we can't import Tool or Platform modules
    using the normal "imp" module.  This allows SCons to be packaged
    using py2exe's all-in-one-zip-file approach.

  From Ben Liblit:

  - Do not re-scan files if the scanner returns no implicit dependencies.

  From Sanjoy Mahajan:

  - Change use of $SOURCES to $SOURCE in all TeX-related Tool modules.

  From Joel B. Mohler:

  - Make SCons aware that "\makeindex" in TeX source files means that
    related .ilg, .ind and .idx index files will be created.
    (NOTE:  This still needs to search for the string in \include files.)

  - Prevent scanning the TeX .aux file for additional files from
    trying to remove it twice when the -c option is used.

  From Leanid Nazdrynau:

  - Give the MSVC RES (resource) Builder a src_builder list and a .rc
    src_suffix so other builders can generate .rc files.

  From Matthew A. Nicholson:

  - Enhance Install() and InstallAs() to handle directory trees as sources.

  From Jan Nijtmans:

  - Don't use the -fPIC flag when using gcc on Windows (e.g. MinGW).

  From Greg Noel:

  - Add an env.ParseFlags() method that provides separate logic for
    parsing GNU tool chain flags into a dictionary.

  - Add an env.MergeFlags() method to apply an arbitrary dictionary
    of flags to a construction environment's variables.

  From Gary Oberbrunner:

  - Fix parsing tripartite Intel C compiler version numbers on Linux.

  - Extend the ParseConfig() function to recognize -arch and
    -isysroot options.

  - Have the error message list the known suffixes when a Builder call
    can't build a source file with an unknown suffix.

  From Karol Pietrzak:

  - Avoid recursive calls to main() in the program snippet used by the
    SConf subsystem to test linking against libraries.  This changes the
    default behavior of CheckLib() and CheckLibWithHeader() to print
    "Checking for C library foo..." instead of "Checking for main()
    in C library foo...".

  From John Pye:

  - Throw an exception if a command called by ParseConfig() or
    ParseFlags() returns an error.

  From Stefan Seefeld:

  - Initial infrastructure for running SCons tests under QMTest.

  From Sohail Somani:

  - Fix tests that fail due to gcc warnings.

  From Dobes Vandermeer:

  - In stack traces, print the full paths of SConscript files.

  From Atul Varma:

  - Fix detection of Visual C++ Express Edition.

  From Dobes Vandermeer:

  - Let the src_dir option to the SConscript() function affect all the
    the source file paths, instead of treating all source files paths
    as relative to the SConscript directory itself.

  From Nicolas Vigier:

  - Fix finding Fortran modules in build directories.

  - Fix use of BuildDir() when the source file in the source directory
    is a symlink with a relative path.

  From Edward Wang:

  - Fix the Memoizer when the SCons Python modules are executed from
    .pyo files at different locations from where they were compiled.

  From Johan Zander:

  - Fix missing os.path.join() when constructing the $FRAMEWORKSDKDIR/bin.



RELEASE 0.96.92 - Mon, 10 Apr 2006 21:08:22 -0400

  NOTE:  This was a pre-release of 0.97 for testing purposes.

  From Anonymous:

  - Fix the intelc.py Tool module to not throw an exception if the
    only installed version is something other than ia32.

  - Set $CCVERSION when using gcc.

  From Matthias:

  - Support generating project and solution files for Microsoft
    Visual Studio version 8.

  - Support generating more than one project file for a Microsoft
    Visual Studio solution file.

  - Add support for a support "runfile" parameter to Microsoft
    Visual Studio project file creation.

  - Put the project GUID, not the solution GUID, in the right spot
    in the solution file.

  From Erling Andersen:

  - Fix interpretation of Node.FS objects wrapped in Proxy instances,
    allowing expansion of things like ${File(TARGET)} in command lines.

  From Stanislav Baranov:

  - Add a separate MSVSSolution() Builder, with support for the
    following new construction variables: $MSVSBUILDCOM, $MSVSCLEANCOM,
    $MSVSENCODING, $MSVSREBUILDCOM, $MSVSSCONS, $MSVSSCONSCOM,
    $MSVSSCONSFLAGS, $MSVSSCONSCRIPT and $MSVSSOLUTIONCOM.

  From Ralph W. Grosse-Kunstleve and Patrick Mezard:

  - Remove unneceesary (and incorrect) SCons.Util strings on some function
    calls in SCons.Util.

  From Bob Halley:

  - Fix C/C++ compiler selection on AIX to not always use the external $CC
    environment variable.

  From August HÃ¶randl:

  - Add a scanner for \include and \import files, with support for
    searching a directory list in $TEXINPUTS (imported from the external
    environment).

  - Support $MAKEINDEX, $MAKEINDEXCOM, $MAKEINDEXCOMSTR and
    $MAKEINDEXFLAGS for generating indices from .idx files.

  From Steven Johnson:

  - Add a NoClean() Environment method and function to override removal
    of targets during a -c clean, including documentation and tests.

  From Steven Knight:

  - Check for whether files exist on disk by listing the directory
    contents, not calling os.path.exists() file by file.  This is
    somewhat more efficient in general, and may be significantly
    more efficient on Windows.

  - Minor speedups in the internal is_Dict(), is_List() and is_String()
    functions.

  - Fix a signature refactoring bug that caused Qt header files to
    get re-generated every time.

  - Don't fail when writing signatures if the .sconsign.dblite file is
    owned by a different user (e.g. root) from a previous run.

  - When deleting variables from stacked OverrideEnvironments, don't
    throw a KeyError if we were able to delte the variable from any
    Environment in the stack.

  - Get rid of the last indentation tabs in the SCons source files and
    add -tt to the Python invocations in the packaging build and the
    tests so they don't creep back in.

  - In Visual Studio project files, put quotes around the -C directory
    so everything works even if the path has spaces in it.

  - The Intel Fortran compiler uses -object:$TARGET, not "-o $TARGET",
    when building object files on Windows.  Have the the ifort Tool
    modify the default command lines appropriately.

  - Document the --debug=explain option in the man page.  (How did we
    miss this?)

  - Add a $LATEXRETRIES variable to allow configuration of the number of
    times LaTex can be re-called to try to resolve undefined references.

  - Change the order of the arguments to Configure.Checklib() to match
    the documentation.

  - Handle signature calculation properly when the Python function used
    for a FunctionAction is an object method.

  - On Windows, assume that absolute path names without a drive letter
    refer to the drive on which the SConstruct file lives.

  - Add /usr/ccs/bin to the end of the the default external execution
    PATH on Solaris.

  - Add $PKGCHK and $PKGINFO variables for use on Solaris when searching
    for the SunPRO C++ compiler.  Make the default value for $PKGCHK
    be /usr/sbin/pgkchk (since /usr/sbin isn't usually on the external
    execution $PATH).

  - Fix a man page example of overriding variables when calling
    SharedLibrary() to also set the $LIBSUFFIXES variable.

  - Add a --taskmastertrace=FILE option to give some insight on how
    the taskmaster decides what Node to build next.

  - Changed the names of the old $WIN32DEFPREFIX, $WIN32DEFSUFFIX,
    $WIN32DLLPREFIX and $WIN32IMPLIBPREFIX construction variables to
    new $WINDOWSDEFPREFIX, $WINDOWSDEFSUFFIX, $WINDOWSDLLPREFIX and
    $WINDOWSIMPLIBPREFIX construction variables.  The old names are now
    deprecated, but preserved for backwards compatibility.

  - Fix (?) a runtest.py hang on Windows when the --xml option is used.

  - Change the message when an error occurs trying to interact with the
    file system to report the target(s) in square brackets (as before) and
    the actual file or directory that encountered the error afterwards.

  From Chen Lee:

  - Add x64 support for Microsoft Visual Studio 8.

  From Baptiste Lepilleur:

  - Support the --debug=memory option on Windows when the Python version
    has the win32process and win32api modules.

  - Add support for Visual Studio 2005 Pro.

  - Fix portability issues in various tests: test/Case.py,
    Test/Java/{JAR,JARCHDIR,JARFLAGS,JAVAC,JAVACFLAGS,JAVAH,RMIC}.py,
    test/MSVS/vs-{6.0,7.0,7.1,8.0}-exec.py,
    test/Repository/{Java,JavaH,RMIC}.py,
    test/QT/{generated-ui,installed,up-to-date,warnings}.py,
    test/ZIP/ZIP.py.

  - Ignore pkgchk errors on Solaris when searching for the C++ compiler.

  - Speed up the SCons/EnvironmentTests.py unit tests.

  - Add a --verbose= option to runtest.py to print executed commands
    and their output at various levels.

  From Christian Maaser:

  - Add support for Visual Studio Express Editions.

  - Add support for Visual Studio 8 *.manifest files, includng
    new $WINDOWS_INSERT_MANIFEST, $WINDOWSPROGMANIFESTSUFFIX,
    $WINDOWSPROGMANIFESTPREFIX, $WINDOWSPROGMANIFESTSUFFIX,
    $WINDOWSSHLIBMANIFESTPREFIX and $WINDOWSSHLIBMANIFESTSUFFIX
    construction variables.

  From Adam MacBeth:

  - Fix detection of additional Java inner classes following use of a
    "new" keyword inside an inner class.

  From Sanjoy Mahajan:

  - Correct TeX-related command lines to just $SOURCE, not $SOURCES

  From Patrick Mezard:

  - Execute build commands for a command-line target if any of the
    files built along with the target is out of date or non-existent,
    not just if the command-line target itself is out of date.

  - Fix the -n option when used with -c to print all of the targets
    that will be removed for a multi-target Builder call.

  - If there's no file in the source directory, make sure there isn't
    one in the build directory, too, to avoid dangling files left
    over from previous runs when a source file is removed.

  - Allow AppendUnique() and PrependUnique() to append strings (and
    other atomic objects) to lists.

  From Joel B. Mohler:

  - Extend latex.py, pdflatex.py, pdftex.py and tex.py so that building
    from both TeX and LaTeX files uses the same logic to call $BIBTEX
    when it's necessary, to call $MAKEINDEX when it's necessary, and to
    call $TEX or $LATEX multiple times to handle undefined references.

  - Add an emitter to the various TeX builders so that the generated
    .aux and .log files also get deleted by the -c option.

  From Leanid Nazdrynau:

  - Fix the Qt UIC scanner to work with generated .ui files (by using
    the FindFile() function instead of checking by-hand for the file).

  From Jan Nieuwenhuizen:

  - Fix a problem with interpreting quoted argument lists on command lines.

  From Greg Noel:

  - Add /sw/bin to the default execution PATH on Mac OS X.

  From Kian Win Ong:

  - When building a .jar file and there is a $JARCHDIR, put the -C
    in front of each .class file on the command line.

  - Recognize the Java 1.5 enum keyword.

  From Asfand Yar Qazi:

  - Add /opt/bin to the default execution PATH on all POSIX platforms
    (between /usr/local/bin and /bin).

  From Jon Rafkind:

  - Fix the use of Configure() contexts from nested subsidiary
    SConscript files.

  From Christoph Schulz:

  - Add support for $CONFIGUREDIR and $CONFIGURELOG variables to control
    the directory and logs for configuration tests.

  - Add support for a $INSTALLSTR variable.

  - Add support for $RANLIBCOM and $RANLIBCOMSTR variables (which fixes
    a bug when setting $ARCOMSTR).

  From Amir Szekely:

  - Add use of $CPPDEFINES to $RCCOM (resource file compilation) on MinGW.

  From Erick Tryzelaar:

  - Fix the error message when trying to report that a given option is
    not gettable/settable from an SConscript file.

  From Dobes Vandermeer:

  - Add support for SCC and other settings in Microsoft Visual
    Studio project and solution files:  $MSVS_PROJECT_BASE_PATH,
    $MSVS_PROJECT_GUID, $MSVS_SCC_AUX_PATH, $MSVS_SCC_LOCAL_PATH,
    $MSVS_SCC_PROJECT_NAME, $MSVS_SCC_PROVIDER,

  - Add support for using a $SCONS_HOME variable (imported from the
    external environment, or settable internally) to put a shortened
    SCons execution line in the Visual Studio project file.

  From David J. Van Maren:

  - Only filter common prefixes from source files names in Visual Studio
    project files if the prefix is a complete (sub)directory name.

  From Thad Ward:

  - If $MSVSVERSIONS is already set, don't overwrite it with
    information from the registry.



RELEASE 0.96.91 - Thu, 08 Sep 2005 07:18:23 -0400

  NOTE:  This was a pre-release of 0.97 for testing purposes.

  From Chad Austin:

  - Have the environment store the toolpath and re-use it to find Tools
    modules during later Copy() or Tool() calls (unless overridden).

  - Normalize the directory path names in SConsignFile() database
    files so the same signature file can interoperate on Windows and
    non-Windows systems.

  - Make --debug=stacktrace print a stacktrace when a UserError is thrown.

  - Remove an old, erroneous cut-and-paste comment in Scanner/Dir.py.

  From Stanislav Baranov:

  - Make it possible to support with custom Alias (sub-)classes.

  - Allow Builders to take empty source lists when called.

  - Allow access to both TARGET and SOURCE in $*PATH expansions.

  - Allow SConscript files to modify BUILD_TARGETS.

  From Timothee Besset:

  - Add support for Objective C/C++ .m and .mm file suffixes (for
    Mac OS X).

  From Charles Crain

  - Fix the PharLap linkloc.py module to use target+source arguments
    when calling env.subst().

  From Bjorn Eriksson:

  - Fix an incorrect Command() keyword argument in the man page.

  - Add a $TEMPFILEPREFIX variable to control the prefix or flag used
    to pass a long-command-line-execution tempfile to a command.

  From Steven Knight:

  - Enhanced the SCons setup.py script to install man pages on
    UNIX/Linux systems.

  - Add support for an Options.FormatOptionHelpText() method that can
    be overridden to customize the format of Options help text.

  - Add a global name for the Entry class (which had already been
    documented).

  - Fix re-scanning of generated source files for implicit dependencies
    when the -j option is used.

  - Fix a dependency problem that caused $LIBS scans to not be added
    to all of the targets in a multiple-target builder call, which
    could cause out-of-order builds when the -j option is used.

  - Store the paths of source files and dependencies in the .sconsign*
    file(s) relative to the target's directory, not relative to the
    top-level SConstruct directory.  This starts to make it possible to
    subdivide the dependency tree arbitrarily by putting an SConstruct
    file in every directory and using content signatures.

  - Add support for $YACCHFILESUFFIX and $YACCHXXFILESUFFIX variables
    that accomodate parser generators that write header files to a
    different suffix than the hard-coded .hpp when the -d option is used.

  - The default behavior is now to store signature information in a
    single .sconsign.dblite file in the top-level SConstruct directory.
    The old behavior of a separate .sconsign file in each directory can
    be specified by calling SConsignFile(None).

  - Remove line number byte codes within the signature calculation
    of Python function actions, so that changing the location of an
    otherwise unmodified Python function doesn't cause rebuilds.

  - Fix AddPreAction() and AddPostAction() when an action has more than
    one target file:  attach the actions to the Executor, not the Node.

  - Allow the source directory of a BuildDir / build_dir to be outside
    of the top-level SConstruct directory tree.

  - Add a --debug=nomemoizer option that disables the Memoizer for clearer
    looks at the counts and profiles of the underlying function calls,
    not the Memoizer wrappers.

  - Print various --debug= stats even if we exit early (e.g. using -h).

  - Really only use the cached content signature value if the file
    is older than --max-drift, not just if --max-drift is set.

  - Remove support for conversion from old (pre 0.96) .sconsign formats.

  - Add support for a --diskcheck option to enable or disable various
    on-disk checks:  that File and Dir nodes match on-disk entries;
    whether an RCS file exists for a missing source file; whether an
    SCCS file exists for a missing source file.

  - Add a --raw argument to the sconsign script, so it can print a
    raw representation of each entry's NodeInfo dictionary.

  - Add the 'f90' and 'f95' tools to the list of Fortran compilers
    searched for by default.

  - Add the +Z option by default when compiling shared objects on
    HP-UX.

  From Chen Lee:

  - Handle Visual Studio project and solution files in Unicode.

  From Sanjoy Mahajan:

  - Fix a bad use of Copy() in an example in the man page, and a
    bad regular expression example in the man page and User's Guide.

  From Shannon Mann:

  - Have the Visual Studio project file(s) echo "Starting SCons" before
    executing SCons, mainly to work around a quote-stripping bug in
    (some versions of?) the Windows cmd command executor.

  From Georg Mischler:

  - Remove the space after the -o option when invoking the Borland
    BCC compiler; some versions apparently require that the file name
    argument be concatenated with the option.

  From Leanid Nazdrynau:

  - Fix the Java parser's handling of backslashes in strings.

  From Greg Noel:

  - Add construction variables to support frameworks on Mac OS X:
    $FRAMEWORKS, $FRAMEWORKPREFIX, $FRAMEWORKPATH, $FRAMEWORKPATHPREFIX.

  - Re-order link lines so the -o option always comes right after the
    command name.

  From Gary Oberbrunner:

  - Add support for Intel C++ beta 9.0 (both 32 and 64 bit versions).

  - Document the new $FRAMEWORK* variables for Mac OS X.

  From Karol Pietrzak:

  - Add $RPATH (-R) support to the Sun linker Tool (sunlink).

  - Add a description of env.subst() to the man page.

  From Chris Prince:

  - Look in the right directory, not always the local directory, for a
    same-named file or directory conflict on disk.

  - On Windows, preserve the external environment's %SYSTEMDRIVE%
    variable, too.

  From Craig Scott:

  - Have the Fortran module emitter look for Fortan modules to be created
    relative to $FORTRANMODDIR, not the top-level directory.

  - When saving Options to a file, run default values through the
    converter before comparing them with the set values.  This correctly
    suppresses Boolean Option values from getting written to the saved
    file when they're one of the many synonyms for a default True or
    False value.

  - Fix the Fortran Scanner's ability to handle a module being used
    in the same file in which it is defined.

  From Steve-o:

  - Add the -KPIC option by default when compiling shared objects on
    Solaris.

  - Change the default suffix for Solaris objects to .o, to conform to
    Sun WorkShop's expectations.  Change the profix to so_ so they can
    still be differentiated from static objects in the same directory.

  From Amir Szekely:

  - When calling the resource compiler on MinGW, add --include-dir and
    the source directory so it finds the source file.

  - Update EnsureSConsVersion() to support revision numbers.

  From Greg Ward:

  - Fix a misplaced line in the man page.



RELEASE 0.96.90 - Tue, 15 Feb 2005 21:21:12 +0000

  NOTE:  This was a pre-release of 0.97 for testing purposes.

  From Anonymous:

  - Fix Java parsing to avoid erroneously identifying a new array
    of class instances as an anonymous inner class.

  - Fix a typo in the man page description of PathIsDirCreate.

  From Chad Austin:

  - Allow Help() to be called multiple times, appending to the help
    text each call.

  - Allow Tools found on a toolpath to import Python modules from
    their local directory.

  From Steve Christensen:

  - Handle exceptions from Python functions as build actions.

  - Add a set of canned PathOption validators:  PathExists (the default),
    PathIsFile, PathIsDir and PathIsDirCreate.

  From Matthew Doar:

  - Add support for .lex and .yacc file suffixes for Lex and Yacc files.

  From Eric Frias:

  - Huge performance improvement:  wrap the tuples representing an
    include path in an object, so that the time it takes to hash the
    path doesn't grow porportionally to the length of the path.

  From Gottfried Ganssauge:

  - Fix SCons on SuSE/AMD-64 Linux by having the wrapper script also
    check for the build engine in the parent directory of the Python
    library directory (/usr/lib64 instead of /usr/lib).

  From Stephen Kennedy:

  - Speed up writing the .sconsign file at the end of a run by only
    calling sync() once at the end, not after every entry.

  From Steven Knight:

  - When compiling with Microsoft Visual Studio, don't include the ATL and
    MFC directories in the default INCLUDE and LIB environment variables.

  - Remove the following deprecated features:  the ParseConfig()
    global function (deprecated in 0.93); the misspelled "validater"
    keyword to the Options.Add() method (deprecated in 0.91); the
    SetBuildSignatureType(), SetContentSignatureType(), SetJobs() and
    GetJobs() global functions (deprecated in 0.14).

  - Fix problems with corrupting the .sconsign.dblite file when
    interrupting builds by writing to a temporary file and renaming,
    not writing the file directly.

  - Fix a 0.96 regression where when running with -k, targets built from
    walking dependencies later on the command line would not realize
    that a dependency had failed an earlier build attempt, and would
    try to rebuild the dependent targets.

  - Change the final messages when using -k and errors occur from
    "{building,cleaning} terminated because of errors" to "done
    {building,cleaning} targets (errors occurred during {build,clean})."

  - Allow Configure.CheckFunc() to take an optional header argument
    (already supported by Conftest.py) to specify text at the top of
    the compiled test file.

  - Fix the --debug=explain output when a Python function action changed
    so it prints a meaningful string, not the binary representation of
    the function contents.

  - Allow a ListOption's default value(s) to be a Python list of specified
    values, not just a string containing a comma-separated list of names.

  - Add a ParseDepends() function that will parse up a list of explicit
    dependencies from a "make depend" style file.

  - Support the ability to change directory when executing an Action
    through "chdir" keyword arguments to Action and Builder creation
    and calls.

  - Fix handling of Action ojects (and other callables that don't match
    our calling arguments) in construction variable expansions.

  - On Win32, install scons.bat in the Python directory when installing
    from setup.py.  (The bdist_wininst installer was already doing this.)

  - Fix env.SConscript() when called with a list of SConscipt files.
    (The SConscript() global function already worked properly.)

  - Add a missing newline to the end of the --debug=explain "unknown
    reasons" message.

  - Enhance ParseConfig() to work properly for spaces in between the -I,
    -L and -l options and their arguments.

  - Packaging build fix:  Rebuild the files that are use to report the
    --version of SCons whenever the development version number changes.

  - Fix the ability to specify a target_factory of Dir() to a Builder,
    which the default create-a-directory Builder was interfering with.

  - Mark a directory as built if it's created as part of the preparation
    for another target, to avoid trying to build it again when it comes
    up in the target list.

  - Allow a function with the right calling signature to be put directly
    in an Environment's BUILDERS dictionary, making for easier creation
    and use of wrappers (pseudo-Builders) that call other Builders.

  - On Python 2.x, wrap lists of Nodes returned by Builders in a UserList
    object that adds a method that makes str() object return a string
    with all of the Nodes expanded to their path names.  (Builders under
    Python 1.5.2 still return lists to avoid TypeErrors when trying
    to extend() list, so Python 1.5.2 doesn't get pretty-printing of Node
    lists, but everything should still function.)

  - Allow Aliases to have actions that will be executed whenever
    any of the expanded Alias targets are out of date.

  - Fix expansion of env.Command() overrides within target and
    source file names.

  - Support easier customization of what's displayed by various default
    actions by adding lots of new construction variables: $ARCOMSTR,
    $ASCOMSTR, $ASPPCOMSTR, $BIBTEXCOMSTR, $BITKEEPERCOMSTR, $CCCOMSTR,
    $CVSCOMSTR, $CXXCOMSTR, $DCOMSTR, $DVIPDFCOMSTR, $F77COMSTR,
    $F90COMSTR, $F95COMSTR, $FORTRANCOMSTR, $GSCOMSTR, $JARCOMSTR,
    $JAVACCOMSTR, $JAVAHCOMSTR, $LATEXCOMSTR, $LEXCOMSTR, $LINKCOMSTR,
    $M4COMSTR, $MIDLCOMSTR, $P4COMSTR, $PCHCOMSTR, $PDFLATEXCOMSTR,
    $PDFTEXCOMSTR, $PSCOMSTR, $QT_MOCFROMCXXCOMSTR, $QT_MOCFROMHCOMSTR,
    $QT_UICCOMSTR, $RCCOMSTR, $REGSVRCOMSTR, $RCS_COCOMSTR, $RMICCOMSTR,
    $SCCSCOMSTR, $SHCCCOMSTR, $SHCXXCOMSTR, $SHF77COMSTR, $SHF90COMSTR,
    $SHF95COMSTR, $SHFORTRANCOMSTR, $SHLINKCOMSTR, $SWIGCOMSTR,
    $TARCOMSTR, $TEXCOMSTR, $YACCCOMSTR and $ZIPCOMSTR.

  - Add an optional "map" keyword argument to ListOption() that takes a
    dictionary to map user-specified values to legal values from the list
    (like EnumOption() already doee).

  - Add specific exceptions to try:-except: blocks without any listed,
    so that they won't catch and mask keyboard interrupts.

  - Make --debug={tree,dtree,stree} print something even when there's
    a build failure.

  - Fix how Scanners sort the found dependencies so that it doesn't
    matter whether the dependency file is in a Repository or not.
    This may cause recompilations upon upgrade to this version.

  - Make AlwaysBuild() work with Alias and Python value Nodes (making
    it much simpler to support aliases like "clean" that just invoke
    an arbitrary action).

  - Have env.ParseConfig() use AppendUnique() by default to suppress
    duplicate entries from multiple calls.  Add a "unique" keyword
    argument to allow the old behavior to be specified.

  - Allow the library modules imported by an SConscript file to get at
    all of the normally-available global functions and variables by saying
    "from SCons.Script import *".

  - Add a --debug=memoizer option to print Memoizer hit/mass statistics.

  - Allow more than one --debug= option to be set at a time.

  - Change --debug=count to report object counts before and after
    reading SConscript files and before and after building targets.

  - Change --debug=memory output to line up the numbers and to better
    match (more or less) the headers on the --debug=count columns.

  - Speed things up when there are lists of targets and/or sources by
    getting rid of some N^2 walks of the lists involved.

  - Cache evaluation of LazyActions so we don't create a new object
    for each invocation.

  - When scanning, don't create Nodes for include files that don't
    actually exist on disk.

  - Make supported global variables CScanner, DScanner, ProgramScanner and
    SourceFileScanner.  Make SourceFileScanner.add_scanner() a supported
    part of the public interface.  Keep the old SCons.Defaults.*Scan names
    around for a while longer since some people were already using them.

  - By default, don't scan directories for on-disk files.  Add a
    DirScanner global scanner that can be used in Builders or Command()
    calls that want source directory trees scanned for on-disk changes.
    Have the Tar() and Zip() Builders use the new DirScanner to preserve
    the behavior of rebuilding a .tar or .zip file if any file or
    directory under a source tree changes.  Add Command() support for
    a source_scanner keyword argument to Command() that can be set to
    DirScanner to get this behavior.

  - Documentation changes:  Explain that $CXXFLAGS contains $CCFLAGS
    by default.  Fix a bad target_factory example in the man page.
    Add appendices to the User's Guide to cover the available Tools,
    Builders and construction variables.  Comment out the build of
    the old Python 10 paper, which doesn't build on all systems and
    is old enough at this point that it probably isn't worth the
    effort to make it do so.

  From Wayne Lee:

  - Avoid "maximum recursion limit" errors when removing $(-$) pairs
    from long command lines.

  From Clive Levinson:

  - Make ParseConfig() recognize and add -mno-cygwin to $LINKFLAGS and
    $CCFLAGS, and -mwindows to $LINKFLAGS.

  From Michael McCracken:

  - Add a new "applelink" tool to handle the things like Frameworks and
    bundles that Apple has added to gcc for linking.

  - Use more appropriate default search lists of linkers, compilers and
    and other tools for the 'darwin' platform.

  - Add a LoadableModule Builder that builds a bundle on Mac OS X (Darwin)
    and a shared library on other systems.

  - Improve SWIG tests for use on Mac OS X (Darwin).

  From Elliot Murphy:

  - Enhance the tests to guarantee persistence of ListOption
    values in saved options files.

  - Supply the help text when -h is used with the -u, -U or -D options.

  From Christian Neeb:

  - Fix the Java parser's handling of string definitions to avoid ignoring
    subsequent code.

  From Han-Wen Nienhuys:

  - Optimize variable expansion by:  using the re.sub() method (when
    possible); not using "eval" for variables for which we can fetch the
    value directory; avoiding slowing substitution logic when there's no
    '$' in the string.

  From Gary Oberbrunner:

  - Add an Environment.Dump() method to print the contents of a
    construction environment.

  - Allow $LIBS (and similar variables) to contain explicit File Nodes.

  - Change ParseConfig to add the found library names directly to the
    $LIBS variable, instead of returning them.

  - Add ParseConfig() support for the -framework GNU linker option.

  - Add a PRINT_CMD_LINE_FUNC construction variable to allow people
    to filter (or log) command-line output.

  - Print an internal Python stack trace in response to an otherwise
    unexplained error when --debug=stacktrace is specified.

  - Add a --debug=findlibs option to print what's happening when
    the scanner is searching for libraries.

  - Allow Tool specifications to be passed a dictionary of keyword
    arguments.

  - Support an Options default value of None, in which case the variable
    will not be added to the construction environment unless it's set
    explicitly by the user or from an Options file.

  - Avoid copying __builtin__ values into a construction environment's
    dictionary when evaluating construction variables.

  - Add a new cross-platform intelc.py Tool that can detect and
    configure the Intel C++ v8 compiler on both Windows, where it's
    named icl, and Linux, where it's named icc.  It also checks that
    the directory specified in the Windows registry exists, and sets a
    new $INTEL_C_COMPILER_VERSION construction variable to identify the
    version being used.  (Niall Douglas contributed an early prototype
    of parts of this module.)

  - Fix the private Conftest._Have() function so it doesn't change
    non-alphanumeric characters to underscores.

  - Supply a better error message when a construction variable expansion
    has an unknown attribute.

  - Documentation changes:  Update the man page to describe use of
    filenames or Nodes in $LIBS.

  From Chris Pawling:

  - Have the linkloc tool use $MSVS_VERSION to select the Microsoft
    Visual Studio version to use.

  From Kevin Quick:

  - Fix the Builder name returned from ListBuilders and other instances
    of subclasses of the BuilderBase class.

  - Add Builders and construction variables to support rpcgen:
    RPCGenClient(), RPCGenHeader(), RPCGenService(), RPCGenXDR(),
    $RPCGEN, $RPCGENFLAGS, $RPCGENCLIENTFLAGS, $RPCGENHEADERFLAGS,
    $RPCGENSERVICEFLAGS, $RPCGENXDRFLAGS.

  - Update the man page to document that prefix and suffix Builder
    keyword arguments can be strings, callables or dictionaries.

  - Provide more info in the error message when a user tries to build
    a target multiple ways.

  - Fix Delete() when a file doesn't exist and must_exist=1.  (We were
    unintentionally dependent on a bug in versions of the Python shutil.py
    module prior to Python 2.3, which would generate an exception for
    a nonexistent file even when ignore_errors was set.)

  - Only replace a Node's builder with a non-null source builder.

  - Fix a stack trace when a suffix selection dictionary is passed
    an empty source file list.

  - Allow optional names to be attached to Builders, for default
    Builders that don't get attached to construction environments.

  - Fix problems with Parallel Task Exception handling.

  - Build targets in an associated BuildDir even if there are targets
    or subdirectories locally in the source directory.

  - If a FunctionAction has a callable class as its underlying Python
    function, use its strfunction() method (if any) to display the
    action.

  - Fix handling when BuildDir() exists but is unwriteable.  Add
    "Stop." to those error messages for consistency.

  - Catch incidents of bad builder creation (without an action) and
    supply meaningful error messages.

  - Fix handling of src_suffix values that aren't extensions (don't
    begin with a '.').

  - Don't retrieve files from a CacheDir, but report what would happen,
    when the -n option is used.

  - Use the source_scanner from the target Node, not the source node
    itself.

  - Internal Scanners fixes:  Make sure Scanners are only passed Nodes.
    Fix how a Scanner.Selector called its base class initialization.
    Make comparisons of Scanner objects more robust.  Add a name to
    an internal default ObjSourceScanner.

  - Add a deprecated warning for use of the old "scanner" keyword argument
    to Builder creation.

  - Improve the --debug=explain message when the build action changes.

  - Test enhancements in SourceCode.py, option-n.py, midl.py.  Better
    Command() and Scanner test coverage.  Improved test infrastructure
    for -c output.

  - Refactor the interface between Action and Executor objects to treat
    Actions atomically.

  - The --debug=presub option will now report the pre-substitution
    each action seprately, instead of reporting the entire list before
    executing the actions one by one.

  - The --debug=explain option explaining a changed action will now
    (more correctly) show pre-substitution action strings, instead of
    the commands with substituted file names.

  - A Node (file) will now be rebuilt if its PreAction or PostAction
    actions change.

  - Python Function actions now have their calling signature (target,
    source, env) reported correctly when displayed.

  - Fix BuildDir()/build_dir handling when the build_dir is underneath
    the source directory and trying to use entries from the build_dir
    as sources for other targets in the build-dir.

  - Fix hard-coding of JDK path names in various Java tests.

  - Handle Python stack traces consistently (stop at the SConscript stack
    frame, by default) even if the Python source code isn't available.

  - Improve the performance of the --debug={tree,dtree} options.

  - Add --debug=objects logging of creation of OverrideWarner,
    EnvironmentCopy and EnvironmentOverride objects.

  - Fix command-line expansion of Python Value Nodes.

  - Internal cleanups:  Remove an unnecessary scan argument.  Associate
    Scanners only with Builders, not nodes.  Apply overrides once when
    a Builder is called, not in multiple places.  Cache results from the
    Node.FS.get_suffix() and Node.get_build_env() methods.  Use the Python
    md5 modules' hexdigest() method, if there is one.  Have Taskmaster
    call get_stat() once for each Node and re-use the value instead of
    calling it each time it needs the value.  Have Node.depends_on()
    re-use the list from the children() method instead of calling it
    multiple times.

  - Use the correct scanner if the same source file is used for targets in
    two different environments with the same path but different scanners.

  - Collect logic for caching values in memory in a Memoizer class,
    which cleans up a lot of special-case code in various methods and
    caches additional values to speed up most configurations.

  - Add a PathAccept validator to the list of new canned PathOption
    validators.

  From Jeff Squyres:

  - Documentation changes:  Use $CPPDEFINES instead of $CCFLAGS in man
    page examples.

  From Levi Stephen:

  - Allow $JARCHDIR to be expanded to other construction variables.

  From Christoph Wiedemann:

  - Add an Environment.SetDefault() method that only sets values if
    they aren't already set.

  - Have the qt.py Tool not override variables already set by the user.

  - Add separate $QT_BINPATH, $QT_CPPPATH and $QT_LIBPATH variables
    so these can be set individually, instead of being hard-wired
    relative to $QTDIR.

  - The %TEMP% and %TMP% external environment variables are now propagated
    automatically to the command execution environment on Windows systems.

  - A new --config= command-line option allows explicit control of
    of when the Configure() tests are run:  --config=force forces all
    checks to be run, --config=cache uses all previously cached values,
    --config=auto (the default) runs tests only when dependency analysis
    determines it's necessary.

  - The Configure() subsystem can now write a config.h file with values
    like HAVE_STDIO_H, HAVE_LIBM, etc.

  - The Configure() subsystem now executes its checks silently when the
    -Q option is specified.

  - The Configure() subsystem now reports if a test result is being
    taken from cache, and prints the standard output and error output
    of tests even when cached.

  - Configure() test results are now reported as "yes" or "no" instead of
    "ok" or "failed."

  - Fixed traceback printing when calling the env.Configure() method
    instead of the Configure() global function.

  - The Configure() subsystem now caches build failures in a .sconsign
    file in the subdirectory, not a .cache file.  This may cause
    tests to be re-executed the first time after you install 0.97.

  - Additional significant internal cleanups in the Configure() subsystem
    and its tests.

  - Have the Qt Builder make uic-generated files dependent on the .ui.h
    file, if one exists.

  - Add a test to make sure that SCons source code does not contain
    try:-except: blocks that catch all errors, which potentially catch
    and mask keyboard interrupts.

  - Fix us of TargetSignatures('content') with the SConf subsystem.

  From Russell Yanofsky:

  - Add support for the Metrowerks Codewarrior compiler and linker
    (mwcc and mwld).



RELEASE 0.96.1 - Mon, 23 Aug 2004 12:55:50 +0000

  From Craig Bachelor:

  - Handle white space in the executable Python path name within in MSVS
    project files by quoting the path.

  - Correct the format of a GUID string in a solution (.dsw) file so
    MSVS can correctly "build enable" a project.

  From Steven Knight:

  - Add a must_exist flag to Delete() to let the user control whether
    it's an error if the specified entry doesn't exist.  The default
    behavior is now to silently do nothing if it doesn't exist.

  - Package up the new Platform/darwin.py, mistakenly left out of 0.96.

  - Make the scons.bat REM statements into @REM so they aren't printed.

  - Make the SCons packaging SConscript files platform independent.

  From Anthony Roach:

  - Fix scanning of pre-compiled header (.pch) files for #includes,
    broken in 0.96.



RELEASE 0.96 - Wed, 18 Aug 2004 13:36:40 +0000

  From Chad Austin:

  - Make the CacheDir() directory if it doesn't already exist.

  - Allow construction variable substitutions in $LIBS specifications.

  - Allow the emitter argument to a Builder() to be or expand to a list
    of emitter functions, which will be called in sequence.

  - Suppress null values in construction variables like $LIBS that use
    the internal _concat() function.

  - Remove .dll files from the construction variables searched for
    libraries that can be fed to Win32 compilers.

  From Chad Austin and Christoph Wiedemann:

  - Add support for a $RPATH variable to supply a list of directories
    to search for shared libraries when linking a program.  Used by
    the GNU and IRIX linkers (gnulink and sgilink).

  From Charles Crain:

  - Restore the ability to do construction variable substitutions in all
    kinds of *PATH variables, even when the substitution returns a Node
    or other object.

  From Tom Epperly:

  - Allow the Java() Builder to take more than one source directory.

  From Ralf W. Grosse-Kunstleve:

  - Have SConsignFile() use, by default, a custom "dblite.py" that we can
    control and guarantee to work on all Python versions (or nearly so).

  From Jonathan Gurley:

  - Add support for the newer "ifort" versions of the Intel Fortran
    Compiler for Linux.

  From Bob Halley:

  - Make the new *FLAGS variable type work with copied Environments.

  From Chris Hoeppler:

  - Initialize the name of a Scanner.Classic scanner correctly.

  From James Juhasz:

  - Add support for the .dylib shared library suffix and the -dynamiclib
    linker option on Mac OS X.

  From Steven Knight:

  - Add an Execute() method for executing actions directly.

  - Support passing environment override keyword arguments to Command().

  - Fix use of $MSVS_IGNORE_IDE_PATHS, which was broken when we added
    support for $MSVS_USE_MFC_DIRS last release.

  - Make env.Append() and env.Prepend() act like the underlying Python
    behavior when the variable being appended to is a UserList object.

  - Fix a regression that prevented the Command() global function in
    0.95 from working with command-line strings as actions.

  - Fix checking out a file from a source code management system when
    the env.SourceCode() method was called with an individual file name
    or node, not a directory name or node.

  - Enhance the Task.make_ready() method to create a list of the
    out-of-date Nodes for the task for use by the wrapping interface.

  - Allow Scanners to pull the list of suffixes from the construction
    environment when the "skeys" keyword argument is a string containing
    a construction variable to be expanded.

  - Support new $CPPSUFFIXES, $DSUFFIXES $FORTRANSUFFIXES, and
    $IDLSUFFIXES.  construction variables that contain the default list
    of suffixes to be scanned by a given type of scanner, allowing these
    suffix lists to be easily added to or overridden.

  - Speed up Node creation when calling a Builder by comparing whether two
    Environments are the same object, not if their underlying dictionaries
    are equivalent.

  - Add a --debug=explain option that reports the reason(s) why SCons
    thinks it must rebuild something.

  - Add support for functions that return platform-independent Actions
    to Chmod(), Copy(), Delete(), Mkdir(), Move() and Touch() files
    and/or directories.  Like any other Actions, the returned Action
    object may be executed directly using the Execute() global function
    or env.Execute() environment method, or may be used as a Builder
    action or in an env.Command() action list.

  - Add support for the strfunction argument to all types of Actions:
    CommandAction, ListAction, and CommandGeneratorAction.

  - Speed up turning file system Nodes into strings by caching the
    values after we're finished reading the SConscript files.

  - Have ParseConfig() recognize and supporting adding the -Wa, -Wl,
    and -Wp, flags to ASFLAGS, LINKFLAGS and CPPFLAGS, respectively.

  - Change the .sconsign format and the checks for whether a Node is
    up-to-date to make dependency checks more efficient and correct.

  - Add wrapper Actions to SCons.Defaults for $ASCOM, $ASPPCOM, $LINKCOM,
    $SHLINKCOM, $ARCOM, $LEXCOM and $YACCCOM.  This makes it possible
    to replace the default print behavior with a custom strfunction()
    for each of these.

  - When a Node has been built, don't walk the whole tree back to delete
    the parents's implicit dependencies, let returning up the normal
    Taskmaster descent take care of it for us.

  - Add documented support for separate target_scanner and source_scanner
    arguments to Builder creation, which allows different scanners to
    be applied to source files

  - Don't re-install or (re-generate) .h files when a subsidiary #included
    .h file changes.  This eliminates incorrect circular dependencies
    with .h files generated from other source files.

  - Slim down the internal Sig.Calculator class by eliminating methods
    whose functionality is now covered by Node methods.

  - Document use of the target_factory and source_factory keyword
    arguments when creating Builder objects.  Enhance Dir Nodes so that
    they can be created with user-specified Builder objects.

  - Don't blow up with stack trace when the external $PATH environment
    variable isn't set.

  - Make Builder calls return lists all the time, even if there's only
    one target.  This keeps things consistent and easier to program to
    across platforms.

  - Add a Flatten() function to make it easier to deal with the Builders
    all returning lists of targets, not individual targets.

  - Performance optimizations in Node.FS.__doLookup().

  - Man page fixes:  formatting typos, misspellings, bad example.

  - User's Guide fixes: Fix the signatures of the various example
    *Options() calls.  Triple-quote properly a multi-line Split example.

  - User's Guide additions:  Chapter describing File and Directory
    Nodes.  Section describing declarative nature of SCons functions in
    SConscript files.  Better organization and clarification of points
    raised by Robert P. J. Day.  Chapter describing SConf (Autoconf-like)
    functionality.  Chapter describing how to install Python and
    SCons.  Chapter describing Java builds.

  From Chris Murray:

  - Add a .win32 attribute to force file names to expand with
    Windows backslash path separators.

  - Fix escaping file names on command lines when the expansion is
    concatenated with another string.

  - Add support for Fortran 90 and Fortran 95.  This adds $FORTRAN*
    variables that specify a default compiler, command-line, flags,
    etc. for all Fortran versions, plus separate $F90* and $F95*
    variables for when different compilers/flags/etc. must be specified
    for different Fortran versions.

  - Have individual tools that create libraries override the default
    $LIBPREFIX and $LIBSUFFIX values set by the platform.  This makes
    it easier to use Microsoft Visual Studio tools on a CygWin platform.

  From Gary Oberbrunner:

  - Add a --debug=presub option to print actions prior to substitution.

  - Add a warning upon use of the override keywords "targets" and
    "sources" when calling Builders.  These are usually mistakes which
    are otherwise silently (and confusingly) turned into construction
    variable overrides.

  - Try to find the ICL license file path name in the external environment
    and the registry before resorting to the hard-coded path name.

  - Add support for fetching command-line keyword=value arguments in
    order from an ARGLIST list.

  - Avoid stack traces when trying to read dangling symlinks.

  - Treat file "extensions" that only contain digits as part of the
    file basename.  This supports version numbers as part of shared
    library names, for example.

  - Avoid problems when there are null entries (None or '') in tool
    lists or CPPPATH.

  - Add an example and explanation of how to use "tools = ['default', ..."
    when creating a construction environment.

  - Add a section describing File and Directory Nodes and some of their
    attributes and methods.

  - Have ParseConfig() add a returned -pthread flag to both $CCFLAGS
    and $LINKFLAGS.

  - Fix some test portability issues on Mac OS X (darwin).

  From Simon Perkins:

  - Fix a bug introduced in building shared libraries under MinGW.

  From Kevin Quick:

  - Handling SCons exceptions according to Pythonic standards.

  - Fix test/chained-build.py on systems that execute within one second.

  - Fix tests on systems where 'ar' warns about archive creation.

  From Anthony Roach:

  - Fix use of the --implicit-cache option with timestamp signatures.

  - If Visual Studio is installed, assume the C/C++ compiler, the linker
    and the MIDL compiler that comes with it are available, too.

  - Better error messages when evaluating a construction variable
    expansion yields a Python syntax error.

  - Change the generation of PDB files when using Visual Studio from
    compile time to link time.

  From sam th:

  - Allow SConf.CheckLib() to search a list of libraries, like the
    Autoconf AC_SEARCH_LIBS macro.

  - Allow the env.WhereIs() method to take a "reject" argument to
    let it weed out specific path names.

  From Christoph Wiedemann:

  - Add new Moc() and Uic() Builders for more explicit control over
    Qt builds, plus new construction variables to control them:
    $QT_AUTOSCAN, $QT_DEBUG, $QT_MOCCXXPREFIX, $QT_MOCCXXSUFFIX,
    $QT_MOCHPREFIX, $QT_MOCHSUFFIX, $QT_UICDECLPREFIX, $QT_UICDECLSUFFIX,
    $QT_UICIMPLPREFIX, $QT_UICIMPLSUFFIX and $QT_UISUFFIX.

  - Add a new single_source keyword argument for Builders that enforces
    a single source file on calls to the Builder.



RELEASE 0.95 - Mon, 08 Mar 2004 06:43:20 -0600

  From Chad Austin:

  - Replace print statements with calls to sys.stdout.write() so output
    lines stay together when -j is used.

  - Add portability fixes for a number of tests.

  - Accomodate the fact that Cygwin's os.path.normcase() lies about
    the underlying system being case-sensitive.

  - Fix an incorrect _concat() call in the $RCINCFLAGS definition for
    the mingw Tool.

  - Fix a problem with the msvc tool with Python versions prior to 2.3.

  - Add support for a "toolpath" Tool() and Environment keyword that
    allows Tool modules to be found in specified local directories.

  - Work around Cygwin Python's silly fiction that it's using a
    case-sensitive file system.

  - More robust handling of data in VCComponents.dat.

  - If the "env" command is available, spawn commands with the more
    general "env -" instead of "env -i".

  From Kerim Borchaev:

  - Fix a typo in a msvc.py's registry lookup:  "VCComponents.dat", not
    "VSComponents.dat".

  From Chris Burghart:

  - Fix the ability to save/restore a PackageOption to a file.

  From Steve Christensen:

  - Update the MSVS .NET and MSVC 6.0/7.0 path detection.

  From David M. Cooke:

  - Make the Fortran scanner case-insensitive for the INCLUDE string.

  From Charles Crain:

  - If no version of MSVC is detected but the tool is specified,
    use the MSVC 6.0 paths by default.

  - Ignore any "6.1" version of MSVC found in the registry; this is a
    phony version number (created by later service packs?) and would
    throw off the logic if the user had any non-default paths configure.

  - Correctly detect if the user has independently configured the MSVC
    "include," "lib" or "path" in the registry and use the appropriate
    values.  Previously, SCons would only use the values if all three
    were set in the registry.

  - Make sure side-effect nodes are prepare()d before building their
    corresponding target.

  - Preserve the ability to call BuildDir() multiple times with the
    same target and source directory arguments.

  From Andy Friesen:

  - Add support for the Digital Mars "D" programming language.

  From Scott Lystig Fritchie:

  - Fix the ability to use a custom _concat() function in the
    construction environment when calling _stripixes().

  - Make the message about ignoring a missing SConscript file into a
    suppressable Warning, not a hard-coded sys.stderr.write().

  - If a builder can be called multiple times for a target (because
    the sources and overrides are identical, or it's a builder with the
    "multi" flag set), allow the builder to be called through multiple
    environments so long as the builders have the same signature for
    the environments in questions (that is, they're the same action).

  From Bob Halley:

  - When multiple targets are built by a single action, retrieve all
    of them from cache, not just the first target, and exec the build
    command if any of the targets isn't present in the cache.

  From Zephaniah Hull:

  - Fix command-line ARGUMENTS with multiple = in them.

  From Steven Knight:

  - Fix EnsureSConsVersion() so it checks against the SCons version,
    not the Python version, on Pythons with sys.version_info.

  - Don't swallow the AttributeError when someone uses an expansion like
    $TARGET.bak, so we can supply a more informative error message.

  - Fix an odd double-quote escape sequence in the man page.

  - Fix looking up a naked drive letter as a directory (Dir('C:')).

  - Support using File nodes in the LIBS construction variable.

  - Allow the LIBS construction variable to be a single string or File
    node, not a list, when only one library is needed.

  - Fix typos in the man page:  JAVACHDIR => JARCHDIR; add "for_signature"
    to the __call__() example in the "Variable Substitution" section.

  - Correct error message spellings of "non-existant" to "non-existent."

  - When scanning for libraries to link with, don't append $LIBPREFIXES
    or $LIBSUFFIXES values to the $LIBS values if they're already present.

  - Add a ZIPCOMPRESSION construction variable to control whether the
    internal Python action for the Zip Builder compresses the file or
    not.  The default value is zipfile.ZIP_DEFLATED, which generates
    a compressed file.

  - Refactor construction variable expansion to support recursive
    expansion of variables (e.g. CCFLAGS = "$CCFLAGS -g") without going
    into an infinite loop.  Support this in all construction variable
    overrides, as well as when copying Environments.

  - Fix calling Configure() from more than one subsidiary SConscript file.

  - Fix the env.Action() method so it returns the correct type of
    Action for its argument(s).

  - Fix specifying .class files as input to JavaH with the .class suffix
    when they weren't generated using the Java Builder.

  - Make the check for whether all of the objects going into a
    SharedLibrary() are shared work even if the object was built in a
    previous run.

  - Supply meaningful error messages, not stack traces, if we try to add
    a non-Node as a source, dependency, or ignored dependency of a Node.

  - Generate MSVS Project files that re-invoke SCons properly regardless
    of whether the file was built via scons.bat or scons.py.
    (Thanks to Niall Douglas for contributing code and testing.)

  - Fix TestCmd.py, runtest.py and specific tests to accomodate being
    run from directories whose paths include white space.

  - Provide a more useful error message if a construction variable
    expansion contains a syntax error during evaluation.

  - Fix transparent checkout of implicit dependency files from SCCS
    and RCS.

  - Added new --debug=count, --debug=memory and --debug=objects options.
    --debug=count and --debug=objects only print anything when run
    under Python 2.1 or later.

  - Deprecate the "overrides" keyword argument to Builder() creation
    in favor of using keyword argument values directly (like we do
    for builder execution and the like).

  - Always use the Builder overrides in substitutions, not just if
    there isn't a target-specific environment.

  - Add new "rsrcpath" and "rsrcdir" and attributes to $TARGET/$SOURCE,
    so Builder command lines can find things in Repository source
    directories when using BuildDir.

  - Fix the M4 Builder so that it chdirs to the Repository directory
    when the input file is in the source directory of a BuildDir.

  - Save memory at build time by allowing Nodes to delete their build
    environments after they've been built.

  - Add AppendUnique() and PrependUnique() Environment methods, which
    add values to construction variables like Append() and Prepend()
    do, but suppress any duplicate elements in the list.

  - Allow the 'qt' tool to still be used successfully from a copied
    Environment.  The include and library directories previously ended up
    having the same string re-appended to the end, yielding an incorrect
    path name.

  - Supply a more descriptive error message when the source for a target
    can't be found.

  - Initialize all *FLAGS variables with objects do the right thing with
    appending flags as strings or lists.

  - Make things like ${TARGET.dir} work in *PATH construction variables.

  - Allow a $MSVS_USE_MFC_DIRS construction variable to control whether
    ATL and MFC directories are included in the default INCLUDE and
    LIB paths.

  - Document the dbm_module argument to the SConsignFile() function.

  From Vincent Risi:

  - Add support for the bcc32, ilink32 and tlib Borland tools.

  From Anthony Roach:

  - Supply an error message if the user tries to configure a BuildDir
    for a directory that already has one.

  - Remove documentation of the still-unimplemented -e option.

  - Add -H help text listing the legal --debug values.

  - Don't choke if a construction variable is a non-string value.

  - Build Type Libraries in the target directory, not the source
    directory.

  - Add an appendix to the User's Guide showing how to accomplish
    various common tasks in Python.

  From Greg Spencer:

  - Add support for Microsoft Visual Studio 2003 (version 7.1).

  - Evaluate $MSVSPROJECTSUFFIX and $MSVSSOLUTIONSUFFIX when the Builder
    is invoked, not when the tool is initialized.

  From Christoph Wiedemann:

  - When compiling Qt, make sure the moc_*.cc files are compiled using
    the flags from the environment used to specify the target, not
    the environment that first has the Qt Builders attached.



RELEASE 0.94 - Fri, 07 Nov 2003 05:29:48 -0600

  From Hartmut Goebel:

  - Add several new types of canned functions to help create options:
    BoolOption(), EnumOption(), ListOption(), PackageOption(),
    PathOption().

  From Steven Knight:

  - Fix use of CPPDEFINES with C++ source files.

  - Fix env.Append() when the operand is an object with a __cmp__()
    method (like a Scanner instance).

  - Fix subclassing the Environment and Scanner classes.

  - Add BUILD_TARGETS, COMMAND_LINE_TARGETS and DEFAULT_TARGETS variables.

  From Steve Leblanc:

  - SGI fixes:  Fix C++ compilation, add a separate Tool/sgic++.py module.

  From Gary Oberbrunner:

  - Fix how the man page un-indents after examples in some browsers.

  From Vincent Risi:

  - Fix the C and C++ tool specifications for AIX.



RELEASE 0.93 - Thu, 23 Oct 2003 07:26:55 -0500

  From J.T. Conklin:

  - On POSIX, execute commands with the more modern os.spawnvpe()
    function, if it's available.

  - Scan .S, .spp and .SPP files for C preprocessor dependencies.

  - Refactor the Job.Parallel() class to use a thread pool without a
    condition variable.  This improves parallel build performance and
    handles keyboard interrupts properly when -j is used.

  From Charles Crain:

  - Add support for a JARCHDIR variable to control changing to a
    directory using the jar -C option.

  - Add support for detecting Java manifest files when using jar,
    and specifying them using the jar m flag.

  - Fix some Python 2.2 specific things in various tool modules.

  - Support directories as build sources, so that a rebuild of a target
    can be triggered if anything underneath the directory changes.

  - Have the scons.bat and scons.py files look for the SCons modules
    in site-packages as well.

  From Christian Engel:

  - Support more flexible inclusion of separate C and C++ compilers.

  - Use package management tools on AIX and Solaris to find where
    the comilers are installed, and what version they are.

  - Add support for CCVERSION and CXXVERSION variables for a number
    of C and C++ compilers.

  From Sergey Fogel:

  - Add test cases for the new capabilities to run bibtex and to rerun
    latex as needed.

  From Ralf W. Grosse-Kunstleve:

  - Accomodate anydbm modules that don't have a sync() method.

  - Allow SConsignFile() to take an argument specifying the DBM
    module to be used.

  From Stephen Kennedy:

  - Add support for a configurable global .sconsign.dbm file which
    can be used to avoid cluttering each directory with an individual
    .sconsign file.

  From John Johnson:

  - Fix (re-)scanning of dependencies in generated or installed
    header files.

  From Steven Knight:

  - The -Q option suppressed too many messages; fix it so that it only
    suppresses the Reading/Building messages.

  - Support #include when there's no space before the opening quote
    or angle bracket.

  - Accomodate alphanumeric version strings in EnsurePythonVersion().

  - Support arbitrary expansion of construction variables within
    file and directory arguments to Builder calls and Environment methods.

  - Add Environment-method versions of the following global functions:
    Action(), AddPostAction(), AddPreAction(), Alias(), Builder(),
    BuildDir(), CacheDir(), Clean(), Configure(), Default(),
    EnsurePythonVersion(), EnsureSConsVersion(), Environment(),
    Exit(), Export(), FindFile(), GetBuildPath(), GetOption(), Help(),
    Import(), Literal(), Local(), Platform(), Repository(), Scanner(),
    SConscriptChdir(), SConsignFile(), SetOption(), SourceSignatures(),
    Split(), TargetSignatures(), Tool(), Value().

  - Add the following global functions that correspond to the same-named
    Environment methods:  AlwaysBuild(), Command(), Depends(), Ignore(),
    Install(), InstallAs(), Precious(), SideEffect() and SourceCode().

  - Add the following global functions that correspond to the default
    Builder methods supported by SCons: CFile(), CXXFile(), DVI(), Jar(),
    Java(), JavaH(), Library(), M4(), MSVSProject(), Object(), PCH(),
    PDF(), PostScript(), Program(), RES(), RMIC(), SharedLibrary(),
    SharedObject(), StaticLibrary(), StaticObject(), Tar(), TypeLibrary()
    and Zip().

  - Rearrange the man page to show construction environment methods and
    global functions in the same list, and to explain the difference.

  - Alphabetize the explanations of the builder methods in the man page.

  - Rename the Environment.Environment class to Enviroment.Base.
    Allow the wrapping interface to extend an Environment by using its own
    subclass of Environment.Base and setting a new Environment.Environment
    variable as the calling entry point.

  - Deprecate the ParseConfig() global function in favor of a same-named
    construction environment method.

  - Allow the Environment.WhereIs() method to take explicit path and
    pathext arguments (like the underlying SCons.Util.WhereIs() function).

  - Remove the long-obsolete {Get,Set}CommandHandler() functions.

  - Enhance env.Append() to suppress null values when appropriate.

  - Fix ParseConfig() so it works regardless of initial construction
    variable values.

    Extend CheckHeader(), CheckCHeader(), CheckCXXHeader() and
    CheckLibWithHeader() to accept a list of header files that will be
    #included in the test.  The last one in the list is assumed to be
    the one being checked for.  (Prototype code contributed by Gerard
    Patel and Niall Douglas).

  - Supply a warning when -j is used and threading isn't built in to
    the current version of Python.

  - First release of the User's Guide (finally, and despite a lot
    of things still missing from it...).

  From Clark McGrew:

  - Generalize the action for .tex files so that it will decide whether
    a file is TeX or LaTeX, check the .aux output to decide if it should
    run bibtex, and check the .log output to re-run LaTeX if needed.

  From Bram Moolenaar:

  - Split the non-SCons-specific functionality from SConf.py to a new,
    re-usable Conftest.py module.

  From Gary Oberbrunner:

  - Allow a directory to be the target or source or dependency of a
    Depends(), Ignore(), Precious() or SideEffect() call.

  From Gerard Patel:

  - Use the %{_mandir} macro when building our RPM package.

  From Marko Rauhamaa:

  - Have the closing message say "...terminated because of errors" if
    there were any.

  From Anthony Roach:

  - On Win32 systems, only use "rm" to delete files if Cygwin is being
    used.   ("rm" doesn't understand Win32-format path names.)

  From Christoph Wiedemann:

  - Fix test/SWIG.py to find the Python include directory in all cases.

  - Fix a bug in detection of Qt installed on the local system.

  - Support returning Python 2.3 BooleanType values from Configure checks.

  - Provide an error message if someone mistakenly tries to call a
    Configure check from within a Builder function.

  - Support calling a Builder when a Configure context is still open.

  - Handle interrupts better by eliminating all try:-except: blocks
    which caught any and all exceptions, including KeyboardInterrupt.

  - Add a --duplicate= option to control how files are duplicated.



RELEASE 0.92 - Wed, 20 Aug 2003 03:45:28 -0500

  From Charles Crain and Gary Oberbrunner:

  - Fix Tool import problems with the Intel and PharLap linkers.

  From Steven Knight

  - Refactor the DictCmdGenerator class to be a Selector subclass.

  - Allow the DefaultEnvironment() function to take arguments and pass
    them to instantiation of the default construction environment.

  - Update the Debian package so it uses Python 2.2 and more closely
    resembles the currently official Debian packaging info.

  From Gerard Patel

  - When the yacc -d flag is used, take the .h file base name from the
    target .c file, not the source (matching what yacc does).



RELEASE 0.91 - Thu, 14 Aug 2003 13:00:44 -0500

  From Chad Austin:

  - Support specifying a list of tools when calling Environment.Copy().

  - Give a Value Nodes a timestamp of the system time when they're
    created, so they'll work when using timestamp-based signatures.

  - Add a DefaultEnvironment() function that only creates a default
    environment on-demand (for fetching source files, e.g.).

  - Portability fix for test/M4.py.

  From Steven Knight:

  - Tighten up the scons -H help output.

  - When the input yacc file ends in .yy and the -d flag is specified,
    recognize that a .hpp file (not a .h file) will be created.

  - Make builder prefixes work correctly when deducing a target
    from a source file name in another directory.

  - Documentation fixes: typo in the man page; explain up-front about
    not propagating the external environment.

  - Use "cvs co -d" instead of "cvs co -p >" when checking out something
    from CVS with a specified module name.  This avoids zero-length
    files when there is a checkout error.

  - Add an "sconsign" script to print the contents of .sconsign files.

  - Speed up maintaining the various lists of Node children by using
    dictionaries to avoid "x in list" searches.

  - Cache the computed list of Node children minus those being Ignored
    so it's only calculated once.

  - Fix use of the --cache-show option when building a Program()
    (or using any other arbitrary action) by making sure all Action
    instances have strfunction() methods.

  - Allow the source of Command() to be a directory.

  - Better error handling of things like raw TypeErrors in SConscripts.

  - When installing using "setup.py install --prefix=", suppress the
    distutils warning message about adding the (incorrect) library
    directory to your search path.

  - Correct the spelling of the "validater" option to "validator."
    Add a DeprecatedWarning when the old spelling is used.

  - Allow a Builder's emitter to be a dictionary that maps source file
    suffixes to emitter functions, using the suffix of the first file
    in the source list to pick the right one.

  - Refactor the creation of the Program, *Object and *Library Builders
    so that they're moved out of SCons.Defaults and created on demand.

  - Don't split SConscript file names on white space.

  - Document the SConscript function's "dirs" and "name" keywords.

  - Remove the internal (and superfluous) SCons.Util.argmunge() function.

  - Add /TP to the default CXXFLAGS for msvc, so it can compile all
    of the suffixes we use as C++ files.

  - Allow the "prefix" and "suffix" attributes of a Builder to be
    callable objects that return generated strings, or dictionaries
    that map a source file suffix to the right prefix/suffix.

  - Support a MAXLINELINELENGTH construction variable on Win32 systems
    to control when a temporary file is used for long command lines.

  - Make how we build .rpm packages not depend on the installation
    locations from the distutils being used.

  - When deducing a target Node, create it directly from the first
    source Node, not by trying to create the right string to pass to
    arg2nodes().

  - Add support for SWIG.

  From Bram Moolenaar:

  - Test portability fixes for FreeBSD.

  From Gary Oberbrunner:

  - Report the target being built in error messages when building
    multiple sources from different extensions, or when the target file
    extension can't be deduced, or when we don't have an action for a
    file suffix.

  - Provide helpful error messages when the arguments to env.Install()
    are incorrect.

  - Fix the value returned by the Node.prevsiginfo() method to conform
    to a previous change when checking whether a node is current.

  - Supply a stack trace if the Taskmaster catches an exception.

  - When using a temporary file for a long link line on Win32 systems,
    (also) print the command line that is being executed through the
    temporary file.

  - Initialize the LIB environment variable when using the Intel
    compiler (icl).

  - Documentation fixes:  better explain the AlwaysBuild() function.

  From Laurent Pelecq:

  - When the -debug=pdb option is specified, use pdb.Pdb().runcall() to
    call pdb directly, don't call Python recursively.

  From Ben Scott:

  - Add support for a platform-independent CPPDEFINES variable.

  From Christoph Wiedemann:

  - Have the g++ Tool actually use g++ in preference to c++.

  - Have the gcc Tool actually use gcc in preference to cc.

  - Add a gnutools.py test of the GNU tool chain.

  - Be smarter about linking: use $CC by default and $CXX only if we're
    linking with any C++ objects.

  - Avoid SCons hanging when a piped command has a lot of output to read.

  - Add QT support for preprocessing .ui files into .c files.



RELEASE 0.90 - Wed, 25 Jun 2003 14:24:52 -0500

  From Chad Austin:

  - Fix the _concat() documentation, and add a test for it.

  - Portability fixes for non-GNU versions of lex and yacc.

  From Matt Balvin:

  - Fix handling of library prefixes when the subdirectory matches
    the prefix.

  From Timothee Bessett:

  - Add an M4 Builder.

  From Charles Crain:

  - Use '.lnk' as the suffix on the temporary file for linking long
    command lines (necessary for the Phar Lap linkloc linker).

  - Save non-string Options values as their actual type.

  - Save Options string values that contain a single quote correctly.

  - Save any Options values that are changed from the default
    Environment values, not just ones changed on the command line or in
    an Options file.

  - Make closing the Options file descriptor exception-safe.

  From Steven Knight:

  - SCons now enforces (with an error) that construction variables
    must have the same form as valid Python identifiers.

  - Fix man page bugs: remove duplicate AddPostAction() description;
    document no_import_lib; mention that CPPFLAGS does not contain
    $_CPPINCFLAGS; mention that F77FLAGS does not contain $_F77INCFLAGS;
    mention that LINKFLAGS and SHLINKFLAGS contains neither $_LIBFLAGS
    nor $_LIBDIRFLAGS.

  - Eliminate a dependency on the distutils.fancy_getopt module by
    copying and pasting its wrap_text() function directly.

  - Make the Script.Options() subclass match the underlying base class
    implementation.

  - When reporting a target is up to date, quote the target like make
    (backquote-quote) instead of with double quotes.

  - Fix handling of ../* targets when using -U, -D or -u.

  From Steve Leblanc:

  - Don't update the .sconsign files when run with -n.

  From Gary Oberbrunner:

  - Add support for the Intel C Compiler (icl.exe).

  From Anthony Roach

  - Fix Import('*').

  From David Snopek

  - Fix use of SConf in paths with white space in them.

  - Add CheckFunc and CheckType functionality to SConf.

  - Fix use of SConf with Builders that return a list of nodes.

  From David Snopek and Christoph Wiedemann

  - Fix use of the SConf subsystem with SConscriptChdir().

  From Greg Spencer

  - Check for the existence of MS Visual Studio on disk before using it,
    to avoid getting fooled by leftover junk in the registry.

  - Add support for MSVC++ .NET.

  - Add support for MS Visual Studio project files (DSP, DSW,
    SLN and VCPROJ files).

  From Christoph Wiedemann

  - SConf now works correctly when the -n and -q options are used.



RELEASE 0.14 - Wed, 21 May 2003 05:16:32 -0500

  From Chad Austin:

  - Use .dll (not .so) for shared libraries on Cygwin; use -fPIC
    when compiling them.

  - Use 'rm' to remove files under Cygwin.

  - Add a PLATFORM variable to construction environments.

  - Remove the "platform" argument from tool specifications.

  - Propogate PYTHONPATH when running the regression tests so distutils
    can be found in non-standard locations.

  - Using MSVC long command-line linking when running Cygwin.

  - Portability fixes for a lot of tests.

  - Add a Value Node class for dependencies on in-core Python values.

  From Allen Bierbaum:

  - Pass an Environment to the Options validator method, and
    add an Options.Save() method.

  From Steve Christensen:

  - Add an optional sort function argument to the GenerateHelpText()
    Options function.

  - Evaluate the "varlist" variables when computing the signature of a
    function action.

  From Charles Crain:

  - Parse the source .java files for class names (including inner class
    names) to figure out the target .class files that will be created.

  - Make Java support work with Repositories and SConscriptChdir(0).

  - Pass Nodes, not strings, to Builder emitter functions.

  - Refactor command-line interpolation and signature calculation
    so we can use real Node attributes.

  From Steven Knight:

  - Add Java support (javac, javah, jar and rmic).

  - Propagate the external SYSTEMROOT environment variable into ENV on
    Win32 systems, so external commands that use sockets will work.

  - Add a .posix attribute to PathList expansions.

  - Check out CVS source files using POSIX path names (forward slashes
    as separators) even on Win32.

  - Add Node.clear() and Node.FS.Entry.clear() methods to wipe out a
    Node's state, allowing it to be re-evaluated by continuous
    integration build interfaces.

  - Change the name of the Set{Build,Content}SignatureType() functions
    to {Target,Source}Signatures().  Deprecate the old names but support
    them for backwards compatibility.

  - Add internal SCons.Node.FS.{Dir,File}.Entry() methods.

  - Interpolate the null string if an out-of-range subscript is used
    for a construction variable.

  - Fix the internal Link function so that it properly links or copies
    files in subsidiary BuildDir directories.

  - Refactor the internal representation of a single execution instance
    of an action to eliminate redundant signature calculations.

  - Eliminate redundant signature calculations for Nodes.

  - Optimize out calling hasattr() before accessing attributes.

  - Say "Cleaning targets" (not "Building...") when the -c option is
    used.

  From Damyan Pepper:

  - Quote the "Entering directory" message like Make.

  From Stefan Reichor:

  - Add support for using Ghostscript to convert Postscript to PDF files.

  From Anthony Roach:

  - Add a standalone "Alias" function (separate from an Environment).

  - Make Export() work for local variables.

  - Support passing a dictionary to Export().

  - Support Import('*') to import everything that's been Export()ed.

  - Fix an undefined exitvalmap on Win32 systems.

  - Support new SetOption() and GetOption() functions for setting
    various command-line options from with an SConscript file.

  - Deprecate the old SetJobs() and GetJobs() functions in favor of
    using the new generic {Set,Get}Option() functions.

  - Fix a number of tests that searched for a Fortran compiler using the
    external PATH instead of what SCons would use.

  - Fix the interaction of SideEffect() and BuildDir() so that (for
    example) PDB files get put correctly in a BuildDir().

  From David Snopek:

  - Contribute the "Autoscons" code for Autoconf-like checking for
    the existence of libraries, header files and the like.

  - Have the Tool() function add the tool name to the $TOOLS
    construction variable.

  From Greg Spencer:

  - Support the C preprocessor #import statement.

  - Allow the SharedLibrary() Builder on Win32 systems to be able to
    register a newly-built dll using regsvr32.

  - Add a Builder for Windows type library (.tlb) files from IDL files.

  - Add an IDL scanner.

  - Refactor the Fortran, C and IDL scanners to share common logic.

  - Add .srcpath and .srcdir attributes to $TARGET and $SOURCE.

  From Christoph Wiedemann:

  - Integrate David Snopek's "Autoscons" code as the new SConf
    configuration subsystem, including caching of values between
    runs (using normal SCons dependency mechanisms), tests, and
    documentation.



RELEASE 0.13 - Mon, 31 Mar 2003 20:22:00 -0600

  From Charles Crain:

  - Fix a bug when BuildDir(duplicate=0) is used and SConscript
    files are called from within other SConscript files.

  - Support (older) versions of Perforce which don't set the Windows
    registry.



RELEASE 0.12 - Thu, 27 Mar 2003 23:52:09 -0600

  From Charles Crain:

  - Added support for the Perforce source code management system.

  - Fix str(Node.FS) so that it returns a path relative to the calling
    SConscript file's directory, not the top-level directory.

  - Added support for a separate src_dir argument to SConscript()
    that allows explicit specification of where the source files
    for an SConscript file can be found.

  - Support more easily re-usable flavors of command generators by
    calling callable variables when strings are expanded.

  From Steven Knight:

  - Added an INSTALL construction variable that can be set to a function
    to control how the Install() and InstallAs() Builders install files.
    The default INSTALL function now copies, not links, files.

  - Remove deprecated features:  the "name" argument to Builder objects,
    and the Environment.Update() method.

  - Add an Environment.SourceCode() method to support fetching files
    from source code systems.  Add factory methods that create Builders
    to support BitKeeper, CVS, RCS, and SCCS.  Add support for fetching
    files from RCS or SCCS transparently (like GNU Make).

  - Make the internal to_String() function more efficient.

  - Make the error message the same as other build errors when there's a
    problem unlinking a target file in preparation for it being built.

  - Make TARGET, TARGETS, SOURCE and SOURCES reserved variable names and
    warn if the user tries to set them in a construction environment.

  - Add support for Tar and Zip files.

  - Better documentation of the different ways to export variables to a
    subsidiary SConscript file.  Fix documentation bugs in a tools
    example, places that still assumed SCons split strings on white
    space, and typos.

  - Support fetching arbitrary files from the TARGETS or SOURCES lists
    (e.g. ${SOURCES[2]}) when calculating the build signature of a
    command.

  - Don't silently swallow exceptions thrown by Scanners (or other
    exceptions while finding a node's dependent children).

  - Push files to CacheDir() before calling the superclass built()
    method (which may clear the build signature as part of clearing
    cached implicit dependencies, if the file has a source scanner).
    (Bug reported by Jeff Petkau.)

  - Raise an internal error if we attempt to push a file to CacheDir()
    with a build signature of None.

  - Add an explicit Exit() function for terminating early.

  - Change the documentation to correctly describe that the -f option
    doesn't change to the directory in which the specified file lives.

  - Support changing directories locally with SConscript directory
    path names relative to any SConstruct file specified with -f.
    This allows you to build in another directory by simply changing
    there and pointing at the SConstruct file in another directory.

  - Change the default SConscriptChdir() behavior to change to the
    SConscript directory while it's being read.

  - Fix an exception thrown when the -U option was used with no
    Default() target specified.

  - Fix -u so that it builds things in corresponding build directories
    when used in a source directory.

  From Lachlan O'Dea:

  - Add SharedObject() support to the masm tool.

  - Fix WhereIs() to return normalized paths.

  From Jeff Petkau:

  - Don't copy a built file to a CacheDir() if it's already there.

  - Avoid partial copies of built files in a CacheDir() by copying
    to a temporary file and renaming.

  From Anthony Roach:

  - Fix incorrect dependency-cycle errors when an Aliased source doesn't
    exist.



RELEASE 0.11 - Tue, 11 Feb 2003 05:24:33 -0600

  From Chad Austin:

  - Add support for IRIX and the SGI MIPSPro tool chain.

  - Support using the MSVC tool chain when running Cygwin Python.

  From Michael Cook:

  - Avoid losing signal bits in the exit status from a command,
    helping terminate builds on interrupt (CTRL+C).

  From Charles Crain:

  - Added new AddPreAction() and AddPostAction() functions that support
    taking additional actions before or after building specific targets.

  - Add support for the PharLap ETS tool chain.

  From Steven Knight:

  - Allow Python function Actions to specify a list of construction
    variables that should be included in the Action's signature.

  - Allow libraries in the LIBS variable to explicitly include the prefix
    and suffix, even when using the GNU linker.
    (Bug reported by Neal Becker.)

  - Use DOS-standard CR-LF line endings in the scons.bat file.
    (Bug reported by Gary Ruben.)

  - Doc changes:  Eliminate description of deprecated "name" keyword
    argument from Builder definition (reported by Gary Ruben).

  - Support using env.Append() on BUILDERS (and other dictionaries).
    (Bug reported by Bj=F6rn Bylander.)

  - Setting the BUILDERS construction variable now properly clears
    the previous Builder attributes from the construction Environment.
    (Bug reported by Bj=F6rn Bylander.)

  - Fix adding a prefix to a file when the target isn't specified.
    (Bug reported by Esa Ilari Vuokko.)

  - Clean up error messages from problems duplicating into read-only
    BuildDir directories or into read-only files.

  - Add a CommandAction.strfunction() method, and add an "env" argument
    to the FunctionAction.strfunction() method, so that all Action
    objects have strfunction() methods, and the functions for building
    and returning a string both take the same arguments.

  - Add support for new CacheDir() functionality to share derived files
    between builds, with related options --cache-disable, --cache-force,
    and --cache-show.

  - Change the default behavior when no targets are specified to build
    everything in the current directory and below (like Make).  This
    can be disabled by specifying Default(None) in an SConscript.

  - Revamp SCons installation to fix a case-sensitive installation
    on Win32 systems, and to add SCons-specific --standard-lib,
    --standalone-lib, and --version-lib options for easier user
    control of where the libraries get installed.

  - Fix the ability to directly import and use Platform and Tool modules
    that have been implicitly imported into an Environment().

  - Add support for allowing an embedding interface to annotate a node
    when it's created.

  - Extend the SConscript() function to accept build_dir and duplicate
    keyword arguments that function like a BuildDir() call.

  From Steve Leblanc:

  - Fix the output of -c -n when directories are involved, so it
    matches -c.

  From Anthony Roach:

  - Use a different shared object suffix (.os) when using gcc so shared
    and static objects can exist side-by-side in the same directory.

  - Allow the same object files on Win32 to be linked into either
    shared or static libraries.

  - Cache implicit cache values when using --implicit-cache.



RELEASE 0.10 - Thu, 16 Jan 2003 04:11:46 -0600

  From Derrick 'dman' Hudson:

  - Support Repositories on other file systems by symlinking or
    copying files when hard linking won't work.

  From Steven Knight:

  - Remove Python bytecode (*.pyc) files from the scons-local packages.

  - Have FunctionActions print a description of what they're doing
    (a representation of the Python call).

  - Fix the Install() method so that, like other actions, it prints
    what would have happened when the -n option is used.

  - Don't create duplicate source files in a BuildDir when the -n
    option is used.

  - Refactor the Scanner interface to eliminate unnecessary Scanner
    calls and make it easier to write efficient scanners.

  - Added a "recursive" flag to Scanner creation that specifies the
    Scanner should be invoked recursively on dependency files returned
    by the scanner.

  - Significant performance improvement from using a more efficient
    check, throughout the code, for whether a Node has a Builder.

  - Fix specifying only the source file to MultiStepBuilders such as
    the Program Builder.  (Bug reported by Dean Bair.)

  - Fix an exception when building from a file with the same basename as
    the subdirectory in which it lives.  (Bug reported by Gerard Patel.)

  - Fix automatic deduction of a target file name when there are
    multiple source files specified; the target is now deduced from just
    the first source file in the list.

  - Documentation fixes: better initial explanation of SConscript files;
    fix a misformatted "table" in the StaticObject explanation.

  From Steven Knight and Steve Leblanc:

  - Fix the -c option so it will remove symlinks.

  From Steve Leblanc:

  - Add a Clean() method to support removing user-specified targets
    when using the -c option.

  - Add a development script for running SCons through PyChecker.

  - Clean up things found by PyChecker (mostly unnecessary imports).

  - Add a script to use HappyDoc to create HTML class documentation.

  From Lachlan O'Dea:

  - Make the Environment.get() method return None by default.

  From Anthony Roach:

  - Add SetJobs() and GetJobs() methods to allow configuration of the
    number of default jobs (still overridden by -j).

  - Convert the .sconsign file format from ASCII to a pickled Python
    data structure.

  - Error message cleanups:  Made consistent the format of error
    messages (now all start with "scons: ***") and warning messages (now
    all start with "scons: warning:").  Caught more cases with the "Do
    not know how to build" error message.

  - Added support for the MinGW tool chain.

  - Added a --debug=includes option.



RELEASE 0.09 - Thu,  5 Dec 2002 04:48:25 -0600

  From Chad Austin:

  - Add a Prepend() method to Environments, to append values to
    the beginning of construction variables.

  From Matt Balvin:

  - Add long command-line support to the "lib" Tool (Microsoft library
    archiver), too.

  From Charles Crain:

  - Allow $$ in a string to be passed through as $.

  - Support file names with odd characters in them.

  - Add support for construction variable substition on scanner
    directories (in CPPPATH, F77PATH, LIBPATH, etc.).

  From Charles Crain and Steven Knight:

  - Add Repository() functionality, including the -Y option.

  From Steven Knight:

  - Fix auto-deduction of target names so that deduced targets end
    up in the same subdirectory as the source.

  - Don't remove source files specified on the command line!

  - Suport the Intel Fortran Compiler (ifl.exe).

  - Supply an error message if there are no command-line or
    Default() targets specified.

  - Fix the ASPPCOM values for the GNU assembler.
    (Bug reported by Brett Polivka.)

  - Fix an exception thrown when a Default() directory was specified
    when using the -U option.

  - Issue a warning when -c can't remove a target.

  - Eliminate unnecessary Scanner calls by checking for the
    existence of a file before scanning it.  (This adds a generic
    hook to check an arbitrary condition before scanning.)

  - Add explicit messages to tell when we're "Reading SConscript files
    ...," "done reading SConscript files," "Building targets," and
    "done building targets."  Add a -Q option to supress these.

  - Add separate $SHOBJPREFIX and $SHOBJSUFFIX construction variables
    (by default, the same as $OBJPREFIX and $OBJSUFFIX).

  - Add Make-like error messages when asked to build a source file,
    and before trying to build a file that doesn't have all its source
    files (including when an invalid drive letter is used on WIN32).

  - Add an scons-local-{version} package (in both .tar.gz and .zip
    flavors) to help people who want to ship SCons as a stand-alone
    build tool in their software packages.

  - Prevent SCons from unlinking files in certain situations when
    the -n option is used.

  - Change the name of Tool/lib.py to Tool/mslib.py.

  From Steven Knight and Anthony Roach:

  - Man page:  document the fact that Builder calls return Node objects.

  From Steve LeBlanc:

  - Refactor option processing to use our own version of Greg Ward's
    Optik module, modified to run under Python 1.5.2.

  - Add a ParseConfig() command to modify an environment based on
    parsing output from a *-config command.

  From Jeff Petkau:

  - Fix interpretation of '#/../foo' on Win32 systems.

  From Anthony Roach:

  - Fixed use of command lines with spaces in their arguments,
    and use of Nodes with spaces in their string representation.

  - Make access and modification times of files in a BuildDir match
    the source file, even when hard linking isn't available.

  - Make -U be case insensitive on Win32 systems.

  - Issue a warning and continue when finding a corrupt .sconsign file.

  - Fix using an alias as a dependency of a target so that if one of the
    alias' dependencies gets rebuilt, the resulting target will, too.

  - Fix differently ordered targets causing unnecessary rebuilds
    on case insensitive systems.

  - Use os.system() to execute external commands whenever the "env"
    utility is available, which is much faster than fork()/exec(),
    and fixes the -j option on several platforms.

  - Fix use of -j with multiple targets.

  - Add an Options() object for friendlier accomodation of command-
    line arguments.

  - Add support for Microsoft VC++ precompiled header (.pch) files,
    debugger (.pdb) files, and resource (.rc) files.

  - Don't compute the $_CPPINCFLAGS, $_F77INCFLAGS, $_LIBFLAGS and
    $_LIBDIRFLAGS variables each time a command is executed, define
    them so they're computed only as needed.  Add a new _concat
    function to the Environment that allows people to define their
    own similar variables.

  - Fix dependency scans when $LIBS is overridden.

  - Add EnsurePythonVersion() and EnsureSConsVersion() functions.

  - Fix the overly-verbose stack trace on ListBuilder build errors.

  - Add a SetContentSignatureType() function, allowing use of file
    timestamps instead of MD5 signatures.

  - Make -U and Default('source') fail gracefully.

  - Allow the File() and Dir() methods to take a path-name string as
    the starting directory, in addition to a Dir object.

  - Allow the command handler to be selected via the SPAWN, SHELL
    and ESCAPE construction variables.

  - Allow construction variables to be overridden when a Builder
    is called.

  From sam th:

  - Dynamically check for the existence of utilities with which to
    initialize Environments by default.



RELEASE 0.08 - Mon, 15 Jul 2002 12:08:51 -0500

  From Charles Crain:

  - Fixed a bug with relative CPPPATH dirs when using BuildDir().
    (Bug reported by Bob Summerwill.)

  - Added a warnings framework and a --warn option to enable or
    disable warnings.

  - Make the C scanner warn users if files referenced by #include
    directives cannot be found and --warn=dependency is specified.

  - The BUILDERS construction variable should now be a dictionary
    that maps builder names to actions.  Existing uses of lists,
    and the Builder name= keyword argument, generate warnings
    about use of deprecated features.

  - Removed the "shared" keyword argument from the Object and
    Library builders.

  - Added separated StaticObject, SharedObject, StaticLibrary and
    SharedLibrary builders.  Made Object and Library synonyms for
    StaticObject and StaticLibrary, respectively.

  - Add LIBS and LIBPATH dependencies for shared libraries.

  - Removed support for the prefix, suffix and src_suffix arguments
    to Builder() to be callable functions.

  - Fix handling file names with multiple dots.

  - Allow a build directory to be outside of the SConstruct tree.

  - Add a FindFile() function that searches for a file node with a
    specified name.

  - Add $CPPFLAGS to the shared-object command lines for g++ and gcc.

  From Charles Crain and Steven Knight:

  - Add a "tools=" keyword argument to Environment instantiation,
    and a separate Tools() method, for more flexible specification
    of tool-specific environment changes.

  From Steven Knight:

  - Add a "platform=" keyword argument to Environment instantiation,
    and a separate Platform() method, for more flexible specification
    of platform-specific environment changes.

  - Updated README instructions and setup.py code to catch an
    installation failure from not having distutils installed.

  - Add descriptions to the -H help text for -D, -u and -U so
    people can tell them apart.

  - Remove the old feature of automatically splitting strings
    of file names on white space.

  - Add a dependency Scanner for native Fortran "include" statements,
    using a new "F77PATH" construction variable.

  - Fix C #include scanning to detect file names with characters like
    '-' in them.

  - Add more specific version / build output to the -v option.

  - Add support for the GNU as, Microsoft masm, and nasm assemblers.

  - Allow the "target" argument to a Builder call to be omitted, in
    which case the target(s) are deduced from the source file(s) and the
    Builder's specified suffix.

  - Add a tar archive builder.

  - Add preliminary support for the OS/2 Platform, including the icc
    and ilink Tools.

  From Jeff Petkau:

  - Fix --implicit-cache if the scanner returns an empty list.

  From Anthony Roach:

  - Add a "multi" keyword argument to Builder creation that specifies
    it's okay to call the builder multiple times for a target.

  - Set a "multi" on Aliases so multiple calls will append to an Alias.

  - Fix emitter functions' use of path names when using BuildDir or
    in subdirectories.

  - Fix --implicit-cache causing redundant rebuilds when the header
    file list changed.

  - Fix --implicit-cache when a file has no implicit dependencies and
    its source is generated.

  - Make the drive letters on Windows always be the same case, so that
    changes in the case of drive letters don't cause a rebuild.

  - Fall back to importing the SCons.TimeStamp module if the SCons.MD5
    module can't be imported.

  - Fix interrupt handling to guarantee that a single interrupt will
    halt SCons both when using -j and not.

  - Fix .sconsign signature storage so that output files of one build
    can be safely used as input files to another build.

  - Added a --debug=time option to print SCons execution times.

  - Print an error message if a file can't be unlinked before being
    built, rather than just silently terminating the build.

  - Add a SideEffect() method that can be used to tell the build
    engine that a given file is created as a side effect of building
    a target.  A file can be specified as a side effect of more than
    one build comand, in which case the commands will not be executed
    simultaneously.

  - Significant performance gains from not using our own version of
    the inefficient stock os.path.splitext() method, caching source
    suffix computation, code cleanup in MultiStepBuilder.__call__(),
    and replicating some logic in scons_subst().

  - Add --implicit-deps-changed and --implicit-deps-unchanged options.

  - Add a GetLaunchDir() function.

  - Add a SetBuildSignatureType() function.

  From Zed Shaw:

  - Add an Append() method to Environments, to append values to
    construction variables.

  - Change the name of Update() to Replace().  Keep Update() as a
    deprecated synonym, at least for now.

  From Terrel Shumway:

  - Use a $PYTHON construction variable, initialized to sys.executable,
    when using Python to build parts of the SCons packages.

  - Use sys.prefix, not sys.exec_prefix, to find pdb.py.



RELEASE 0.07 - Thu,  2 May 2002 13:37:16 -0500

  From Chad Austin:

  - Changes to build SCons packages on IRIX (and other *NIces).

  - Don't create a directory Node when a file already exists there,
    and vice versa.

  - Add 'dirs' and 'names' keyword arguments to SConscript for
    easier specification of subsidiary SConscript files.

  From Charles Crain:

  - Internal cleanup of environment passing to function Actions.

  - Builders can now take arbitrary keyword arguments to create
    attributes to be passed to: command generator functions,
    FunctionAction functions, Builder emitter functions (below),
    and prefix/suffix generator functions (below).

  - Command generator functions can now return ANYTHING that can be
    converted into an Action (a function, a string, a CommandGenerator
    instance, even an ActionBase instance).

  - Actions now call get_contents() with the actual target and source
    nodes used for the build.

  - A new DictCmdGenerator class replaces CompositeBuilder to support
    more flexible Builder behavior internally.

  - Builders can now take an emitter= keyword argument.  An emitter
    is a function that takes target, source, and env argument, then
    return a 2-tuple of (new sources, new targets).  The emitter is
    called when the Builder is __call__'ed, allowing a user to modify
    source and target lists.

  - The prefix, suffix and src_suffix Builder arguments now take a
    callable as well a string.  The callable is passed the Environment
    and any extra Builder keyword arguments and is expected to return
    the appropriate prefix or suffix.

  - CommandActions can now be a string, a list of command + argument
    strings, or a list of commands (strings or lists).

  - Added shared library support.  The Object and Library Builders now
    take a "shared=1" keyword argument to specify that a shared object
    or shared library should be built.  It is an error to try to build
    static objects into a shared library or vice versa.

  - Win32 support for .def files has been added.  Added the Win32-specific
    construction variables $WIN32DEFPREFIX, $WIN32DEFSUFFIX,
    $WIN32DLLPREFIX and $WIN32IMPLIBPREFIX.  When building a .dll,
    the new construction variable $WIN32_INSERT_DEF, controls whether
    the appropriately-named .def file is inserted into the target
    list (if not already present).  A .lib file is always added to
    a Library build if not present in the list of targets.

  - ListBuilder now passes all targets to the action, not just the first.

  - Fix so that -c now deletes generated yacc .h files.

  - Builder actions and emitter functions can now be initialized, through
    construction variables, to things other than strings.

  - Make top-relative '#/dir' lookups work like '#dir'.

  - Fix for relative CPPPATH directories in subsidiary SConscript files
    (broken in 0.06).

  - Add a for_signature argument to command generators, so that
    generators that need to can return distinct values for the
    command signature and for executing the command.

  From Alex Jacques:

  - Create a better scons.bat file from a py2bat.py script on the Python
    mailing list two years ago (modeled after pl2bat.pl).

  From Steven Knight:

  - Fix so that -c -n does *not* remove the targets!

  - Man page:  Add a hierarchical libraries + Program example.

  - Support long MSVC linker command lines through a builder action
    that writes to a temporary file and uses the magic MSVC "link @file"
    argument syntax if the line is longer than 2K characters.

  - Fix F77 command-line options on Win32 (use /Fo instead of -o).

  - Use the same action to build from .c (lower case) and .C (upper
    case) files on case-insensitive systems like Win32.

  - Support building a PDF file directly from a TeX or LaTeX file
    using pdftex or pdflatex.

  - Add a -x option to runtest.py to specify the script being tested.
    A -X option indicates it's an executable, not a script to feed
    to the Python interpreter.

  - Add a Split() function (identical to SCons.Util.argmunge()) for use
    in the next release, when Builders will no longer automatically split
    strings on white space.

  From Steve Leblanc:

  - Add the SConscriptChdir() method.

  From Anthony Roach:

  - Fix --debug=tree when used with directory targets.

  - Significant internal restructuring of Scanners and Taskmaster.

  - Added new --debug=dtree option.

  - Fixes for --profile option.

  - Performance improvement in construction variable substitution.

  - Implemented caching of content signatures, plus added --max-drift
    option to control caching.

  - Implemented caching of dependency signatures, enabled by new
    --implicit-cache option.

  - Added abspath construction variable modifier.

  - Added $SOURCE variable as a synonym for $SOURCES[0].

  - Write out .sconsign files on error or interrupt so intermediate
    build results are saved.

  - Change the -U option to -D.  Make a new -U that builds just the
    targets from the local SConscript file.

  - Fixed use of sys.path so Python modules can be imported from
    the SConscript directory.

  - Fix for using Aliases with the -u, -U and -D options.

  - Fix so that Nodes can be passed to SConscript files.

  From Moshe Zadka:

  - Changes for official Debian packaging.



RELEASE 0.06 - Thu, 28 Mar 2002 01:24:29 -0600

  From Charles Crain:

  - Fix command generators to expand construction variables.

  - Make FunctionAction arguments be Nodes, not strings.

  From Stephen Kennedy:

  - Performance:  Use a dictionary, not a list, for a Node's parents.

  From Steven Knight:

  - Add .zip files to the packages we build.

  - Man page:  document LIBS, fix a typo, document ARGUMENTS.

  - Added RANLIB and RANLIBFLAGS construction variables.  Only use them
    in ARCOM if there's a "ranlib" program on the system.

  - Add a configurable CFILESUFFIX for the Builder of .l and .y files
    into C files.

  - Add a CXXFile Builder that turns .ll and .yy files into .cc files
    (configurable via a CXXFILESUFFIX construction variable).

  - Use the POSIX-standard lex -t flag, not the GNU-specific -o flag.
    (Bug reported by Russell Christensen.)

  - Fixed an exception when CPPPATH or LIBPATH is a null string.
    (Bug reported by Richard Kiss.)

  - Add a --profile=FILE option to make profiling SCons easier.

  - Modify the new DVI builder to create .dvi files from LaTeX (.ltx
    and .latex) files.

  - Add support for Aliases (phony targets).

  - Add a WhereIs() method for searching for path names to executables.

  - Add PDF and PostScript document builders.

  - Add support for compiling Fortran programs from a variety of
    suffixes (a la GNU Make):  .f, .F, .for, .FOR, .fpp and .FPP

  - Support a CPPFLAGS variable on all default commands that use the
    C preprocessor.

  From Steve Leblanc:

  - Add support for the -U option.

  - Allow CPPPATH, LIBPATH and LIBS to be specified as white-space
    separated strings.

  - Add a document builder to create .dvi files from TeX (.tex) files.

  From Anthony Roach:

  - Fix:  Construction variables with values of 0 were incorrectly
    interpolated as ''.

  - Support env['VAR'] to fetch construction variable values.

  - Man page:  document Precious().



RELEASE 0.05 - Thu, 21 Feb 2002 16:50:03 -0600

  From Chad Austin:

  - Set PROGSUFFIX to .exe under Cygwin.

  From Charles Crain:

  - Allow a library to specified as a command-line source file, not just
    in the LIBS construction variable.

  - Compensate for a bug in os.path.normpath() that returns '' for './'
    on WIN32.

  - More performance optimizations:  cache #include lines from files,
    eliminate unnecessary calls.

  - If a prefix or suffix contains white space, treat the resulting
    concatenation as separate arguments.

  - Fix irregularities in the way we fetch DevStudio information from
    the Windows registry, and in our registry error handling.

  From Steven Knight:

  - Flush stdout after print so it intermixes correctly with stderr
    when redirected.

  - Allow Scanners to return a list of strings, and document how to
    write your own Scanners.

  - Look up implicit (scanned) dependencies relative to the directory
    of file being scanned.

  - Make writing .sconsign files more robust by first trying to write
    to a temp file that gets renamed.

  - Create all of the directories for a list of targets before trying
    to build any of the targets.

  - WIN32 portability fixes in tests.

  - Allow the list of variables exported to an SConscript file to be
    a UserList, too.

  - Document the overlooked LIBPATH construction variable.
    (Bug reported by Eicke Godehardt.)

  - Fix so that Ignore() ignores indirect, implicit dependencies
    (included files), not just direct dependencies.

  - Put the man page in the Debian distribution.

  - Run HTML docs through tidy to clean up the HTML (for Konqueror).

  - Add preliminary support for Unicode strings.

  - Efficiency:  don't scan dependencies more than once during the
    walk of a tree.

  - Fix the -c option so it doesn't stop removing targets if one doesn't
    already exist.
    (Bug reported by Paul Connell.)

  - Fix the --debug=pdb option when run on Windows NT.
    (Bug reported by Paul Connell.)

  - Add support for the -q option.

  From Steve Leblanc:

  - Add support for the -u option.

  - Add .cc and .hh file suffixes to the C Scanner.

  From Anthony Roach:

  - Make the scons script return an error code on failures.

  - Add support for using code to generate a command to build a target.



RELEASE 0.04 - Wed, 30 Jan 2002 11:09:42 -0600

  From Charles Crain:

  - Significant performance improvements in the Node.FS and
    Scanner subsystems.

  - Fix signatures of binary files on Win32 systems.

  - Allow LIBS and LIBPATH to be strings, not just arrays.

  - Print a traceback if a Python-function builder throws an exception.

  From Steven Knight:

  - Fix using a directory as a Default(), and allow Default() to
    support white space in file names for strings in arrays.

  - Man page updates:  corrected some mistakes, documented various
    missing Environment methods, alphabetized the construction
    variables and other functions, defined begin and end macros for
    the example sections, regularized white space separation, fixed
    the use of Export() in the Multiple Variants example.

  - Function action fixes:  None is now a successful return value.
    Exceptions are now reported.  Document function actions.

  - Add 'Action' and 'Scanner' to the global keywords so SConscript
    files can use them too.

  - Removed the Wrapper class between Nodes and Walkers.

  - Add examples using Library, LIBS, and LIBPATH.

  - The C Scanner now always returns a sorted list of dependencies
    so order changes don't cause unnecessary rebuilds.

  - Strip $(-$) bracketed text from command lines.  Use this to
    surround $_INCDIRS and $_LIBDIRS so we don't rebuild in response
    to changes to -I or -L options.

  - Add the Ignore() method to ignore dependencies.

  - Provide an error message when a nonexistent target is specified
    on the command line.

  - Remove targets before building them, and add an Environment
    Precious() method to override that.

  - Eliminate redundant calls to the same builder when the target is a
    list of targets:  Add a ListBuilder class that wraps Builders to
    handle lists atomically.  Extend the Task class to support building
    and updating multiple targets in a single Task.  Simplify the
    interface between Task and Taskmaster.

  - Add a --debug=pdb option to re-run SCons under the Python debugger.

  - Only compute a build signature once for each node.

  - Changes to our sys.path[] manipulation to support installation into
    an arbitrary --prefix value.

  From Steve Leblanc:

  - Add var=value command-line arguments.



RELEASE 0.03 - Fri, 11 Jan 2002 01:09:30 -0600

  From Charles Crain:

  - Performance improvements in the Node.FS and Sig.Calculator classes.

  - Add the InstallAs() method.

  - Execute commands through an external interpreter (sh, cmd.exe, or
    command.com) to handle redirection metacharacters.

  - Allow the user to supply a command handler.

  From Steven Knight:

  - Search both /usr/lib and /usr/local/lib for scons directories by
    adding them both to sys.path, with whichever is in sys.prefix first.

  - Fix interpreting strings of multiple white-space separated file names
    as separate file names, allowing prefixes and suffixes to be appended
    to each individually.

  - Refactor to move CompositeBuilder initialization logic from the
    factory wrapper to the __init__() method, and allow a Builder to
    have both an action and a src_builder (or array of them).

  - Refactor BuilderBase.__call__() to separate Node creation/lookup
    from initialization of the Node's builder information.

  - Add a CFile Builder object that supports turning lex (.l) and
    yacc (.y) files into .c files.

  - Document: variable interpretation attributes; how to propogate
    the user's environment variables to executed commands; how to
    build variants in multiple BuildDirs.

  - Collect String, Dict, and List type-checking in common utility
    routines so we can accept User{String,Dict,List}s all over.

  - Put the Action factory and classes into their own module.

  - Use one CPlusPlusAction in the Object Builder's action dictionary,
    instead of letting it create multiple identical instances.

  - Document the Install() and InstallAs() methods.

  From Steve Leblanc:

  - Require that a Builder be given a name argument, supplying a
    useful error message when it isn't.

  From Anthony Roach:

  - Add a "duplicate" keyword argument to BuildDir() that can be set
    to prevent linking/copying source files into build directories.

  - Add a "--debug=tree" option to print an ASCII dependency tree.

  - Fetch the location of the Microsoft Visual C++ compiler(s) from
    the Registry, instead of hard-coding the location.

  - Made Scanner objects take Nodes, not path names.

  - Have the C Scanner cache the #include file names instead of
    (re-)scanning the file each time it's called.

  - Created a separate class for parent "nodes" of file system roots,
    eliminating the need for separate is-parent-null checks everywhere.

  - Removed defined __hash__() and __cmp() methods from FS.Entry, in
    favor of Python's more efficient built-in identity comparisons.



RELEASE 0.02 - Sun, 23 Dec 2001 19:05:09 -0600

  From Charles Crain:

  - Added the Install(), BuildDir(), and Export() methods.

  - Fix the -C option by delaying setting the top of the FS tree.

  - Avoid putting the directory path on the libraries in the LIBS
    construction variable.

  - Added a GetBuildPath() method to return the full path to the
    Node for a specified string.

  - Fixed variable substitution in CPPPATH and LIBPATH.

  From Steven Knight:

  - Fixed the version comment in the scons.bat (the UNIX geek used
    # instead of @rem).

  - Fix to setup.py so it doesn't require a sys.argv[1] argument.

  - Provide make-like warning message for "command not found" and
    similar errors.

  - Added an EXAMPLES section to the man page.

  - Make Default() targets properly relative to their SConscript
    file's subdirectory.

  From Anthony Roach:

  - Documented CXXFLAGS, CXXCOM, and CPPPATH.

  - Fixed SCONS_LIB_DIR to work as documented.

  - Made Default() accept Nodes as arguments.

  - Changed Export() to make it easier to use.

  - Added the Import() and Return() methods.



RELEASE 0.01 - Thu Dec 13 19:25:23 CST 2001

A brief overview of important functionality available in release 0.01:

  - C and C++ compilation on POSIX and Windows NT.

  - Automatic scanning of C/C++ source files for #include dependencies.

  - Support for building libraries; setting construction variables
    allows creation of shared libraries.

  - Library and C preprocessor search paths.

  - File changes detected using MD5 signatures.

  - User-definable Builder objects for building files.

  - User-definable Scanner objects for scanning for dependencies.

  - Parallel build (-j) support.

  - Dependency cycles detected.

  - Linux packages available in RPM and Debian format.

  - Windows installer available.<|MERGE_RESOLUTION|>--- conflicted
+++ resolved
@@ -16,13 +16,11 @@
 
         - Whatever John Doe did.
 
-<<<<<<< HEAD
+  From William Deegan:
+        - Fix SCons Docbook schema to work with lxml > 5
+
   From Keith F Prussing:
     -  Fix multiple extension stripping for BibTeX and Biber processing
-=======
-  From William Deegan:
-        - Fix SCons Docbook schema to work with lxml > 5
->>>>>>> 8c15e8cc
 
 
 RELEASE 4.10.1 - Sun, 16 Nov 2025 10:51:57 -0700
