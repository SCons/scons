--- conflicted
+++ resolved
@@ -29,17 +29,14 @@
     - Add a timeout to test/ninja/default_targets.py - it's gotten stuck on
       the GitHub Windows action and taken the run to the full six hour timeout.
       Usually runs in a few second, so set the timeout to 3min (120).
-<<<<<<< HEAD
     - SCons 4.8.0 added an `__all__`  specifier at the top of the Variables
       module (`Variables/__init__.py`) to control what is made available in
       a star import. However, there was existing usage of doing
       `from SCons.Variables import *` which expected the variable *types*
       to be avaiable. While we never advertised this usage, there's no
       real reason it shouldn't keep working - add to `__all__`.
-=======
     - Switch SCons build to use setuptools' supported version fetcher from
       the old homegrown one.
->>>>>>> e4854a15
 
 
 RELEASE 4.8.0 -  Sun, 07 Jul 2024 17:22:20 -0700
