

                 SCons - a software construction tool

                            Change Log

NOTE: The 4.0.0 release of SCons dropped Python 2.7 support. Use 3.1.2 if
  Python 2.7 support is required (but note old SCons releases are unsupported).
NOTE: Since SCons 4.3.0, Python 3.6.0 or above is required.
NOTE: Since SCons 4.9.0, Python 3.7.0 or above is required.


RELEASE  VERSION/DATE TO BE FILLED IN LATER

  From John Doe:
    - Whatever John Doe did.

  From Bill Prendergast:
    - Fixed SCons.Variables.PackageVariable to correctly test the default
      setting against both enable & disable strings. (Fixes #4702)
    - Extended unittests (crudely) to test for correct/expected response
      when default setting is a boolean string.

  From Mats Wichmann:
<<<<<<< HEAD
    - Clean up C and C++ FLAGS tests. Tests which use a real compiler
      are now more clearly distinguished (-live.py suffix and docstring).
=======
    - runtest.py once again finds "external" tests, such as the tests for
      tools in scons-contrib. An earlier rework had broken this.  Fixes #4699.
>>>>>>> 93033b37


RELEASE 4.9.1 -  Thu, 27 Mar 2025 11:40:20 -0700


  From Adam Simpkins:
    - Fixed a hang in `wait_for_process_to_die()` on Windows, affecting
      clean-up of the SCons daemon used for Ninja builds.

  From Thaddeus Crews:
    - Nodes are now treated as PathLike objects.

  From Mats Wichmann:
    - Fix typos in CCFLAGS test. Didn't affect the test itself, but
      didn't correctly apply the DefaultEnvironment speedup.
    - New CacheDir initialization code failed on Python 3.7 for unknown
      reason (worked on 3.8+). Adjusted the approach a bit.  Fixes #4694.
    - Try to fix Windows fails on Docbook tests in case xsltproc is found.
      It's still not certain why this started failing.  On both GitHub
      Actions and AppVeyor, it's found as part of StrawberryPerl, part of
      the default install - maybe this wasn't the case before? The xsltproc
      from choco install is considerably older and may have been more lenient?
      Anyway, intermittent fails seem caused by something network related,
      so propagate two xsltproc flags that avoid loading the dtd that were
      present in three of the 11 "live" tests, but not the other eight.
      Also, all 11 now pass the test-discovered xslt processor the same
      way, which was not the case previously.
    - Update progress printing on three tools for SCons developers -
      the test runner and two of the doc generators.


RELEASE 4.9.0 -  Sun, 02 Mar 2025 17:22:20 -0700

  From Ruben Di Battista:
    - Expose `extra_libs` kwarg in Configure checks `CheckLibWithHeader`
      and 'CheckLib' and forward it downstream to `CheckLib`

  From Joseph Brill:
    - Added error handling when creating MSVC detection debug log file specified by
      SCONS_MSCOMMON_DEBUG.
    - MSVS: Added default HOST_ARCH values to sconstruct/sconscript environment for
      select msvs test scripts to allow tests to run on platforms not recognized by
      the msvs/msvc tool implementations.  Fixes #4608.
    - MSVS: Fix early exit after the first msvc version loop execution in select msvs
      test scripts.  Select msvs test scripts were being invoked for msvc version 8.0
      only.  Fixes #4609.
    - MSVS: Additional minor select msvs test script fixes as a result of the msvs
      tests being invoked for all msvc versions: fix vs version number for vc version
      14.3, fix expected platform toolset version, add and use a default known
      project GUID for some select tests, add AdditionalOptions Condition to expected
      vcx project file.
    - MSVS: Additional minor changes to the msvs tool as a result of the msvs tests
      being invoked for all msvc versions: use environment MSVS_PROJECT_GUID when
      generating project files information, fix the visual studio string for VS2015,
      add .vcxproj as an expected suffix for assigning the name to the file basename.
    - MSVS: Add additional msvs tests for multi-project and solution builds.
    - MSVS: Check for variant directory build of MSVSSolution and adjust the source
      node similar to the handling for MSVSProject.  The solution was generated in
      the build directory instead of the source directory.  The placeholder solution
      file is not generated in the build directory and the solution file is generated
      in the source directory similar to the handling for project files.
      Fixes #4612.
    - MSVS: Add project dsp nodes to the dsw source node list in the msvs tool.  This
      appears to always cause the project files to be generated before the solution
      files which is necessary to retrieve the project GUIDs for use in the solution
      file.  This does change the behavior of clean for a project generated with
      auto_build_solution disabled and explicit solution generation: when the
      solution files are cleaned, the project files are also cleaned.  The tests for
      vs 6.0-7.1 were changed accordingly.
    - MSVS: Add an optional keyword argument, auto_filter_projects, to MSVSSolution.
      Accepted values for auto_filter_projects are:
      - None [default]: raise an exception when solution file names or nodes are
        detected in the projects argument list.
      - True or evaluates True: automatically remove solution file names and nodes
        from the project argument list.
      - False or evaluates False: leave solution file names and nodes in the project
        argument list.  An exception is not raised.
      Solution file names and/or nodes in the project argument list cause erroneous
      Project records to be produced in the generated solution file.  As a
      convenience, an end-user may elect to ignore solution file names and nodes in
      the projects argument list rather than manually removing solution file names
      and nodes from the MSVSProject return values.  Resolves #4613.
    - MSVS: Remove the platform specification (i.e., platform = 'win32') from select
      test script environments.  The platform specification appears superfluous.
    - SCons C preprocessor changes:
      - Preserve literals that contain valid integer substring specifications.
        Previously, the integer suffix could be stripped from a symbol that contained
        an integer and suffix substring.
      - Update the optional integer suffixes to include the z|Z and wb|WB suffixes.
      - Update the optional integer suffixes to include support for alternate
        orderings of unsigned with long or long long as defined in the c/cpp
        grammar.
      - Update the optional integer suffixes for case insensitive specifications as
        defined in the c/cpp grammar.
      - Add support for binary integer constants.
      - Add support for octal integer constants.  Previously, octal integers were
        evaluated as decimal integers.  A literal zero (0) is treated as an octal
        number.
      - Change the attempted conversion of a define expansion from using int() to
        a constant expression evaluation.

  From Thaddeus Crews:
    - Removed Python 3.6 support.
    - Ruff/Mypy: Excluded items now synced.
    - Ruff: Linter includes new rules - `FA`, `UP006`, `UP007`, and `UP037` - to
      detect and upgrade legacy type-hint syntax.
    - Removed "SCons.Util.sctyping.py", as the functionality can now be substituted
      via top-level `from __future__ import annotations`.
    - Implemented type hints for Nodes.

  From William Deegan:
    - Update ninja tool to use ninja.BIN_DIR to find pypi packaged ninja binary.
      python ninja package version 1.11.1.2 changed the location and previous
      logic no longer worked.
    - Added TestSCons.NINJA_BINARY to TestSCons to centralize logic to find ninja binary
    - Refactored SCons.Tool.ninja -> SCons.Tool.ninja_tool, and added alias so
      env.Tool('ninja') will still work. This avoids conflicting with the pypi module ninja.
    - Renamed env.Help() & Help()'s argument `keep_local` to `local_only`, previously the documentation
      specified `local_only`, but the code and tests were using `keep_local`. The functionality
      more closely matches local only.  NOTE: It doesn't seem like any code in the wild was using
      local_only as we'd not received any reports of such until PR #4606 from hedger.
    - Fix Issue #2281, AddPreAction() & AddPostAction() were being ignored if no action
      was specified when the Alias was initially created.

  From Alex James:
    - On Darwin, PermissionErrors are now handled while trying to access
      /etc/paths.d. This may occur if SCons is invoked in a sandboxed
      environment (such as Nix).

  From Prabhu S. Khalsa:
    - Fix typo in man page

  From Dillan Mills:
    - Fix support for short options (`-x`).

  From Keith F Prussing:
    - Added support for tracking beamer themes in the LaTeX scanner.

  From Adam Scott:
    - Changed Ninja's TEMPLATE rule pool to use `install_pool` instead of
      `local_pool`, hoping it will fix a race condition that can occurs when
      Ninja defers to SCons to build.

  From Alex Thiessen:
    - Many grammatical and spelling fixes in the documentation.

  From Mats Wichmann:
    - PackageVariable now does what the documentation always said it does
      if the variable is used on the command line with one of the enabling
      string as the value: the variable's default value is produced (previously
      it always produced True in this case).
    - Minor updates to test framework. The functional change is that
      test.must_exist() and test.must_exist_one_of() now take an optional
      'message' keyword argument which is passed on to fail_test() if
      the test fails. The rest is cleanup and type annotations. Be more
      careful that the returns from stderr() and stdout(), which *can*
      return None, are not used without checking.
    - The optparse add_option method supports an additional calling style
      that is not directly described in SCons docs, but is included
      by reference ("see the optparse documentation for details"):
      a single arg consisting of a premade option object. Because optparse
      detects that case based on seeing zero kwargs and we always
      added at least one (default=) that would fail for AddOption. Fix
      for consistency, but don't advertise it further - not added to
      manpage synopsis/description.
    - Temporary files created by TempFileMunge() are now cleaned up on
      scons exit, instead of at the time they're used.  Fixes #4595.
    - Override environments, created when giving construction environment
      keyword arguments to Builder calls (or manually, through the undocumented
      Override method), were modified not to "leak" on item deletion.  The item
      will now not be deleted from the base environment. Override Environments
      now also pretend to have a _dict attribute so that regular environment
      methods don't have a problem if passed an OE instance.
    - Fix a problem with compilation_db component initialization - the
      entries for assembler files were not being set up correctly.
    - Add clang and clang++ to the default tool search orders for POSIX
      and Windows platforms. These will be searched for after gcc and g++,
      respectively. Does not affect explicitly requested tool lists.
      Note: on Windows, SCons currently only has builtin support for
      clang, not for clang-cl, the version of the frontend that uses
      cl.exe-compatible command line switches.
    - Some manpage cleanup for the gettext and pdf/ps builders.
    - Some clarifications in the User Guide "Environments" chapter.
    - Fix nasm test for missing include file, cleanup.
    - Change long-standing irritant in Environment tests - instead of using
      a while loop to pull test info from a list of tests and then delete
      the test, structure the test data as a list of tuples and iterate it.
    - Skip running a few validation tests if the user is root and the test is
      not designed to work for the root user.
    - Clarify documentation of Repository() in manpage and user guide.
    - Add a tag to each CacheDir to let systems ignore backing it up
      (per https://bford.info/cachedir/). Update the way a CacheDir
      is created, since it now has to create two files.
    - The Dictionary method now has an as_dict flag. If true, Dictionary
      always returns  a dict. The default remains to return different
      types depending on whether zero, one, or multiple construction
      variable names are given.
    - Update Clean and NoClean documentation.
    - Make sure unknown variables from a Variables file are recognized
      as such. Previously only unknowns from the command line were
      recognized (issue #4645).
    - A Variables object now makes available a "defaulted" attribute,
      a list of variable names that were set in the environment with
      their values taken from the default in the variable description
      (if a variable was set to the same value as the default in one
      of the input sources, it is not included in this list).
    - If a build Variable is created with no aliases, the name of the
      Variable is no longer listed in its aliases. Internally, the name
      and aliases are considered together anyway so this should not have
      any effect except for being visible to custom help text formatters.
    - A build Variable is now a dataclass, with initialization moving to
      the automatically provided method; the Variables class no longer
      writes directly to a Variable (makes static checkers happier).
    - Improved Variables documentation.
    - The (optional) C Conditional Scanner now does limited macro
      replacement on the contents of CPPDEFINES, to improve finding deps
      that are conditionally included.  Previously replacement was only
      done on macro definitions found in the file being scanned.
      Only object-like macros are replaced (not function-like), and
      only on a whole-word basis; recursion is limited to five levels
      and does not error out if that limit is reached (issue #4523).
    - Minor modernization: make use of stat object's st_mode, st_mtime
      and other attributes rather than indexing into stat return.
    - The update-release-info test is adapted to accept changed help output
      introduced in Python 3.12.8/3.13.1.
    - Update the User Guide Command() example which now shows a target name
      being created from '${SOURCE.base}.out' to use a valid special
      attribute and to explain what's being done in the example.
    - Test framework reformatted using settings from pyproject.toml.
      Includes code embedded in docstrings.
    - Handle case of "memoizer" as one member of a comma-separated
      --debug string - this was previously missed.
    - test YACC/live.py fixed - finally started failing on an "old-style"
      (K&R flavor) function declaration, updated.
    - Test framework - add recognizing list-of-path-components for
      the destination of fixtures too (matches docstrings now).


RELEASE 4.8.1 -  Tue, 03 Sep 2024 17:22:20 -0700

  From Thaddeus Crews:
    - Add explicit return types to sctypes `is_*` functions. For Python <=3.9,
      the return type is simply `bool`, same as before. Python 3.10 and later
      will benefit from `TypeGuard`/`TypeIs`, to produce intellisense similar
      to using `isinstance` directly.

  From Anthony Siegrist;
    - On win32 platform, handle piped process output more robustly. Output encoding
      now uses 'oem' which should be the systems default encoding for the shell where
      the process is being spawned.

  From Mats Wichmann:
    - env.Dump() now considers the "key" positional argument to be a varargs
      type (zero, one or many). However called, it returns a serialized
      result that looks like a dict. Previously, only a single "key" was
      accepted, and unlike the zero-args case, it was serialized to a
      string containing just the value (without the key). For example, if
      "print(repr(env.Dump('CC'))" previously returned "'gcc'", it will now
      return "{'CC': 'gcc'}".
    - Add a timeout to test/ninja/default_targets.py - it's gotten stuck on
      the GitHub Windows action and taken the run to the full six hour timeout.
      Usually runs in a few second, so set the timeout to 3min (120).
    - SCons 4.8.0 added an `__all__`  specifier at the top of the Variables
      module (`Variables/__init__.py`) to control what is made available in
      a star import. However, there was existing usage of doing
      `from SCons.Variables import *` which expected the variable *types*
      to be available. While we never advertised this usage, there's no
      real reason it shouldn't keep working - add to `__all__`.
    - Switch SCons build to use setuptools' supported version fetcher from
      the old homegrown one.
    - Improve wording of manpage "Functions and Environment Methods" section.
      Make doc function signature style more consistent - tweaks to AddOption,
      DefaultEnvironment and Tool,.
    - Fix a problem with AppendUnique and PrependUnique where a value could
      be erroneously removed due to a substring match.
    - Fix handling of ListVariable when supplying a quoted choice containing
      a space character (issue #4585).


RELEASE 4.8.0 -  Sun, 07 Jul 2024 17:22:20 -0700

  From Joseph Brill:
    - For msvc version specifications without an 'Exp' suffix, an express installation
      is used when no other edition is detected for the msvc version.  Similarly, an
      express installation of the IDE binary is used when no other IDE edition is
      detected.
    - VS2015 Express (14.0Exp) does not support the sdk version argument.  VS2015 Express
      does not support the store argument for target architectures other than x86.
      Script argument validation now takes into account these restrictions.
    - VS2015 BuildTools (14.0) does not support the sdk version argument and does not
      support the store argument.  Script argument validation now takes into account
      these restrictions.
    - The Windows SDK for Windows 7 and .NET Framework 4" (SDK 7.1) populates the
      registry keys in a manner in which the msvc detection would report that VS2010
      (10.0) is installed when only the SDK was installed.  The installed files are
      intended to be used via the sdk batch file setenv.cmd. The installed msvc
      batch files will fail. The msvc detection logic now ignores SDK-only VS2010
      installations.  Similar protection is implemented for the sdk-only installs that
      populate the installation folder and registry keys for VS2008 (9.0), if necessary.
    - For VS2005 (8.0) to VS2015 (14.0), vsvarsall.bat is employed to dispatch to a
      dependent batch file when configuring the msvc environment.  Previously, only the
      existence of the compiler executable was verified. In certain installations, the
      dependent batch file (e.g., vcvars64.bat) may not exist while the compiler
      executable does exist resulting in build failures.  The existence of vcvarsall.bat,
      the dependent batch file, and the compiler executable are now validated.
    - MSVC configuration data specific to versions VS2005 (8.0) to VS2008 (9.0) was added
      as the dependent batch files have different names than the batch file names used
      for VS2010 (10.0) and later.  The VS2008 (9.0) Visual C++ For Python installation
      is handled as a special case as the dependent batch files are: (a) not used and (b)
      in different locations.
    - When VS2008 (9.0) Visual C++ For Python is installed using the ALLUSERS=1 option
      (i.e., msiexec /i VCForPython27.msi ALLUSERS=1), the registry keys are written to
      HKEY_LOCAL_MACHINE rather than HKEY_CURRENT_USER.  An entry was added to query the
      Visual C++ For Python keys in HKLM following the HKCU query, if necessary.
    - For VS2008, a full development edition (e.g., Professional) is now selected before
      a Visual C++ For Python edition.  Prior to this change, Visual C++ For Python was
      selected before a full development edition when both editions are installed.
    - The registry detection of VS2015 (14.0), and earlier, is now cached at runtime and
      is only evaluated once for each msvc version.
    - The vswhere executable is frozen upon initial detection.  Specifying a different
      vswhere executable via the construction variable VSWHERE after the initial
      detection now results in an exception.  Multiple bugs in the implementation of
      specifying a vswhere executable via the construction variable VSWHERE have been
      fixed.  Previously, when a user specified vswhere executable detects new msvc
      installations after the initial detection, the internal msvc installation cache
      and the default msvc version based on the initial detection are no longer valid.
      For example, when no vswhere executable is found for the initial detection
      and then later an environment is constructed with a user specified vswhere
      executable that detects new msvc installations.
    - The vswhere detection of VS2017 (14.1), and later, is now cached at runtime and is
      only evaluated once using a single vswhere invocation for all msvc versions.
      Previously, the vswhere executable was invoked for each supported msvc version.
    - The vswhere executable locations for the WinGet and Scoop package managers were
      added to the default vswhere executable search list after the Chocolatey
      installation location.
    - Fix issue #4543: add support for msvc toolset versions 14.4X installed as the
      latest msvc toolset versions for msvc buildtools v143.  The v143 msvc buildtools
      may contain msvc toolset versions from 14.30 to 14.4X.

  From Thaddeus Crews:
    - GetSConsVersion() to grab the latest SCons version without needing to
      access SCons internals.
    - Migrate setup.cfg logic to pyproject.toml; remove setup.cfg.
    - Update .gitattributes to match .editorconfig; enforce eol settings.
    - Replace black/flake8 with ruff for more efficient formatting & linting.
    - When debugging (--debug=pdb), the filename SCsub is now recognized when
      manipulating breakpoints.

  From Raymond Li:
    - Fix issue #3935: OSErrors are now no longer hidden during execution of
      Actions. All exceptions during the execution of an Action are now
      returned by value rather than by raising an exception, for more
      consistent behavior.
      NOTE: With this change, user created Actions should now catch and handle
      expected exceptions (whereas previously many of these were silently
      caught and suppressed by the SCons Action execution code).

  From Ryan Carsten Schmidt:
    - Teach ParseFlags to put a --stdlib=libname argument into CXXFLAGS.
      If placed in CCFLAGS (the default location), it could be fed to the
      C compiler (gcc, clang) where it is not applicable and causes a
      warning message.

  From Mats Wichmann:
    - Updated Value Node docs and tests.
    - Python 3.13 compat: re.sub deprecated count, flags as positional args,
      caused update-release-info test to fail.
    - Dump() with json format selected now recognizes additional compound types
      (UserDict and UserList), which improves the detail of the display.
      json output is also sorted, to match the default display.
    - Python 3.13 (alpha) changes the behavior of isabs() on Windows. Adjust
      SCons usage of in NodeInfo classes to match.  Fixes #4502, #4504.
    - Drop duplicated __getstate__ and __setstate__ methods in AliasNodeInfo,
      FileNodeInfo and ValueNodeInfo classes, as they are identical to the
      ones in parent NodeInfoBase and can just be inherited.
    - Update manpage for Tools, and for TOOL, which also gets a minor
      tweak for how it's handled (should be more accurate in a few situations).
    - Test framework now uses a subdirectory named "scons" below the base
      temporary directory. This gives something invariant to tell antivirus
      to ignore without having to exclude tmpdir itself. Fixes #4509.
    - MSVS "live" tests of project files adjusted to look for the generated
      executable with an exe sufffix
    - Documentation build now properly passes through skipping the PDF
      (and EPUB) builds of manpage and user guide; this can also be done
      manually if directly calling doc/man/SConstruct and doc/user/SConstruct
      by adding SKIP_PDF=1.  This should help with distro packaging of SCons,
      which now does not need "fop" and other tools to be set up in order to
      build pdf versions which are then ignored.
    - Add the ability to print a Variables object for debugging purposes
      (provides a __str__ method in the class).
    - Mark Python 3.6 support as deprecated.
    - Clean up Variables: more consistently call them variables (finish the
      old change from Options) in docstrings, etc.; some typing and other
      tweaks.  Update manpage and user guide for Variables usage.
    - Regularize internal usage of Python version strings and drop one
      old Python 2-only code block in a test.
    - scons-time tests now supply a "filter" argument to tarfile.extract
      to quiet a warning which was added in Python 3.13 beta 1.
    - Improved the conversion of a "foreign" exception from an action
      into BuildError by making sure our defaults get applied even in
      corner cases. Fixes #4530.
    - Restructured API docs build (Sphinx) so main module contents appear
      on a given page *before* the submodule docs, not after. Also
      tweaked the Util package doc build so it's structured more like the
      other packages (a missed part of the transition when it was split).
    - Updated manpage description of Command "builder" and function.
    - Framework for scons-time tests adjusted so a path with a long username
      Windows has squashed doesn't get re-expanded. Fixes a problem seen
      on GitHub Windows runner which uses a name "runneradmin".
    - SCons.Environment.is_valid_construction_var() now returns a boolean to
      match the convention that functions beginning with "is" have yes/no
      answers (previously returned either None or an re.match object).
      Now matches the annotation and docstring (which were prematurely
      updated in 4.6). All SCons usage except unit test was already fully
      consistent with a bool.
    - When a variable is added to a Variables object, it can now be flagged
      as "don't perform substitution" by setting the argument subst.
      This allows variables to contain characters which would otherwise
      cause expansion. Fixes #4241.
    - The test runner now recognizes the unittest module's return code of 5,
      which means no tests were run. SCons/Script/MainTests.py currently
      has no tests, so this particular error code is expected - should not
      cause runtest to give up with an "unknown error code".
    - Updated the notes about reproducible builds with SCons and the example.
    - The Clone() method now respects the variables argument (fixes #3590)
    - is_valid_construction_var() (not part of the public API) moved from
      SCons.Environment to SCons.Util to avoid the chance of import loops. Variables
      and Environment both use the routine and Environment() uses a Variables()
      object so better to move to a safer location.
    - Performance tweak: the __setitem__ method of an Environment, used for
      setting construction variables, now uses the string method isidentifier
      to validate the name (updated from microbenchmark results).
    - AddOption and the internal add_local_option which AddOption calls now
      recognize a "settable" keyword argument to indicate a project-added
      option can also be modified using SetOption. Fixes #3983.
      NOTE: If you were using ninja and using SetOption() for ninja options
      in your SConscripts prior to loading the ninja tool, you will now
      see an error. The fix is to move the SetOption() to after you've loaded
      the ninja tool.
    - ListVariable now has a separate validator, with the functionality
      that was previously part of the converter. The main effect is to
      allow a developer to supply a custom validator, which previously
      could be inhibited by the converter failing before the validator
      is reached.
    - Regularized header (copyright, licens) at top of documentation files
      using SPDX.
    - Updated introductory section of manual page.
    - Minor cleanups in tests - drop unused "% locals()" stanzas.


RELEASE 4.7.0 -  Sun, 17 Mar 2024 17:22:20 -0700

  From Ataf Fazledin Ahamed:
    - Use of NotImplemented instead of NotImplementedError for special methods
      of _ListVariable class

  From Joseph Brill:
    - Fix issue #2755: the msvs tool no longer writes the OS environment SCONS_HOME
      value into the SCons environment when the SCONS_HOME variable already exists
      in the SCons environment.  Prior to this change, a valid user-defined SCons
      environment value for SCONS_HOME would be overwritten with the OS environment
      value of SCONS_HOME which could be None (i.e., undefined).
    - Update the windows registry keys for detection of Visual Studio 2015 Express
      ('14.0Exp'): the VS2015 registry key ('WDExpress') appears to be different
      than the registry key ('VCExpress') for earlier Visual Studio express
      versions.  The registry key value is relative to the installation root rather
      than the VC folder and requires additional path components during evaluation.
    - Fix the vs-6.0-exec.py test script: the msvs generated project is 'foo.dsp'
      and the command-line invocation of the Visual Studio development environment
      program was attempting to build 'test.dsp'.  The command-line invocation was
      changed to build 'foo.dsp'.
    - Update the msvs project generation test scripts: the msvs project execution
      tests could produce a "false positive" test result when the test executable is
      correctly built via the SConstruct env.Program() call and the command-line
      invocation of the Visual Studio development environment program fails.  The
      test passes due to the existence of the test executable from the initial
      build.  The tests were modified to delete the test executable, object file,
      and sconsign file prior to the command-line invocation of the VS development
      binary.
    - Method unlink_files was added to the TestCmd class that unlinks a list of
      files from a specified directory.  An attempt to unlink a file is made only
      when the file exists; otherwise, the file is ignored.
    - Fix issue #4320: add an optional argument list string to configure's CheckFunc
      method so that the generated function argument list matches the function's
      prototype when including a header file.

  From Thaddeus Crews:
    - Explicitly wrap non-serializable values in json dump
    - Implemented SCons.Util.sctyping as a safe means of hinting complex types. Currently
      only implemented for `Executor` as a proof-of-concept.

  From William Deegan:
    - Fix sphinx config to handle SCons versions with post such as: 4.6.0.post1

  From Michał Górny:
    - Remove unnecessary dependencies on pypi packages from setup.cfg

  From Sten Grüner:
    - Fix of the --debug=sconscript option to return exist statements when using return
      statement with stop flag enabled

  From Prabhu S. Khalsa:
    - Fix typo in user documentation (issue #4458)

  From Andrew Morrow:
    - The NewParallel scheduler is now the default, the `tm_v2` flag is removed,
      and the old scheduler is opt-in under `--experimental=legacy_sched`. Additionally,
      the new scheduler is now used for -j1 builds as well.
    - A python interpreter with support for the `threading` package is now required,
      and this is enforced on startup. SCons currently sets its minimum supported
      Python to 3.6, and it was not until Python 3.7 where `threading` became
      default supported. In practice, we expect most real world Python 3.6 deployments
      will have `threading` support enabled, so this will not be an issue.
    - CacheDir writes no longer happen within the taskmaster critical section,
      and therefore can run in parallel with both other CacheDir writes and the
      taskmaster DAG walk.
    - The NewParallel scheduler now only adds threads as new work requiring execution
      is discovered, up to the limit set by -j. This should reduce resource utilization
      when the achievable parallelism in the DAG is less than the -j limit.

  From Mats Wichmann:
    - Add support for Python 3.13 (as of alpha 2). So far only affects
      expected bytecodes in ActionTests.py.
    - sconsign cleanup - remove some dead code, minor manpage tweaks.
    - Be more cautious about encodings fetching command output on Windows.
      Problem occurs in piped-spawn scenario, used by Configure tests.
      Fixes #3529.
    - Clarify/fix documentation of Scanners in User Guide and Manpage.
      Fixes #4468.
    - Fix bad typing in Action.py: process() and strfunction().
    - Add Pseudo() to global functions, had been omitted. Fixes #4474.
    - Improve handling of file data that SCons itself processes - try
      harder to decode non-UTF-8 text. SCons.Util.to_Text now exists
      to convert a byte stream, such as "raw" file data.  Fixes #3569, #4462.
      The Pseudo manpage entry was updated to provide more clarity.
    - Clarify how SCons finds the project top directory, and what that is used for.
    - The internal routine which implements the PyPackageDir function
      would fail with an exception if called with a module which is
      not found.  It will now return None.  Updated manpage entry and
      docstring..
    - Doc update: standardized on the use of a new entity &MSVC; to
      describe the Microsoft C++ compiler. Update the version table slightly.
      Amplified the usage of MSVC_VERSION.
    - Improve SharedLibrary docs a bit.
    - More consistent use of &Python; in the manpage.  A few links added.
      A warning about overwriting env['ENV'] and one about Configure
      checks possibly not running in in no-exec mode also added.
    - Update warnings module: adds docstrings, drop three unused warnings
      (DeprecatedSourceCodeWarning, TaskmasterNeedsExecuteWarning,
      DeprecatedMissingSConscriptWarning) add two warnings to manpage
      (cache-cleanup-error, future-reserved-variable), improve unittest, tweak
      Sphinx build.
    - Add locking around creation of CacheDir config file. Fixes #4489.
    - Clarify MergeFlags usage of a dict argument.
    - SCons documentation build can now be controlled through SKIP_DOC
      variable - rather than just true/false can now specify
      skip none, skip all, skip pdf docs, skip api docs.


RELEASE 4.6.0 -  Sun, 19 Nov 2023 17:22:20 -0700

  From Max Bachmann:
    - Add missing directories to searched paths for mingw installs

  From Joseph Brill:
    - Fix issue #4312: the cached installed msvc list had an indirect dependency
      on the target architecture in the environment dictionary.  The first call
      to construct the installed msvc list now forces the target architecture to be
      undefined, constructs the installed msvc list, and then restores the original
      target architecture.
      Note: an indirect dependency on the VSWHERE construction variable in the
      environment remains.
    - Fix issue #4312: explicitly guard against an empty regular expression list
      when msvc is not installed.
    - When trying to find a valid msvc batch file, check that the compiler executable
      (cl.exe) exists for VS6 to VS2015 to avoid executing the msvc batch file.  Always
      check that the compiler executable is found on the msvc script environment path
      after running the msvc batch file.  Only use the sdk batch files when all of the
      msvc script host/target combinations have been exhausted and a valid script was
      not found.
    - Add ARM64 host configurations for windows and msvc.
      Note: VS2013 and earlier has not been tested on ARM64.
    - If necessary, automatically define VSCMD_SKIP_SENDTELEMETRY for VS2019 and later
      on ARM64 hosts when using an arm32 build of python to prevent a powershell dll
      not found error pop-up window.
    - Fix an issue where test SConfTests.py would fail when mscommon debugging
      was enabled.  The mscommon debug filter class registered with the logging
      module was refactored.
    - Add arm64 to the MSVS supported architectures list for VS2017 and later to be
      consistent with the current documentation of MSVS_ARCH.
    - Fix an issue with an unhandled MissingConfiguration exception due to an msvc
      registry query that returns a path that does not exist.  Multiple invocation
      paths were not prepared to handle the MissingConfiguration exception.  The
      MissingConfiguration exception type was removed.
    - The MSCommon module import was changed from a relative import to a top-level
      absolute import in the following Microsoft tools: midl, mslib, mslink, mssdk, msvc,
      msvs. Moving any of these tools that used relative imports to the scons site tools
      folder would fail on import (i.e., the relative import paths become invalid when
      moved).
    - The detection of the msvc compiler executable (cl.exe) has been modified:
        * The host os environment path is no longer evaluated for the existence of the
          msvc compiler executable when searching the detection dictionary.
        * The existence of the msvc compiler executable is checked in the detection
          dictionary and the scons ENV path before the detection dictionary is merged
          into the scons ENV.
        * Different warnings are produced when the msvc compiler is not detected in the
          detection dictionary based on whether or not an msvc compiler was detected in
          the scons ENV path (i.e., a msvc compiler executable already exists in the
          user's ENV path prior to detection).
        * The warning message issued when a msvc compiler executable is not found in the
          detection dictionary was modified by adding the word "requested":
            Old warning: "Could not find MSVC compiler 'cl'."
            New warning: "Could not find requested MSVC compiler 'cl'.".
        * An additonal sentence is appended to the warning message issued when an msvc
          compiler executable is not found in the msvc detection dictionary and is found
          in the user's ENV path prior to detection:
            " A 'cl' was found on the scons ENV path which may be erroneous."

  From Vitaly Cheptsov:
    - Fix race condition in `Mkdir` which can happen when two `SConscript`
      are processed simultaneously by two separate build commands.

  From William Deegan:
    - The --debug flag now has a 'json' option which will write information
      generated by --debug={count, memory, time, action-timestamps} and about
      the build.
    - Obsoleted YACCVCGFILESUFFIX, being replaced by YACC_GRAPH_FILE_SUFFIX.
      If YACC_GRAPH_FILE_SUFFIX is not set, it will respect YACCVCGFILESUFFIX.

  From Sten Grüner
    - The newly added --debug=sconscript option (new) will output notices when
      entering an exiting each SConscript as they are processed.

  From Philipp Maierhöfer:
    - Fix gfortran tool initialization. Defaults to using binary named gfortran
      as would be expected, and properly set's SHFORTRAN flags to include -fPIC
      where previously it was only doing so for the other fortran versions (F77,..)

  From Jonathon Reinhart:
    - Fix another instance of `int main()` in CheckLib() causing failures
      when using -Wstrict-prototypes.

  From Mats Wichmann
    - C scanner's dictifyCPPDEFINES routine did not understand the possible
      combinations of CPPDEFINES - not aware of a "name=value" string either
      embedded in a sequence, or by itself.  The conditional C scanner thus
      did not always properly apply the defines. The regular C scanner does
      not use these, so was not affected.  [fixes #4193]
    - Minor cleanup for ValidateOptions - docs and docstring tweaked,
      add missed versionadded indicator.
    - Added some typing annotations generated by a tool, to eliminate manual
      work in future on things which are safe for the tool to produce.
      Then manually fixed up some things related to bool that the tool did
      not handly ideally. For example, simple functions which just did
      "return 1" were interpreted by the tool as returning int, when bool
      was really the intent.  Functions/methods named like "is_*", "has_*",
      "exists" are now pretty consistently marked as "-> bool".
    - Simplify some code due to pylint observation: "C2801: Unnecessarily
      calls dunder method __call__. Invoke instance directly."
    - Python 3.9 dropped the alias base64.decodestring, deprecated since 3.1.
      Only used in msvs.py. Use base64.decodebytes instead.
    - When debugging (--debug=pdb), the filenames SConstruct and SConscript
      are now recognized when manipulating breakpoints. Previously,
      only a full pathname to an sconscript file worked, as pdb requires
      a .py extension to open a file that is not an absolute path.
    - SCons test runner now uses pathlib to normalize and compare paths
      to test files.
    - D compilers : added support for generation of .di interface files.
      New variables DI_FILE_DIR, DI_FILE_DIR_PREFIX, DI_FILE_DIR_SUFFIX,
      DI_FILE_SUFFIX.
    - Fixed: when using the mingw tool, if an msys2 Python is used (os.sep
      is '/' rather than the Windows default '\'), certain Configure checks
      could fail due to the construction of the path to run the compiled check.
    - Added effort to find mingw if it comes from Chocolatey install of msys2.
    - Minor doc fixes: signature of Alias() now matches implementation
      to avoid problem if kwargs used; case of Alias with no targets is
      mentioned in text (was already shown in example); now mention that
      Action([item]) does not return a ListAction - previously implied
      that if arg was a list, a ListAction was *always* returned; mention
      default Decider and sort the names of available decider functions,
      and add a version marking.  Minor fiddling with Alias.py docstrings.
    - Python 3.12 support: new bytecodes for ActionTests.py, adapt to
      changes to pathlib module in runtest.py (PosixPath no longer
      converts slashes if given a Windows-style path). Also switch to
      using `subTest` in `ActionTests`, so that we can see all 21 fails
      due to bytecode changes (previously testcases aborted on the first
      assert fail so we only saw seven), and use unittest asserts to
      simplify complex printing stanzas.
    - Added copyright headers to files in test/ that didn't have them.
    - Drop three unused methods from the Environment Base class:
      get_src_sig_type and get_tgt_sig_type, as well as "private"
      _changed_source. These were orphaned when the long-deprecated
      Source Signatures and Target Signatures were removed, these were
      missed at that time.
    - Remove dead code: some mocked classes in unit tests had methods
      which have been removed from the Node class they're mocking,
      there's no need to shadow those any more as there are no callers.
      The methods are depends_on (base functionality removed in 2005)
      and is_pseudeo_derived (base functionality removed in 2006). There
      may well be more!
    - Added pass_test() call to test/MSVC/MSVC_BATCH-spaces-targetdir.py.
      It looked it was missing a more detailed check, but it should be
      sufficient just to check the build worked. Renamed the fixture
      dir to follow naming convention in test/MSVC overall, and added
      a sconstest.skip file, also to follow convention.
    - Marked some scanner methods as @staticmethod.
    - Class ActionBase is now an abstract base class to more accurately
      reflect its usage. Derived _ActionAction inherits the ABC, so it
      now declares (actually raises NotImplementedError) two methods it
      doesn't use so it can be instantiated by unittests and others.
    - The yacc tool now understands the bison behavior of --header,
      --defines and --graph being called without option-argument as being
      synonyms for -d (first two) and -g. -H also recognized as a synonym
      for -d.  Default value for $YACC_GRAPH_FILE_SUFFIX changed to '.gv'
      to match current bison default (since bison 3.8).  Set this variable
      to '.dot' if using byacc. The graph file name (-g) is now generated
      relative to the requested target file name, not to the source file
      name, to match actual current behavior (only affects if target
      explicitly requested with a different base name
      than source).  Docs updated.  Fixes #4326 and #4327.
    - Cleaned up dblite module (checker warnings, etc.).
    - Some cleanup in the FortranCommon tool.
    - Rewrite the internal _subproc routine - a new scons_subproc_run() now
      makes use of Python's subprocess.run in a more natural way, getting
      around some of the issues with attempted context manager use, fetching
      output, etc. - we let the subprocess module do the hard work,
      since it's well debugged and supported.  _subproc is no longer
      called by internal code, but remains in place in case there are builds
      which call to it (even though it was never "published API").
    - Changed the message about scons -H to clarify it shows built-in options.
    - Improve CacheDir() Documentation.
    - Release-building setup tweaked. (most of) the targets listed in
      SCons' own "scons --help" now work again.
    - Fix platform unit test on Windows for Py 3.12+. Fixes #4376.
    - More tweaking of test framework overview (which is duplicated onto
      the website, but not in the regular documentation section).
    - Extend range of recognized Java versions to 20.
    - Builder calls now accept PathLike objects in source lists. Fixes #4398.
    - The Help() function now takes an additional keyword argument
      keep_local: when starting to build a help message, you can now
      retain help from AddOption calls, but omit help for SCons' own
      command-line options with "Help(newtext, append=True, local_only=True)".
    - A little more code "modernization", done via "pypgrade" tool set
      to "3.6 and above" setting.
    - Finish the change to make calling SConscript() with a nonexistent
      file an error. It has issued a warning since 3.0, with "warn instead
      of fail" deprecated since 3.1.  Fixes #3958.
    - Minor (non-functional) cleanup of some tests, particuarly test/MSVC.
    - Added more error handling while reading msvc config cache.
      (Enabled/specified by SCONS_CACHE_MSVC_CONFIG).
      The existing cache will be discarded if there's a decode error reading it.
      It's possible there's a race condition creating this issue in certain CI
      builds.  Also add a simple filesystem-based locking protocol to try to
      avoid the problem occuring.
    - Update the first two chapters on building with SCons in the User Guide.
    - Update docs on Export/Import - make sure mutable/immutable status has
      been mentioned.
    - Some cleanup to the Util package, including renaming SCons.Util.types
      to SCons.Util.sctypes to avoid any possible confusion with the
      Python stdlib types module.
    - TeX tests: skip tests that use makeindex or epstopdf not installed, or
      if `kpsewhich glossaries.sty` fails.
    - Added a .note.GNU-stack section to the test assembler files to
      avoid the GNU linker issuing warnings for its absence.
    - Eliminate more http: references (mostly in comments/docstrings where
      they really weren't harmful). A few links labeled dead with no alt.
    - Add JDK 21 LTS support
    - Add a LIBLITERALPREFIX variable which can be set to the linker's
      prefix for considering a library argument unmodified (e.g. for the
      GNU linker, the ':' in '-l:libfoo.a'). Fixes Github issue #3951.
    - Update PCH builder docs with some usage notes.

RELEASE 4.5.2 -  Sun, 21 Mar 2023 14:08:29 -0700

  From Michał Górny:
    - Remove the redundant `wheel` dependency from `pyproject.toml`,
      as it is added automatically by the setuptools PEP517 backend.

  From Mats Wichmann
    -  Fix a problem (#4321) in 4.5.0/4.5.1 where ParseConfig could cause an
       exception in MergeFlags when the result would be to add preprocessor
       defines to existing CPPDEFINES. The following code illustrates the
       circumstances that could trigger this:
          env=Environment(CPPDEFINES=['a'])
          env.Append(CPPDEFINES=['b'])
          env.MergeFlags({'CPPDEFINES': 'c'})


RELEASE 4.5.1 -  Mon, 06 Mar 2023 14:08:29 -0700

  From Mats Wichmann
    - Fix a problem in 4.5.0 where using something like the following code
      will cause a Clone()'d environment to share the CPPDEFINES with the
      original Environment() which was cloned. Causing leakage of changes
      to CPPDEFINES when they should be completely independent after the Clone.
          env=Environment(CPPDEFINES=['a'])
          env.Append(CPPDEFINES=['b']) (or AppendUnique,Prepend,PrependUnique)
          env1=env.Clone()
          env1.Append(CPPDEFINES=['c']) (or any other modification, but not overwriting CPPDEFINES
      Now env['CPPDEFINES'] will contain 'c' when it should not.


RELEASE 4.5.0 -  Sun, 05 Mar 2023 14:08:29 -0700

  From Anatoli Babenia:
    - Do not initialize DefaultEnvironment when calling EnsureSConsVersion(),
      EnsurePythonVersion(), Exit(), GetLaunchDir() and SConscriptChdir().
    - Remove unused private method SConsEnvironment._exceeds_version().

  From William Deegan:
    - Added ValidateOptions() which will check that all command line options are in either
      those specified by SCons itself, or by AddOption() in SConstruct/SConscript.  It should
      not be called until all AddOption() calls are completed. Resolves Issue #4187
    - Refactored SCons/Taskmaster into a package. Moved SCons/Jobs.py into that package.
      NOTE: If you hook into SCons.Jobs, you'll have to change that to use SCons.Taskmaster.Jobs
    - Changed the Taskmaster trace logic to use python's logging module. The output formatting
      should remain (mostly) the same. Minor update to unittest for this to adjust for 1 less newline.
    - Migrated logging logic for --taskmastertrace to use Python's logging module. Added logging
      to NewParallel Job class (Andrew Morrow's new parallel job implementation)
    - Ninja: Fix execution environment sanitation for launching ninja. Previously if you set an
      execution environment variable set to a python list it would crash. Now it
      will create a string joining the list with os.pathsep
    - Move execution environment sanitation from Action._subproc() to
      SCons.Util.sanitize_shell_env(ENV)
    - Moved rpm and debian directories under packaging
    - Added logic to help packagers enable reproducible builds into packaging/etc/. Please
      read packaging/etc/README.txt if you are interested.
    - Added --experimental=tm_v2, which enables Andrew Morrow's new NewParallel Job implementation.
      This should scale much better for highly parallel builds. You can also enable this via SetOption().
    - Fixed command line argument --diskcheck: previously a value of 'none' was ignored.
      SetOption('diskcheck','none') is unaffected, as it did not have the problem.
    - Added overrides argument to SCons.Subst.scons_subst(), subst_list(), subst(), and Action's process(),
      strfunction(). This allows passing a dictionary of envvars to override when evaluating subst()'d strings/lists
    - Fixed Issue #4275 - when outputting compilation db and TEMPFILE was in use, the compilation db would have
      command lines using the generated tempfile for long command lines, instead of the full command line for
      the compilation step for the source/target pair.
    - Renamed the qt tools to qt3 since the logic in that tool is only for QT version 3.  Renamed all env vars
      which affect qt3 from QT_ to QT3_.  If you are still using SCons to build QT 3 code, you'll need to update
      your SConscripts.  Note that using 'qt' tool has been deprecated for some time.

  From David H:
    - Added JAVAPROCESSORPATH construction variable which populates -processorpath.
    - Updated JavaScanner to scan JAVAPROCESSORPATH.

  From Nickolai Korshunov
    - Added FILE_ENCODING, to allow explicitly setting the text encoding for files
      written by the Textfile() and Substfile() builders. If not specified, Textfile() and Substfile() builders
      will write files as UTF-8. Fixed Issue #4302.

  From Dan Mezhiborsky:
    - Add newline to end of compilation db (compile_commands.json).

  From Daniel Moody:
    - Added error message to handle the case when SCons attempts to retrieve all the targets
      for a specified builder from the CacheDir, fails to do so, and then runs into an error
      when deleting the files which were retrieved. Previously if this happened there was no
      errors or warnings.
    - Fix issue #2757, where Configure checks that perform a check which reads a modified source
      (including program, source or header file(s)) would incorrectly mark that file "up to date" so the
      actual build would not see the file as modified. Leading to incorrect incremental builds.
      Now configure checks now clear node info for non conftest nodes, so they will be re-evaluated for
      the real taskmaster run when the build commences.

  From Andrew Morrow
    - Avoid returning UniqueList for `children` and other `Executor` APIs. This type
      iterates more slowly than the builtin types. Also simplify uniquer_hashables to
      use an faster implementation under the assumption of ordered dictionaries.

  From Ryan Saunders:
    - Fixed runtest.py failure on Windows caused by excessive escaping of the path to python.exe.

  From Lukas Schrangl:
    - Run LaTeX after biber/bibtex only if necessary

  From Flaviu Tamas:
    - Added -fsanitize support to ParseFlags().  This will propagate to CCFLAGS and LINKFLAGS.

  From Mats Wichmann:
    - A list argument as the source to the Copy() action function is now
      correctly handled by converting elements to string. Copy errors out
      if asked to copy a list to an existing non-directory destination.
      Both the implementation and the strfunction which prints the progress
      message were adjusted. Fixes #3009.
    - doc: EnsureSConsVersion, EnsurePythonVersion, Exit, GetLaunchDir and
      SConscriptChdir are now listed as Global functions only; the
      Environment versions still work but are not documented.
    - The Java scanner processing of JAVACLASSPATH for dependencies was
      changed to split on os.pathsep instead of space, to match usage of
      passing a path string like "xxx:yyy:zzz". This is not portable -
      passing a POSIX-style path string (with ':') won't work on Windows
      (';') - which is now documented with a hint to use a list instead
      to be portable. Splitting on space broke paths with embedded spaces.
      Fixes #4243.
    - Cleanup: make sure BoolVariable usage in tests and examples uses Python
      boolean values instead of 0/1.
    - Stop telling people to run "python setup.py install" in the User Guide.
      Adds new content on using virtualenvs to be able to have multiple
      different SCons versions available on one system.
    - Added the "DefaultEnvironment(tools=[])" stanza to a number of tests
      that are known to be particularly slow.  It's still just a tiny
      speedup, but the Windows CI had been occasionally timing out,
      so maybe this helps a bit.
    - Remove an extra existence check in one ninja test that caused it
      to be skipped on some otherwise-valid Windows installations.
    - test framework tests now pass on Linux and Windows (the latter can
      still run into problems on some configurations), and automated
      tests are now run on changes in this area so future problems can
      be spotted.
    - The single-file Util module was split into a package with a few
      functional areas getting their own files - Util.py had grown to
      over 2100 lines.
    - Add a zipapp package of scons-local: can use SCons from a local
      file which does not need unpacking.
    - Additional explanations for MSVSProject and MSVSSolution builders.
    - Fix a problem (present in 4.4.0 only) where a Java inner class could
      not be cached because the emitted filename contained a '$' and when
      looked up through a node ended up generating a Python SyntaxError
      because it was passed through scons_subst().
    - Have the gfortran tool do a better job of honoring user preferences
      for the dialect tools (F77, F90, F03 and F09, as well as the shared-library
      equivalents SHF77,  SHF90, SHF03, SHF09). Previously these were
      unconditionally overwritten to 'gfortran'; the change should be more
      in line with expectations of how these variables should work.
      Also cleaned a few Fortran tests - test behavior does not change.
    - Updated MSVC documentation - adds "version added" annotations on recently
      added construction variables and provides a version-mapping table.
    - Add Python 3.12 support, and indicate 3.11/3.12 support in package.
      3.12 is in alpha for this SCons release, the bytecode sequences
      embedded in SCons/ActionTests.py may need to change later, but
      based on what is known now, 3.12 itself should work with this release.
    - Add "append" keyword argument to Configure context's CheckLib and
      CheckLibWithHeader to control whether to append or prepend (issue #2767)
      Also added "unique" keyword, to control whether a library is added
      or not if it is already in the $LIBS construction var in the
      configure context. (issue #2768).
    - Completely refactored the CPPDEFINES logic in Append/AppendUnique/Prepend/PrependUnique
      This change fixes the following GH Issues:
      - GH Issue #3876 - Append() and AppendUnique() will handle CPPDEFINES the same
      - GH Issue #4254 - Make handling tuples in CPPDEFINES consistent.
      - We no longer sort the keys added to CPPDEFINES by their dictionary keys.
        We take advantage that their order is now stable based on insertion order
        in Python 3.5+
      - Added/modifed unit and system tests to verify these changes.


RELEASE 4.4.0 -  Sat, 30 Jul 2022 14:08:29 -0700

  From Joseph Brill:
    - Verify that a user specified msvc script (via MSVC_USE_SCRIPT) exists and raise an exception
      when the user specified msvc script does not exist.
    - Fix issue where if you only had mingw installed on a Windows system and no MSVC compiler, and
      did not explicitly request the mingw tool, mingw tool initialization would fail and set the
      default compiler to MSVC which wasn't installed, yielding broken build.
      Updated mingw tool so that the generate and exists methods use the same mingw search paths
      (issue #4134).
    - Update the debug output written to stdout for MSVC initialization which is enabled by setting
      SCONS_MSCOMMON_DEBUG=- to use the logging module. Also changed the debug output format
      written to stdout to include more information about the source for each message of MSVC
      initialization debugging output.  A single space was added before the message for all
      debugging output records written to stdout and to files.
    - Refactor the data definitions for msvc configurations to allow derived data structures to be
      constructed during initialization that removes the need for special case handling during
      runtime execution. Special case handling of host/target combinations is eliminated and
      replaced with pre-computed search lists that implicitly handle the differences between full
      versions and express versions of msvc. This fixes an issue where Express versions of the MSVC
      compiler were not detected due to differences in initial msvc detection and msvc batch file
      determination when configuring the build environment.  This could lead to build failures when
      only an MSVC Express instance is installed and the MSVC version is not explicitly specified
      (issue #2668 and issue #2697).
    - Added MSVC_USE_SETTINGS construction variable to pass a dictionary to configure the msvc compiler
      system environment as an alternative to bypassing Visual Studio autodetection entirely.
    - Added MSVC_SDK_VERSION construction variable which allows building with a specific Microsoft
      SDK version. This variable is used with the msvc batch file determined via autodetection subject
      to validation constraints.  Refer to the documentation for additional requirements and validation
      details.
    - Added MSVC_TOOLSET_VERSION construction variable which allows building with a specific toolset
      version. This variable is used with the msvc batch file determined via autodetection subject to
      validation constraints. This variable does not affect the autodetection and selection of msvc
      instances. The toolset version is applied after an msvc instance is selected. This could be the
      default version of msvc. Refer to the documentation for additional requirements and validation
      details.  Addresses issue #3265, issue #3664, and pull request #4149.
    - Added MSVC_SPECTRE_LIBS construction variable which allows building with spectre-mitigated
      Visual C++ libraries. This variable is used with the msvc batch file determined via autodetection
      subject to validation constraints. Refer to the documentation for additional requirements and
      validation details.
    - Added MSVC_SCRIPT_ARGS construction variable which specifies command line arguments that are
      passed to the msvc batch file determined via autodetection subject to validation constraints.
      Refer to the documentation for additional requirements and validation details.  Addresses
      enhancement issue #4106.
    - An exception is raised when MSVC_UWP_APP is enabled for Visual Studio 2013 and earlier.
      Previous behavior was to silently ignore MSVC_UWP_APP when enabled for Visual Studio 2013
      and earlier. Refer to the documentation for additional requirements and validation details.
      MSVC_UWP_APP was extended to accept True, False, and None in addition to '1' and '0'.
    - The imported system environment variable names for MSVC 7.0 and 6.0 have been changed to the
      names set by their respective installers.  Prior to this change, bypassing MSVC detection by
      specifying the MSVC 7.0 batch file directly would fail due to using an erroneous environment
      variable name.  Arguments are no longer passed to the MSVC 6.0 to 7.1 batch files as no
      arguments are required and could improve the effectiveness of the internal MSVC cache.
    - Propagate the OS and windir environment variables from the system environment to the msvc
      environment.  The OS and windir environment variables are used in the MSVC 6.0 batch file
      and the SDK 6.0-7.1 SetEnv.cmd batch files.  Inclusion of the OS and windir environment
      variables eliminates some partial paths and warnings generated by the MSVC 6.0 and SDK
      6.0-7.1 batch files when the variables are not defined.
      Note: Attempting to run the SDK 6.0-7.1 batch files directly via MSVC_USE_SCRIPT can lead to
            build failures and/or incomplete build environments.  The SDK 6.0-7.1 batch files
            require delayed expansion to be enabled which is currently not supported and is
            typically not enabled by default on the host system. The batch files may also require
            environment variables that are not included by default in the msvc environment.
    - Suppress issuing a warning when there are no installed Visual Studio instances for the default
      tools configuration (issue #2813).  When msvc is the default compiler because there are no
      compilers installed, a build may fail due to the cl.exe command not being recognized.  At
      present, there is no easy way to detect during msvc initialization if the default environment
      will be used later to build a program and/or library. There is no error/warning issued for the
      default tools as there are legitimate SCons uses that do not require a c compiler.
    - Added a global policy setting and an environment construction variable for specifying the
      action to be taken when an msvc request cannot be satisfied. The available options are "error",
      "exception", "warning", "warn", "ignore", and "suppress".  The global policy variable may be
      set and retrieved via the functions msvc_set_notfound_policy and msvc_get_notfound_policy,
      respectively.  These two methods may be imported from SCons.Tool.MSCommon. The environment
      construction variable is MSVC_NOTFOUND_POLICY.  When defined, the environment construction
      variable overrides the global policy setting for a given environment. When the active policy
      is "error" or "exception", an MSVCVersionNotFound exception is raised.  When the active policy
      is "warning" or "warn", a VisualCMissingWarning warning is issued and the constructed
      environment is likely incomplete. When the active policy is "ignore" or "suppress", no action
      is taken and the constructed environment is likely incomplete.  As implemented, the default
      global policy is "warning".  The ability to set the global policy via an SCons command-line
      option may be added in a future enhancement.
    - Added a global policy setting and an environment construction variable for specifying the
      action to be taken when msvc script errors are detected. The available options are "error",
      "exception", "warning", "warn", "ignore", and "suppress".  The global policy variable may be
      set and retrieved via the functions msvc_set_scripterror_policy and msvc_get_scripterror_policy,
      respectively.  These two methods may be imported from SCons.Tool.MSCommon. The environment
      construction variable is MSVC_SCRIPTERROR_POLICY.  When defined, the environment construction
      variable overrides the global policy setting for a given environment. When the active policy
      is "error" or "exception", an MSVCScriptExecutionError exception is raised when msvc batch file
      errors are detected.  When the active policy is "warning" or "warn", an MSVCScriptExecutionWarning
      warning is issued when msvc batch file errors are detected. When the active policy is "ignore" or
      "suppress", msvc batch error messages are suppressed.  As implemented, the default global policy
      is "ignore".  The ability to set the global policy via an SCons command-line option may be added
      in a future enhancement.
    - Added experimental function msvc_query_version_toolset to SCons.Tool.MSCommon. Given a version
      specification, this function will return an msvc version and an msvc toolset version.  The msvc
      toolset version may be None.  The msvc version and msvc toolset version can be used in the
      environment construction variables MSVC_VERSION and MSVC_TOOLSET_VERSION, respectively.  The
      version specification may be an msvc version or an msvc toolset version. This is a proxy for
      using an msvc toolset version to select an msvc instance. This function may be removed when an
      msvc toolset version is used during msvc instance selection.
    - Modify the MSCommon logger configuration to be independent of the root logger. This fixes an issue
      when multiple loggers are created and the MSCommon logger added computed fields to the root logger
      that are not present in other logging instances.
    - Modify the MSVC_USE_SCRIPT_ARGS test fixture to disable the msvc cache. This fixes an issue where
      the MSVC_USE_SCRIPT_ARGS test for success relied on a debug log message that was not produced when
      the msvc cache file exists and the test keys are already in the cache as the msvc script invocation
      was bypassed.

  From William Deegan:
    - Fix check for unsupported Python version. It was broken. Also now the error message
      will include what is the minimum supported version of Python
    - Fix ActionTests to work with python 3.10.1 (and higher)
    NOTE: If you build with Python 3.10.0 and then rebuild with 3.10.1 (or higher), you may
          see unexpected rebuilds. This is due to Python internals changing which changed
          the signature of a Python Action Function.
    - Fix a number of Python ResourceWarnings which are issued when running SCons and/or it's tests
      with python 3.9 (or higher)
    - Action._subproc() can now be used as a python context manager to ensure that the
      POpen object is properly closed.
      (Thanks to Mats Wichmann for catching that DummyPopen needed additional logic)
    - Added project_url for mailing lists and Discord
    - Updated project url in steup.cfg to be https instead of http
    - Updated setup.cfg to remove Python 3.5 and add Python 3.10
    - Added default values for source and target arguments to _defines() function. This
      is used to expand CPPDEFINES (and others). Previous change added those arguments
      with no defaults, so old usage where _defines() was called without source and target
      arguments would yield an exception. This issue was found via qt4 and qt5 tools in
      scons-contrib https://github.com/SCons/scons-contrib/issues/45

  From David H:
    - Add JavaScanner to include JAVACLASSPATH as a dependency when using the Java tool.
    - Fix incorrect Java classpath generation when a NodeList is used as part of any JAVA*PATH variables.

  From Daniel Moody:
    - Add cache-debug messages for push failures.
    - Ninja: Changed generated build.ninja file to run SCons only build Actions via
      a SCons Deamon. Added logic for starting and connecting to SCons daemon (currently
      only used for ninja)
    - Ninja: Fix issue where Configure files weren't being properly processed when build run
      via ninja.
    - Ninja: Added ninja mingw support and improved ninja CommandGeneratorAction support.
    - Ninja: Update ninja file generation to only create response files for build commands
      which exceed MAXLINELENGTH
    - Ninja: Added NINJA_GENERATED_SOURCE_ALIAS_NAME which allows user to specify an
      Alias() which the ninja tool can use to determine which files are generated sources.
      If this is not set by the user then the ninja tool will still dynamically determine
      which files are generated sources based on NINJA_GENERATED_SOURCE_SUFFIXES, and create
      a phony target _ninja_generated_sources. Generated sources will be built first by
      ninja. This is needed because ninja cannot determine which generated sources are
      required by other build targets. Code contributed by MongoDB
      The downstream commit is here:
      https://github.com/mongodb/mongo/commit/2fef432fa6e7cf3fd4f22ba3b193222c2887f14f
    - Ninja: Added special case for ninja scons daemon to work in win32 python3.6 environments.
      This particular environment does a bad job managing popen standard file handles, so
      some special workarounds are needed.
    - Ninja:Added user configurable setting of ninja depfile format via NINJA_DEPFILE_PARSE_FORMAT.
      Now setting NINJA_DEPFILE_PARSE_FORMAT to [msvc,gcc,clang] can force the ninja expected
      format. Compiler tools will also configure the variable automatically.
    - Ninja: Made ninja tool force the ninja file as the only target.
    - Ninja: Improved the default targets setup and made sure there is always a default target for
      the ninja file, which excludes targets that start and stop the daemon.
    - Ninja: Update ninja tool so targets passed to SCons are propagated to ninja when scons
      automatically executes ninja.
    - Small refactor of scons daemons using a shared StateInfo class for communication
      between the scons interactive thread and the http server thread. Added error handling
      for scons interactive failing to startup.
    - Ninja: Updated ninja scons daemon scripts to output errors to stderr as well as the daemon log.
    - Ninja: Fix typo in ninja scons daemon startup which causes ConnectionRefusedError to not retry
    - Added SHELL_ENV_GENERATORS construction variable. This variable should be set to a list
      (or an iterable) which contains functions to be called in order
      when constructing the execution environment (Generally this is the shell environment
      variables). This allows the user to customize how (for example) PATH is constructed.
      Note that these are called for every build command run by SCons. It could have considerable
      performance impact if not used carefully.
      to connect to the server during start up.
    - lex: Fixed an issue with the lex tool where file arguments specified to either "--header-file="
      or "--tables-file=" which included a space in the path to the file would be processed incorrectly
    - Ninja: added option "--skip-ninja-regen" to enable skipping regeneration of the ninja file
      if scons can determine the ninja file doesnot need to be regenerated, which will also
      skip restarting the scons daemon. Note this option is could result in incorrect rebuilds
      if scons Glob or scons generated files are used in ninja build target's command lines.
    - Ninja: Added new alias "shutdown-ninja-scons-daemon" to allow ninja to shutdown the daemon.
      Also added cleanup to test framework to kill ninja scons daemons and clean ip daemon logs.
      NOTE: Test for this requires python psutil module. It will be skipped if not present.
    - Ninja: Added command line variable NINJA_CMD_ARGS that allows to pass through ninja command line args.
      This can also be set in your Environment().

  From Mats Wichmann:
    - Tweak the way default site_scons paths on Windows are expressed to
      conform to conventions (what they actually resolve to is unchanged),
      drop a Py2 workaround, and pick a better "system" path, old one
      remains supported (%AllUsersProfile%\scons\site_scons vs old
      %AllUsersProfile%\Application Data\scons\site_scons).
    - Fix testsuite to work on Windows systems where there is no usable
      association for running .py files directly. There are a few tests where
      we need to do this for internal reasons, those are skipped in that case.
      Bad association could mean some other tool took it over (Visual
      Studio Code is known to do this), or no association at all.
    - Updated debug code in MSVC and MSVS tools to conform to the
      suggested "lazy interpolation" use of the Python logging module.
      Calls now look like 'debug("template %s", text)' rather than
      'debug("template %s" % text)' so the logging system does the
      interpolation only when/if needed (was a pylint warning).
    - Update Help (-H) output a bit. Drop "ignored for compat" entry.
      Pass window size to formatter so it formats for wider displays too.
    - runtest.py now accepts -j 0 to auto-detect number of usable
      processors for testing threads.
    - Fixed crash in C scanner's dictify_CPPDEFINES() function which happens if
      AppendUnique is called on CPPPATH. (Issue #4108).
    - The MSVC script_env_cache now contains a sanity check: if the retrieved
      tools path does not exist, the entry is invalidated so it will
      be recomputed, in an attempt to avoid scons failing when certain
      compiler version bumps have taken place.  The dictionary key (uses
      the name of a batch file and any arguments which may have been
      passes), is now computed a bit differently: the dashes are left
      off if there are no arguments.  The default cachefile is changed
      to have a .json suffix, for better recognition on Windows since
      the contents are json.
    - As "code modernization" all of SCons now uses the current super()
      zero-argument syntax instead of direct calls to a parent class method
      or the super() two-argument syntax.
    - Renamed ParseFlag's internal data structure to "mapping" instead of
      "dict" (avoid redefining builtin)
    - Fix an old use-before-set bug in tex tool (issue #2888)
    - Fix a test harness exception returning stderr if a wait_for timed out.
    - ParseConfig now correctly passes the *unique* flag to a user-supplied
      flag-merging function.
    - Restore the ability of the content-timestamp decider to see that a
      a source which is a symlink has changed if the file-system target of
      that link has been modified (issue #3880)
    - Modernize a few tests that use now-deprecated unittest.getTestCaseNames
      and unittest.makeSuite - Python itself suggests the replacements.
    - SCons.Tool.find_program_path now takes an optional add_path argument
      to add a path to the execution environment if it was discovered in
      default_paths. Previously, the routine, called by many tool modules,
      never altered the execution environment, leaving it to the tools.
    - A new construction variable FORTRANCOMMONFLAGS is added which is
      applied to all Fortran dialects, in case someone needs to set some
      flags globally. FORTRANFLAGS looked like it was intended for that,
      but was not applied to other dialects, and e2e tests explicitly checked
      that FORTRANFLAGS did not propagate outside the FORTRAN dialect,
      so the conclusion is that behavior is intentional (issue #2257)
    - SCons programmatic importing (tool modules and platform modules)
      no longer uses the deprecated (since Py 3.10) importlib.load_module
      routine, shifting to the preferred exec_module.  Old Python 2 compatible
      import fallback (using the imp module) in tool module loading is dropped.
      Tool module loading no longer special-cases Jython, which is a dead
      project as far as SCons (no timeline in sight for Python 3 support).
    - Improvements to lex and yacc tools: better documentation of
      extra-file options, add test for extra-file behavior.
      -  Two new construction variables are introduced for lex (LEX_HEADER_FILE
      and LEX_TABLES_FILE) as the preferred way of specifying these extra-file
      options.
      -  Two new construction variables are introduced for yacc
      (YACC_HEADER_FILE and YACC_GRAPH_FILE) as the preferred way of
      specifying these extra-file options.


  From Zhichang Yu:
    - Added MSVC_USE_SCRIPT_ARGS variable to pass arguments to MSVC_USE_SCRIPT.
    - Added Configure.CheckMember() checker to check if struct/class has the specified member.

  From Ivan Kravets, PlatformIO:
    - Conditional C/C++ Preprocessor: Strip shell's backslashes from the computed include (-DFOO_H=\"foo.h\")

RELEASE 4.3.0 - Tue, 16 Nov 2021 18:12:46 -0700

  From Jacob Cassagnol:
    - Default hash algorithm check updated for SCons FIPS compliance. Now checks for hash viability
      first and then walks the tree to use the first viable hash as the default one. This typically
      selects SHA1 on FIPS-enabled systems less than Python 3.9 as the new default instead of MD5,
      unless SHA1 has also been disabled by security policy, at which point SCons selects SHA256
      as the default. For systems running Python 3.9 and later, the hashlib bug has been fixed,
      and SCons will once again default to MD5 as the preferred algorithm.

  From Joseph Brill:
    - Fix MSVS tests (vs-N.N-exec.py) for MSVS 6.0, 7.0, and 7.1 (import missing module).
    - Add support for Visual Studio 2022.

  From William Deegan:
    - Fix reproducible builds. Restore logic respecting SOURCE_DATE_EPOCH when set.
    - Fix version tests to work with updated scons --version output. (Date format changed)
    - Fix issue #4021.  Change the way subst() is used in Textfile() to not evaluate '$$(' -> '$',
      but instead it should yield '$('.
    - Change SCons.Platform.win32.get_architecture() to return platform.platform() when run in an
      environment where neither: PROCESSOR_ARCHITEW6432 nor PROCESSOR_ARCHITECTURE is set.
      This should fix platform tests which started failing when HOST_OS/HOST_ARCH changes
      introduced by Aaron Franke (listed below) were merged.
    - Further PCH updates. It's now recommended that env['PCH'] should always be a File node.
      Either via return value from env.PCH() or by explicitly using File('StdAfx.pch').
    - Added --no-ignore-skips to runtest.py. Changed default to ignore skips when setting
      runtest.py's exit status. Previously would exit 2 if any tests were skipped.
      Now will only exit 2 if user specifies --no-ignore-skips and some tests were skipped.

  From Ryan Egesdahl:
    - Small fix to ensure CLVar default value is an empty list.
      See MongoDB bug report: https://jira.mongodb.org/browse/SERVER-59656
      Code contributed by MongoDB.
    - Ninja - Fixed an issue where if you control-c and/or killed ninja while it was running scons to
      regenerate build.ninja you would end up with no build.ninja file and have to rerun scons from scratch.
      Code contributed by MongoDB.

  From Aaron Franke:
    - Define HOST_OS and HOST_ARCH in the environment for all platforms.
      Before this change, these were only defined for Win32 and OS/2.

  From Daniel Moody:
    - Fix ninja tool to never use for_sig substitution because ninja does not use signatures. This
      issue affected CommandGeneratorAction function actions specifically.
    - Expanded ninja Mkdir to also support Mkdir actions.
    - Added support for the PCH environment variable to support subst generators.
    - Fix command line escaping for ninja dollar sign escape. Without escaping ninja properly,
      the ninja file scons regenerate and callback invocations will lose the $ characters used in
      the scons command line which ninja uses itself for escaping. For Example:
          scons BUILD=xyz OTHERVAR=$BUILD
      Prior to this fix, it would cause ninja to fail to escape the dollar sign, leading to the
      single dollar sign being used as a ninja escape character in the ninja file.

  From Daniel Moody:
    - Added ninja API 'NINJA_FORCE_SCONS_BUILD' to force a node to callback to scons.

  From Mats Wichmann:
    - Two small Python 3.10 fixes: one more docstring turned into raw
      because it contained an escape; updated "helpful" syntax error message
      from 3.10 was not expected by SubstTests.py and test/Subst/Syntax.py
    - EmitterProxy rich comparison set is completed (checker warning).
      Added __le__, __gt__, __ge__.
    - Fix gcc/g++ tool failing if "gcc --version" returns text which fails
      to_String conversion (i.e., not UTF-8) - failure happens when tool
      initialization checks version. For gcc, the initial version string is
      not translated, for the rest, don't convert, just consume raw and discard.
    - Maintenance and doc: modernize some usage in Scanner package,
      calling super(), switching some imitialization to comprehensions,
      and code formatting.  Docstring for scanner Base moved from
      init-method to class-level so it's picked up by Sphinx.
      Added new sconsign filenames to skip_entry_list in Scanner/Dir.py
    - Change SCons.Scanner.Base to ScannerBase. Old name kept as an alias
      but is now unused in SCons itself.
    - Call Variables option converter consistently - the converter should
      have access to the env if it needs to (issue #2064).
    - Fixed the variables Add() method to accept a tuple for the variable
      name the same way AddVariables() does (issue #3869).
    - The premade validator PathIsDirCreate for for PathVariable now catches
      the case where the directory could not be created due to permission
      problems, allowing a more helpful error to be emitted (issue #2828)
    - Maintenance: Python thread.setDaemon is deprecated in favor of
      directly updating daemon attribute - update SCons to do this.
    - Make sure when subst'ing a callable, the callable is called with
      the correct for_signature value, previously it would be true even
      if doing SUBST_RAW (issue #4037)
    - Update Util/NodeList implementation to get rid of a workaround for
      early Python 3 slicing issue that is no longer a problem.
    - Rework some Java tests to skip rather than fail on CI systems, where
      the working java is > v9, but a 1.8 or 9 was also found.
    - Java updates: on Windows, detect more default JDK install locations.
      On all platforms, more Java versions (up to 17.0 now).  Add more information
      on version selection to docs.
      Update docs on JavaH tool in light of javah command dropped since 10.0.
      Try to be better about preserving user's passed-in JAVA* construction vars.
    - Start the deprecation of the qt tool, which refers to Qt3 (usupported
      since around 2006). There's a deprecation warning added, initially
      defaulting to disabled.

  From Brian Quistorff:
    - Fix crash when scons is run from a python environement where a signal
      is set from outside Python.


RELEASE 4.2.0 - Sat, 31 Jul 2021 18:12:46 -0700

  From Byron Platt:
    - Fix Install() issue when copytree recursion gives bad arguments that can
      lead to install side-effects including keeping dangling symlinks and
      silently failing to copy directories (and their subdirectories) when the
      directory already exists in the target.

  From Joseph Brill:
    - Internal MSVS update: Remove unnecessary calls to find all installed versions of msvc
      when constructing the installed visual studios list.

  From William Deegan:
    - Improve Subst()'s logic to check for proper callable function or class's argument list.
      It will now allow callables with expected args, and any extra args as long as they
      have default arguments. Additionally functions with no defaults for extra arguments
      as long as they are set using functools.partial to create a new callable which set them.
    - Fix Issue #3035 - mingw with SHLIBVERSION set fails with either not a dll error or
      "Multiple ways to build the same target were specified for:".  Now mingw will disable
      creating the symlinks (and adding version string to ) dlls.  It sets SHLIBNOVERSIONSYMLINKS,
      IMPLIBNOVERSIONSYMLINKS and LDMODULENOVERSIONSYMLINKS to True.
    - Added --experimental flag, to enable various experimental features/tools.  You can specify
      'all', 'none', or any combination of available experimental features.
    - Fix Issue #3933 - Remove unguarded print of debug information in SharedLibrary logic when
      SHLIBVERSION is specified.
    - Fix versioned shared library naming for MacOS platform. (Previously was libxyz.dylib.1.2.3,
      has been fixed to libxyz.1.2.3.dylib. Additionally the sonamed symlink had the same issue,
      that is now resolved as well)
    - Add experimental ninja builder. (Contributed by MongoDB, Daniel Moody and many others).
    - Fix #3955 - _LIBDIRFLAGS leaving $( and $) in *COMSTR output.  Added affect_signature flag to
      _concat function.  If set to False, it will prepend and append $( and $). That way the various
      Environment variables can use that rather than "$( _concat(...) $)".
    - Fix issue with exparimental ninja tool which would fail on windows or when ninja package wasn't
      installed but --experimental=ninja was specified.
    - As part of experimental ninja tool, allow SetOption() to set both disable_execute_ninja and
      disable_ninja.

  From David H:
    - Fix Issue #3906 - `IMPLICIT_COMMAND_DEPENDENCIES` was not properly disabled when
      set to any string value (For example ['none','false','no','off'])
      Also previously 'All' wouldn't have the desired affect.

  From Ivan Kravets:
    - Provide a custom argument escape function for `TempFileMunge` using a new
      `TEMPFILEARGESCFUNC` variable. Useful if you need to apply extra operations on
      a command argument before writing to a temporary file (fix Windows slashes,
      normalize paths, etc.)

  From Henrik Maier:
   - DocbookXslt tool: The XSLT stylesheet file is now initialized to an env.File() Node,
     such that dependencies work correctly in hierarchical builds (eg when using
     DocbookXslt in SConscript('subdir/SConscript') context.

  From Daniel Moody:
    - Update CacheDir to use uuid for tmpfile uniqueness instead of pid.
      This fixes cases for shared cache where two systems write to the same
      cache tmpfile at the same time because the happened to get the same pid.
    - Added support for passing custom CacheDir derived classes to SCons. Moved
      copy_from_cache attribute from the Environment class to CacheDir class.
      Code contributed by MongoDB.
    - Update BuildTask to pass all targets to the progress object fixing an issue
      where multi-target build nodes only got the first target passed to the progress
      object.
    - Fix a potential race condition in shared cache environments where the permissions are
      not writeable for a moment after the file has been renamed and other builds (users) will copy
      it out of the cache. Small reorganization of logic to copy files from cachedir. Moved CacheDir
      writeable permission code for copy to cache behind the atomic rename operation.
    - Added marking of intermediate and and multi target nodes generated from SConf tests so that
      is_conftest() is more accurate.
    - Added test for configure check failing to ensure it didn't break generating and running ninja.


  From Mats Wichmann:
    - Initial support in tests for Python 3.10 - expected bytecode and
      one changed expected exception message. Change some more regexes
      to be specified as rawstrings in response to DeprecationWarnings.
    - Add an example of adding an emitter to User Guide (concept
      from Jeremy Elson)
    - Add timing information for sconsign database dump when --debug=time
      is selected. Also switch to generally using time.perf_counter,
      which is the Python recommended way for timing short durations.
    - Drop remaining definitions of dict-like has_key methods, since
      Python 3 doesn't have a dictionary has_key (maintenance)
    - Do not treat --site-dir=DIR and --no-site-dir as distinct options.
      Allows a later instance to override an earlier one.
    - Ignore empty cmdline arguments when computing targets (issue 2986)
    - Remove long-deprecated construction variables PDFCOM, WIN32_INSERT_DEF,
      WIN32DEFPREFIX, WIN32DEFSUFFIX, WIN32EXPPREFIX, WIN32EXPSUFFIX.
      All have been replaced by other names since at least 1.0.
    - Add a __iadd__ method to the CLVar class so that inplace adds
      (+=) also work as expected (issue 2399)
    - Remove local copy of CLVar in EnvironmentTests unittest file -
      should be testing against the production version, and they
      didn't really differ.
    - Don't strip spaces in INSTALLSTR by using raw subst (issue 2018)
    - Deprecate Python 3.5 as a supported version.
    - CPPDEFINES now expands construction variable references (issue 2363)
    - Restore behavior that Install()'d files are writable (issue 3927)
    - Simplified Mkdir(), the internal mkdir_func no longer needs to handle
      existing directories, it can now pass exist_ok=True to os.makedirs().
    - Avoid WhereIs exception if user set a tool name to empty (from issue 1742)
    - Maintenance: remove obsolete __getslice__ definitions (Py3 never calls);
      add Node.fs.scandir to call new (Py3.5) os.scandir; Node.fs.makedirs
      now passes the exist_ok flag; Cachedir creation now uses this flag.
    - Maintenance: remove unneeded imports and reorganize some.  Fix uses
      of warnings in some tools which instantiated the class but did nothing
      with them, need to instead call SCons.Warnings.warn with the warn class.
    - Drop overridden changed_since_last_build method in Value class.
    - Resync the SetOption implementation and the manpage, making sure new
      options are available and adding a notes column for misc information.
      SetOption equivalents to --hash-chunksize, --implicit-deps-unchanged
      and --implicit-deps-changed are enabled.
    - Add tests for SetOption failing on disallowed options and value types.
    - Maintenance: eliminate lots of checker complaints about Util.py.
    - Maintenance: fix checker-spotted issues in Environment (apply_tools)
      and EnvironmentTests (asserts comparing with self).
      For consistency, env.Tool() now returns a tool object the same way
      Tool() has done.
    - Change SConscript() missing SConscript behavior - if must_exist=False,
      the warning is suppressed.
    - Make sure TEMPFILEPREFIX can be set to an empty string (issue 3964)

  From Dillan Mills:
    - Add support for the (TARGET,SOURCE,TARGETS,SOURCES,CHANGED_TARGETS,CHANGED_SOURCES}.relpath property.
      This will provide a path relative to the top of the build tree (where the SConstruct is located)
      Fixes #396

  From Andrew Morrow:
    - Fix issue #3790: Generators in CPPDEFINES now have access to populated source
      and target lists

RELEASE 4.1.0 - Tues, 19 Jan 2021 15:04:42 -0700

  From James Benton:
    - Add COMPILATIONDB_PATH_FILTER env option for CompilationDatabase() builder which allows
      filtering of entries based on the output file paths using glob style file matching (issue #3742).

  From Joseph Brill:
    - Internal MSVC and test updates: Rework the msvc installed versions cache so that it
      is not exposed externally and update external references accordingly.
    - Modify the MSCommon internal-use only debug logging records to contain the correct relative
      file path when the debug function is called from outside the MSCommon module.

  From William Deegan:
    - Fix yacc tool, not respecting YACC set at time of tool initialization.
    - Refactor SCons.Tool to move all common shared and loadable module linking logic to SCons.Tool.linkCommon
    - Remove pywin32 imports from SCons.Script.Main. No longer needed.
    - Switch to use ctypes instead of pywin32 (requiring an extra pip install) - Fixes Github Issue #2291
       - pywin32 no longer necessary for SCons install. (pip install SCons will no longer also require pywin32 on win32)
       - Remove pywin32 usage from SCons.Util where it was used for accessing the registry. Python native winreg
         library already includes this functionality.
       - Remove using pywin32 to retrieve peak memory usage on Win32 for `--debug=memory`
    - Fix Issue #3759 - include scons.1, sconsign.1, scons-time.1 manpages in sdist and wheel packages.
    - Change SCons's build so the generated `SCons/__init__.py` is no longer removed by `scons -c`
    - Completely rewrote versioned shared libraries logic. Added support for SOVERSION via dmoody's initial PR #3733
    - No longer automatically disable setting SONAME on shared libraries on OpenBSD.
    - Fix race condition bug when initializing a scons cache directory at the
      same time from multiple threads or processes. Problem described in PR #3114.
      This is a simpler fix which should avoid some problems identified with the initial PR.
      (Credit to Fredrik Medley for reporting the issue, the initial PR, and discussing and testing
       this solution)
    - Minor edits to User Guide and manpage's header with copyright, released date changed.

  From Michał Górny:
    - Fix dvipdf test failure due to passing incorrect flag to dvipdf.

  From Adam Gross:
    - Fix minor bug affecting SCons.Node.FS.File.get_csig()'s usage of the MD5 chunksize.
      User-facing behavior does not change with this fix (GH Issue #3726).
    - Fix occasional test failures caused by not being able to find a file or directory fixture
      when running multiple tests with multiple jobs.
    - Added support for a new command-line parameter `--hash-format` to override the default
      hash format that SCons uses. It can also be set via `SetOption('hash_format')`. Supported
      values are: `md5`, `sha1`, and `sha256`. For all hash formats other than
      the default of `md5`, the SConsign database will include the name of the hash format.
      For example, `--hash-format=sha256` will create a SConsign with name
      `.sconsign_sha256.dblite.`.
    - Fix incorrect cache hits and/or misses when running in interactive mode by having
      SCons.Node.Node.clear() clear out all caching-related state.
    - Change Environment.SideEffect() to not add duplicate side effects.
      NOTE: The list of returned side effect Nodes will not include any duplicate side effect Nodes.
    - Add support to the Python scanner for finding dynamically generated dependencies.
      Previously the scanner only found imports if they existed on disk at scanning time.

  From David H:
    - Add ZIP_OVERRIDE_TIMESTAMP env option to Zip builder which allows for overriding of the file
      modification times in the archive.
    - Fix Zip builder not rebuilding when ZIPROOT env option was changed.

  From Jason Kenny
    - Fix python3 crash when Value node get_text_content when child content does not have decode()
      NOTE: If you depend on Value node's get_text_content returning concatenated contents of it's
      children. This may break your code. It now concatenates the csig() of all children.

  From Joachim Kuebart:
    - Suppress missing SConscript deprecation warning if `must_exist=False`
      is used.

  From Rocco Matano:
    - Fix Zip tool to respect ZIPCOMSTR. Previously all zip builder calls would yield something
      like zip(["test.zip"], ["zip_scons.py"]) and ignore ZIPCOMSTR if ZIPCOM and ZIPCOMSTR
      weren't set after the Environment/Tool is initialized. (Explained in PR #3659)

  From Daniel Moody:
    - Fix issue where java parsed a class incorrectly from lambdas used after a new.

  From Simon Tegelid
    - Fix using TEMPFILE in multiple actions in an action list. Previously a builder, or command
      with an action list like this:
      ['${TEMPFILE("xxx.py -otempfile $SOURCE")}', '${TEMPFILE("yyy.py -o$TARGET tempfile")}']
      Could yield a single tempfile with the first TEMPFILE's contents, used by both steps
      in the action list.

  From Mats Wichmann:
    - Complete tests for Dictionary, env.keys() and env.values() for
      OverrideEnvironment. Enable env.setdefault() method, add tests.
    - Raise an error if an option (not otherwise consumed) is used which
      looks like an abbreviation of one one added by AddOption. (#3653)
    - Tool module not found will now raise a UserError to more clearly indicate this is
      probably an SConscript problem, and to make the traceback more relevant.
    - Fix three issues with MergeFlags:
      - Signature/return did not match documentation or existing usage - the implementation
        now no longer returns the passed env
      - merging --param arguments did not work (issue #3107);
      - passing a dict to merge where the values are strings failed (issue #2961).
    - Include previously-excluded SideEffect section in User Guide.
    - Clean up unneeded imports (autoflake tool).
    - Make sure cProfile is used if profiling - SCons was expecting
      the Util module to monkeypatch in cProfile as profile if available,
      but this is no longer being done.
    - Cleanup in SCons.Util.AddMethod. If called with an environment instance
      as the object to modify, the method would not be correctly set up in
      any Clone of that instance.  Now tries to detect this and calls
      MethodWrapper to set up the method the same way env.AddMethod does.
      MethodWrapper moved to Util to avoid a circular import. Fixes #3028.
    - Some Python 2 compatibility code dropped
    - Rework runtest.py to use argparse for arg handling (was a mix
      of hand-coded and optparse, with a stated intent to "gradually port").
    - Add options to runtest to generate/not generate a log of failed tests,
      and to rerun such tests. Useful when an error cascades through several
      tests, can quickly try if a change improves all the fails. Dropped
      runtest test for fallback from qmtest, not needed; added new tests.
    - Eliminate tex tool usage of "for foo in range(len(iterable))"
    - Restore internal Trace function to functional state.
    - Only try to initialize the wix tool by default (or when tool `default` is explicitly installed)
      on Windows based systems.
    - Pick a better "Topic" Trove classifier for SCons: SW Dev / Build Tools
    - Use os.replace instead of os.rename in dblite so don't need to
      special-case Windows here. dblite is the default storage engine for the SConsign file(s).
    - Fix cut-n-paste error in msvc debug printout and make some debug output
      in msvs and msvsTests.py be off until needed (uncomment to use)
    - Fix Issue #3014 - Empty file and missing file have same csig
    - Refactor env.Append/Prepend to remove Py 1.5 era need to nest
      try blocks, can now "continue" at the appropriate places.
    - Add /snap/bin to env['PATH'] on POSIX, although this is only
      really useful for a subset of POSIX systems that use snaps.
      Was needed for CI builds, which run on Ubuntu LTS images.
    - Eliminate Py2-ism __nonzero__ (now __bool__). Work around issue #3860
      where a check for BuilderBase raising exc. on __bool__ was optimized out.
      This issue was found due to a bug in Python 3.10.0a4. See issue #3860 for details.


RELEASE 4.0.1 - Mon, 16 Jul 2020 16:06:40 -0700

  From Rob Boehne:
    - Fix fortran tools to set SHFORTRAN variables to $FORTRAN, similarly SHF77, SHF90, SHF95,
      SHF03 and SHF08 will default to the variables $F77, $F90, $F95, $F03 and $F08 respectively.
      If you were depending on changing the value of FORTRAN (or $F[0-9][0-9]) having no effect
      on the value of SHFORTRAN, this change will break that.   The values of FORTRAN, F77, F90,
      F95, F03, F08 and SHFORTRAN, SHF77 (etc.) now are not overridden in generate if alredy set
      by the user.
    - Fix subprocess execution of 'lslpp' on AIX to produce text standard i/o.
    - Re-do the fix for suncxx tool (Oracle Studio compiler) now that only Python 3 is supported,
      to avoid decoding errors.

  From William Deegan:
    - Added Environment() variable TEMPFILEDIR which allows setting the directory which temp
      files createdby TEMPFILEMUNGE are created in.

  From Daniel Moody:
    - Added method on Node to test if its node used in SConf. (Github Issue #3626)



RELEASE 4.0.0 - Sat, 04 Jul 2020 12:00:27 +0000

  From Dirk Baechle:
    - Updated documentation toolchain to work properly under Python3, also
      removed libxslt support from the Docbook Tool. (issue #3580)
    - Added Docker images for building and testing SCons. (issue #3585)


  From James Benton:
    - Improve Visual Studio solution/project generation code to add support
      for a per-variant cppflags. Intellisense can be affected by cppflags,
      this is especially important when it comes to /std:c++* which specifies
      what C++ standard version to target. SCons will append /Zc:__cplusplus
      to the project's cppflags when a /std:c++* flag is found as this is
      required for intellisense to use the C++ standard version from cppflags.

  From Rob Boehne
    - Specify UTF-8 encoding when opening Java source file as text.  By default, encoding is the output
    of locale.getpreferredencoding(False), and varies by platform.

  From Joseph Brill:
    - MSVC updates: When there are multiple product installations (e.g, Community and
      Build Tools) of MSVC 2017 or MSVC 2019, an Enterprise, Professional,
      or Community installation will be selected before a Build Tools installation when
      "14.1" or "14.2" is requested, respectively. (GH Issue #3699).
    - MSVC updates: When there are multiple product installations of MSVC 2017 (e.g.,
      Community and Express), 2017 Express is no longer returned when "14.1" is
      requested.  Only 2017 Express will be returned when "14.1Exp" is requested.
      (GH Issue #3699).
    - MSVC updates: An MSVC 6.0 installation now appears in the installed versions list
      when msvc debug output is enabled (GH Issue #3699).
    - MSVS test updates: Tests for building a program using generated MSVS project and
      solution files using MSVS 2015 and later now work as expected on x86 hosts.
    - Test update: Reduce the number of "false negative" test failures for the interactive
      configuration test (test/interactive/configure.py).
    - MSVS update: Fix the development environment path for MSVS 7.0.

  From William Deegan:
    - Fix broken clang + MSVC 2019 combination by using MSVC configuration logic to
      propagate'VCINSTALLDIR' and 'VCToolsInstallDir' which clang tools use to locate
      header files and libraries from MSVC install. (Fixes GH Issue #3480)
    - Added C:\msys64\mingw64\bin to default mingw and clang windows PATH's.  This
      is a reasonable default and also aligns with changes in Appveyor's VS2019 image.
    - Drop support for Python 2.7. SCons will be Python 3.5+ going forward.
    - Change SCons.Node.ValueWithMemo to consider any name passed when memoizing Value() nodes
    - Fix Github Issue #3550 - When using Substfile() with a value like Z:\mongo\build\install\bin
      the implementation using re.sub() would end up interpreting the string and finding regex escape
      characters where it should have been simply replacing existing text. Switched to use string.replace().
    - Fix Github Issue #2904 - Provide useful error message when more than one Configure Contexts are opened.
      Only one open is allowed. You must call conf.Finish() to complete the currently open one before creating another
    - Add msys2 installed mingw default path to PATH for mingw tool.
      - C:\msys64\mingw64\bin
    - Purge obsolete internal build and tooling scripts
    - Allow user specified location for vswhere.exe specified by VSWHERE.
      NOTE: This must be set at the time the 'msvc' 'msvs' and/or 'mslink' tool(s) are initialized to have any effect.
    - Resolve Issue #3451 and Issue #3450 - Rewrite SCons setup.py and packaging. Move script logic to entry points so
      package can create scripts which use the correct version of Python.
    - Resolve Issue #3248 - Removing '-Wl,-Bsymbolic' from SHLIBVERSIONFLAGS
      NOTE: If your build depends on the above you must now add to your SHLIBVERSIONFLAGS
    - Speedup bin/docs-update-generated by caching parsed docbook schema. (60x speedup)
    - Reorganized source tree. Moved src/engine/SCons to SCons to be more in line with current Python source
      tree organization practices.
    - Renamed as.py to asm.py and left redirecting tool.  'as' is a reserved word and so
      changing the name was required as we wanted to import symbols for use in compilation_db
      tool.
    - Add CompilationDatabase() builder in compilation_db tool. Contributed by MongoDB.
      Setting COMPILATIONDB_USE_ABSPATH to True|False controls whether the files are absolute or relative
      paths.  Address Issue #3693 and #3694 found during development.
    - Fixed Github Issue 3628 - Hardcoding pickle protocol to 4 (supports python 3.4+)
      and skipping Python 3.8's new pickle protocol 5 whose main advantage is for out-of-band data buffers.
      NOTE: If you used Python 3.8 with SCons 3.0.0 or above, you may get a a pickle protocol error. Remove your
      .sconsign.dblite. You will end up with a full rebuild.

  From Andrii Doroshenko:
    - Extended `Environment.Dump()` to select a format to serialize construction variables (pretty, json).

  From Jeremy Elson:
    - Updated design doc to use the correct syntax for Depends()

  From Adam Gross:
    - Added support for scanning multiple entries in an action string if
      IMPLICIT_COMMAND_DEPENDENCIES is set to 2 or 'all'. This enables more thorough
      action scanning where every item in each command line is scanned to determine
      if it is a non-source and non-target path and added to the list of implicit dependencies
      for the target.
    - Added support for taking instances of the Value class as implicit
      dependencies.
    - Added new module SCons.Scanner.Python to allow scanning .py files.
    - Added support for explicitly passing a name when creating Value() nodes. This may be useful
      when the value can't be converted to a string or if having a name is otherwise desirable.
    - Fixed usage of abspath and path for RootDir objects on Windows. Previously
      env.fs.Dir("T:").abspath would return "T:\T:" and now it correctly returns "T:".

  From Ivan Kravets, PlatformIO
    - New conditional C Scanner (`SCons.Scanner.C.CConditionalScanner()`)
      which interprets C/C Preprocessor conditional syntax (#ifdef, #if, #else,
      #elif, #define, etc.)
    - Improvements for virtual C Pre-Processor:
      * Handle UNSIGNED LONG and LONG numeric constants in DEC (keep support for HEX)
      * Skip unrecognized directives, such as `#if( defined ...)`
      * Ignore `#include DYNAMIC_INCLUDE` directive that depends on a dynamic
        macro which is not located in a state TABLE.
      * Cleanup CPP expressions before evaluating (strip comments, carriage returns)

  From Iosif Kurazs:
    - Added a new flag called "linedraw" for the command line argument  "--tree"
      that instructs scons to use single line drawing characters to draw the dependency tree.

  From Daniel Moody:
    - Add no_progress (-Q) option as a set-able option. However, setting it in the
      SConstruct/SConscript will still cause "scons: Reading SConscript files ..." to be
      printed, since the option is not set when the build scripts first get read.
    - Added check for SONAME in environment to setup symlinks correctly (Github Issue #3246)
    - User callable's called during substition expansion could possibly throw a TypeError
      exception, however SCons was using TypeError to detect if the callable had a different
      signature than expected, and would silently fail to report user's exceptions. Fixed to
      use signature module to detect function signature instead of TypeError. (Github Issue #3654)
    - Added storage of SConstructs and SConscripts nodes into global set for checking
      if a given node is a SConstruct/SConscript.
      Added new node function SCons.Node.is_sconscript(self) (Github Issue #3625)

  From Andrew Morrow:
    - Fix Issue #3469 - Fixed improper reuse of temporary and compiled files by Configure when changing
      the order and/or number of tests.  This is done by using the hash of the generated temporary files
      content and (For the target files) the hash of the action.
      So where previously files would be named:
      - config_1.c, config_1.o, config_1
      The will now be named (For example)
      - conftest_68b375d16e812c43e6d72d6e93401e7c_0.c,
        conftest_68b375d16e812c43e6d72d6e93401e7c_0_5713f09fc605f46b2ab2f7950455f187.o
        or
        conftest_68b375d16e812c43e6d72d6e93401e7c_0.o
        conftest_68b375d16e812c43e6d72d6e93401e7c_0_5713f09fc605f46b2ab2f7950455f187 (for executable)

  From Mathew Robinson:
    - Improve performance of Subst by preventing unnecessary frame
      allocations by no longer defining the *Subber classes inside of their
      respective function calls.
    - Improve performance of Subst in some cases by preventing
      unnecessary calls to eval when a token is surrounded in braces
      but is not a function call.
    - Improve performance of subst by removing unnecessary recursion.
    - Cleanup dangling symlinks before running builders (Issue #3516)

  From Mats Wichmann:
    - Remove deprecated SourceCode
    - str.format syntax errors fixed
    - a bunch of linter/checker syntax fixups
    - Convert remaining uses of insecure/deprecated mktemp method.
    - Clean up some duplications in manpage.  Clarify portion of manpage on Dir and File nodes.
    - Reduce needless list conversions.
    - Fixed regex in Python scanner.
    - Accommodate VS 2017 Express - it's got a more liberal license then VS
      Community, so some people prefer it (from 2019, no more Express)
    - vswhere call should also now work even if programs aren't on the C: drive.
    - Add an alternate warning message if cl.exe is not found and msvc config
      cache is in use (SCONS_CACHE_MSVC_CONFIG was given) - config cache
      may be out of date.
    - Fixed bug where changing TEXTFILESUFFIX would cause Substfile() to rebuild. (Github Issue #3540)
    - Script/Main.py now uses importlib instead of imp module.
    - Drop some Python 2-isms.
    - MSVC updates: pass on VSCMD_DEBUG and VSCMD_SKIP_SENDTELEMETRY to msvc
      tool setup if set in environment. Add Powershell to default env
      (used to call telemetry script).
    - Microsoft Visual Studio - switch to using uuid module to generate GUIDs rather than hand rolled
      method using md5 directly.
      NOTE: This change affects the following builders' output. If your build depends on the output of these builders
      you will likely see a rebuild.
      * Package() (with PACKAGETYPE='msi')
      * MSVSSolution()
      * MSVSProject()
    - Docbook builder provides a fallback if lxml fails to generate
      a document with tostring().
    - Fix description of ARCOMSTR constr. var. (issue 3636). Previously the text was a copy of ASCOMSTR which
      has different function.
    - Update xml files in SCons to reflect changed relative paths after
      code restructuring (src/engine/SCons -> SCons)
    - Preliminary Python 3.9 support - elimination of some warnings.
    - Drop the with_metaclass jig which was designed to let class
      definitions using a metaclass be written the same for Py2/Py3.
    - Bump python_version_unsupported (and deprecated) to indicate 3.5
      is lowest supported Python.
    - ParseFlags should not modify the user's passed in dict in case it's
      a compound data structure (e.g. values are lists) (issue #3665)
    - In Py3 classes no longer need to be listed as deriving from object.
    - Remove deprecated check for Task subclasses needing a needs_execute
      method - this is now enforced via an abstract base class, so the
      check and test is no longer needed.
    - Close various logfiles (trace, cache, taskmastertrace, configure)
      when done using atexit calls.
    - Rebase forked copy of shutil.copytree to Python 3.7 stlib version.
    - Significant rework of documentation: API docs are now generated
      using Sphinx; manpage and user guide now use more "standard"
      markup elements (which could facilitate later conversion to a
      different doc format, should that choice be made); significant
      rewordings in manpage.  Manpage Examples moved to an external
      repository / website (scons-cookbook.readthedocs.io).
    - Clean up test harness and tests' use of subdir, file_fixture and
      dir_fixture.
    - SubstitutionEnvironment and OverrideEnvironment now have keys()
      and values() methods to better emulate a dict (already had items()).
    - Rename internal Warning base class to SConsWarning to avoid any
      possible confusion with Python's own Warning class.


RELEASE 3.1.2 - Mon, 17 Dec 2019 02:06:27 +0000

  From Edoardo Bezzeccheri
    - Added debug option "action_timestamps" which outputs to stdout the absolute start and end time for each target.

  From Rob Boehne
    - Fix suncxx tool (Oracle Studio compiler) when using Python 3.  Previously would throw an exception.
      Resolved by properly handling tool version string output as unicode.

  From Tim Gates
    - Resolved a typo in engine.SCons.Tool

  From Adam Gross:
    - Resolved a race condition in multithreaded Windows builds with Python 2
      in the case where a child process is spawned while a Python action has a
      file open. Original author: Ryan Beasley.
    - Added memoization support for calls to Environment.Value() in order to
      improve performance of repeated calls.


  From Jason Kenny
    - Update Command() function to accept target_scanner, source_factory, and target_factory arguments.
      This makes Command act more like a one-off builder.

  From Ivan Kravets
    - Added support for "-imacros" to ParseFlags

  From Jacek Kuczera:
    - Fix CheckFunc detection code for Visual 2019. Some functions
      (e.g. memmove) were incorrectly recognized as not available.

  From Jakub Kulik
    - Fix stacktrace when using SCons with Python 3.5+ and SunOS/Solaris related tools.

  From Philipp Maierhöfer:
    - Avoid crash with UnicodeDecodeError on Python 3 when a Latex log file in
      non-UTF-8 encoding (e.g. containing umlauts in Latin-1 encoding when
      the fontenc package is included with \usepackage[T1]{fontenc}) is read.

  From Mathew Robinson:
    - Improved threading performance by ensuring NodeInfo is shared
      across threads. Results in ~13% improvement for parallel builds
      (-j# > 1) with many shared nodes.
    - Improve performance of Entry.disambiguate() by making check for
      most common case first, preventing unnecessary IO.
    - Improved DAG walk performance by reducing unnecessary work when
      there are no un-visited children.

  From Mats Wichmann
    - Replace instances of string find method with "in" checks where
      the index from find() was not used.
    - CmdStringHolder fix from issue #3428
    - Turn previously deprecated debug options into failures:
      --debug=tree, --debug=dtree, --debug=stree, --debug=nomemoizer.
    - Experimental New Feature: Enable caching MSVC configuration
      If SCONS_CACHE_MSVC_CONFIG shell environment variable is set,
      SCons will cache the results of past calls to vcvarsall.bat to
      a file; integrates with existing memoizing of such vars.
      On vs2019 saves 5+ seconds per SCons invocation, which really
      helps test suite runs.
    - Remove deprecated SourceSignatures, TargetSignatures
    - Remove deprecated Builder keywords: overrides and scanner
    - Remove deprecated env.Copy
    - Remove deprecated BuildDir plus SConscript keyword build_dir
    - A number of documentation improvements.


RELEASE 3.1.1 - Mon, 07 Aug 2019 20:09:12 -0500

  From William Deegan:
    - Remove obsoleted references to DeciderNeedsNode which could cause crash when using --debug=explain

  From Jason Kenny
    - Add Fix and test for crash in 3.1.0 when using Decider('MD5-timestamp') and --debug=explain

  From Ben Reed:
    - Added -fmerge-all-constants to flags that get included in both CCFLAGS and LINKFLAGS.

  From Mathew Robinson:
    - Fix issue #3415 - Update remaining usages of EnvironmentError to SConsEnvironmentError
      this patch fixes issues introduced in 3.1.0 where any of the
      following would cause SCons to error and exit:
        - CacheDir not write-able
        - JSON encoding errors for CacheDir config
        - JSON decoding errors for CacheDir config

RELEASE 3.1.0 - Mon, 20 Jul 2019 16:59:23 -0700

  From Joseph Brill:
    - Code to supply correct version-specifier argument to vswhere for
      VS version selection.

  From William Deegan:
    - Enhanced --debug=explain output. Now the separate components of the dependency list are split up
      as follows:

      scons: rebuilding `file3' because:
           the dependency order changed:
           ->Sources
           Old:xxx  New:zzz
           Old:yyy  New:yyy
           Old:zzz  New:xxx
           ->Depends
           ->Implicit
           Old:/usr/bin/python  New:/usr/bin/python
    - Fix Issue #3350 - SCons Exception EnvironmentError is conflicting with Python's EnvironmentError.
    - Fix spurious rebuilds on second build for cases where builder has > 1 target and the source file
      is generated. This was causing the > 1th target to not have it's implicit list cleared when the source
      file was actually built, leaving an implicit list similar to follows for 2nd and higher target
              ['/usr/bin/python', 'xxx', 'yyy', 'zzz']
      This was getting persisted to SConsign and on rebuild it would be corrected to be similar to this
              ['zzz', 'yyy', 'xxx', '/usr/bin/python']
      Which would trigger a rebuild because the order changed.
      The fix involved added logic to mark all shared targets as peers and then ensure they're implicit
      list is all cleared together.
    - Fix Issue #3349 - SCons Exception EnvironmentError is conflicting with Python's EnvironmentError.
      Renamed to SConsEnvironmentError
    - Fix Issue #3350 - mslink failing when too many objects.  This is resolved by adding TEMPFILEARGJOIN variable
      which specifies what character to join all the argements output into the tempfile. The default remains a space
      when mslink, msvc, or mslib tools are loaded they change the TEMPFILEARGJOIN to be a line separator (\r\n on win32)
    - Fix performance degradation for MD5-timestamp decider.  NOTE: This changes the Decider() function arguments.
      From:
          def my_decider(dependency, target, prev_ni):
      To:
          def my_decider(dependency, target, prev_ni, repo_node):
      Where repo_node is the repository (or other) node to use to check if the node is out of date instead of dependency.

  From Peter Diener:
    - Additional fix to issue #3135 - Also handle 'pure' and 'elemental' type bound procedures
    - Fix issue #3135 - Handle Fortran submodules and type bound procedures

  From Adam Gross:
    - Upgraded and improved Visual Studio solution/project generation code using the MSVSProject builder.
      - Added support for Visual Studio 2017 and 2019.
      - Added support for the following per-variant parameters to the builder:
        - cpppaths: Provides per-variant include paths.
        - cppdefines: Provides per-variant preprocessor definitions.

  From Michael Hartmann:
    - Fix handling of Visual Studio Compilers to properly reject any unknown HOST_PLATFORM or TARGET_PLATFORM

  From Bert Huijben:
    - Added support for Visual Studio 2019 toolset.

  From Mathew Robinson:
    - Update cache debug output to include cache hit rate.
    - No longer unintentionally hide exceptions in Action.py
    - Allow builders and pseudo-builders to inherit from OverrideEnvironments

  From Leonard de Ruijter:
    - Add logic to derive correct version argument to vswhere

  From Lukas Schrangl:
    - Enable LaTeX scanner to find more than one include per line

  From  Sergey Torokhov:
    - Recognize jdk on Gentoo systems.

  From Mats Wichmann:
    - scons-time takes more care closing files and uses safer mkdtemp to avoid
      possible races on multi-job runs.
    - Use importlib to dynamically load tool and platform modules instead of imp module
    - sconsign: default to .sconsign.dblite if no filename is specified.
      Be more informative in case of unsupported pickle protocol (py2 only).
    - Fix issue #3336 - on Windows, paths were being added to PATH even if
      tools were not found in those paths.
    - More fixes for newer Java versions (since 9): handle new jdk directory
      naming (jdk-X.Y instead of jdkX.Y) on Windows; handle two-digit major
      version. Docstrings improved.
    - Fixups for pylint: exception types, redefined functions,
      globals, etc.  Some old code removed to resolve issues (hashlib is
      always present on modern Pythons; no longer need the code for
      2.5-and-earlier optparse). cmp is not a builtin function in Py3,
      drop one (unused) use; replace one.  Fix another instance of
      renaming to SConsEnvironmentError. Trailing whitespace.
      Consistently use not is/in (if not x is y -> if x is not y).
    - Add a PY3-only function for setting up the cachedir that should be less
      prone to races. Add a hack to the PY2 version (from Issue #3351) to
      be less prone to a race in the check for old-style cache.
    - Fix coding error in docbook tool only exercised when using python lxml
    - Recognize two additional GNU compiler header directory options in
      ParseFlags: -iquote and -idirafter.
    - Fix more re patterns that contain \ but not specified as raw strings
      (affects scanners for D, LaTeX, swig)


RELEASE 3.0.5 - Mon, 26 Mar 2019 15:04:42 -0700

  From William Deegan:

    - Fix Issue #3283 - Handle using --config=force in combination with Decider('MD5-timestamp').
      3.0.2 in fix for issue #2980 added that deciders can throw DeciderNeedsNode exception.
      The Configure logic directly calls the decider when using --config=force but wasn't handling
      that exception.  This would yield minimally configure tests using TryLink() not running and
      leaving TypeError Nonetype exception in config.log
    - Fix Issue #3303 - Handle --config=force overwriting the Environment passed into Configure()'s
      Decider and not clearing it when the configure context is completed.
    - Add default paths for yacc tool on windows to include cygwin, mingw, and chocolatey
    - Fix issue #2799 - Fix mingw tool to respect SHCCCOMSTR, SHLINKCOMSTR and LDMODULECOMSTR
    - Fix Issue #3329 - Add support for MS SDK V10.0A (which is commonly installed with VS2017)
    - Fix Issue #3333 - Add support for finding vswhere under 32 bit windows installs.

  From Maciej Kumorek:
    - Update the MSVC tool to include the nologo flag by default in RCFLAGS

From Daniel Moody:
    - Change the default for AppendENVPath to delete_existing=0, so path
      order will not be changed, unless explicitly set (Issue #3276)
    - Fixed bug which threw error when running SCons on windows system with no MSVC installed.
    - Update link tool to convert target to node before accessing node member
    - Update mingw tool to remove MSVC like nologo CCFLAG
    - Add default paths for lex tool on windows to include cygwin, mingw, and chocolatey
    - Add lex construction variable LEXUNISTD for turning off unix headers on windows
    - Update lex tool to use win_flex on windows if available

  From Mats Wichmann:
    - Quiet open file ResourceWarnings on Python >= 3.6 caused by
      not using a context manager around Popen.stdout
    - Add the textfile tool to the default tool list
    - Fix syntax on is/is not clauses: should not use with a literal
    - Properly retrieve exit code when catching SystemExit
    - scons-time now uses context managers around file opens
    - Fix regex patterns that were not specified as raw strings

  From Bernhard M. Wiedemann:
    - Do not store build host+user name if reproducible builds are wanted


RELEASE 3.0.4 - Mon, 20 Jan 2019 22:49:27 +0000

  From Mats Wichmann:
    - Improve finding of Microsoft compiler: add a 'products' wildcard
      in case 2017 Build Tools only is installed as it is considered a separate
      product from the default Visual Studio
    - Add TEMPFILESUFFIX to allow a customizable filename extension, as
      described in the patch attached to issue #2431.
    - scons.py and sconsign.py stopped working if script called as a symlink
      to location in scons-local location.
    - Fix issue running scons using a symlink to scons.py in an scons-local dir
    - Doc updates around Default(), and the various *TARGETS variables.

  From Daniel Moody:
    - Improved support for VC14.1 and Visual Studio 2017, as well as arm and arm64 targets.
      Issues #3268 & Issue #3222
    - Initial support for ARM targets with Visual Studio 2017 - Issue #3182 (You must set TARGET_ARCH for this to work)
    - Update TempFileMunge class to use PRINT_CMD_LINE_FUNC

  From Tobias Herzog
    - Enhance cpp scanner regex logic to detect if/elif expressions without whitespaces but
      parenthesis like "#if(defined FOO)" or "#elif!(BAR)" correctly.


RELEASE 3.0.3 - Mon, 07 Jan 2019 20:05:22 -0400
  NOTE: 3.0.2 release was dropped because there was a packaging bug. Please consider all 3.0.2
        content.

  From William Deegan:
    - Fixes to packaging logic.  Ensuring the SCons.Tool.clangCommon module is added
      to the release packages.
    - Modify scons.bat script to check for scons python script without .py extension if no file
      scons.py exists. This enables an all platform wheel to work.

  From Mats Wichmann:
    - Update doc examples to work with Python 3.5+:  map() now returns an iterable instead of a list.


RELEASE 3.0.2 - Mon, 31 Dec 2018 16:00:12 -0700

  From Bernard Blackham:
    - Fixed handling of side-effects in task master (fixes #3013).

  From William Deegan:
    - Remove long deprecated SCons.Options code and tests.  This removes BoolOption,EnumOption,
      ListOption,PackageOption, and PathOption which have been replaced by *Variable() many years ago.
    - Re-Enable parallel SCons (-j) when running via Pypy
    - Move SCons test framework files to testing/framework and remove all references to QMtest.
      QMTest has not been used by SCons for some time now.
    - Updated logic for mingw and clang on win32 to search default tool install paths if not
      found in normal SCons PATH.  If the user specifies PATH or tool specific paths they
      will be used and the default paths below will be ignored.
      - Default path for clang/clangxx : C:\Program Files\LLVM\bin
      - Default path for mingw         : C:\MinGW\bin and/or  C:\mingw-w64\*\mingw64\bin
      - Key program to locate mingw    : mingw32-make (as the gcc with mingw prefix has no fixed name)
    - Fixed issue causing stack trace when python Action function contains a unicode string when being
      run with Python 2.7
    - Add alternate path to QT install for Centos in qt tool: /usr/lib64/qt-3.3/bin
    - Fix Java tools to search reasonable default paths for Win32, Linux, macOS.  Add required paths
      for swig and java native interface to JAVAINCLUDES.  You should add these to your CPPPATH if you need
      to compile with them.  This handles spaces in paths in default Java paths on windows.
    - Added more java paths to match install for Centos 7 of openjdk
    - Fix new logic which populates JAVAINCLUDES to handle the case where javac is not found.
    - Fix GH Issue #2580 - # in FRAMEWORKPATH doesn't get properly expanded. The # is left in the
      command line.
    - Fix issue #2980 with credit to Piotr Bartosik (and William Blevins).  This is an issue where using
      TimeStamp-MD5 Decider and CacheDir can yield incorrect md5's being written into the .sconsign.
      The difference between Piotr Bartosik's patch and the current code is that the more complicated
      creation of file to csig map is only done when the count of children for the current node doesn't
      match the previous count which is loaded from the sconsign.
    - Fix issue # 3106 MSVC if using MSVC_BATCH and target dir had a space would fail due to quirk in
      MSVC's handling of escaped targetdirs when batch compiling.
    - Fix GH Issue #3141 unicode string in a TryAction() with python 2.7 crashes.
    - Fix GH Issue #3212 - Use of Py3 and CacheDir + Configure's TryCompile (or likely and Python Value Nodes)
      yielded trying to combine strings and bytes which threw exception.
    - Fix GH Issue #3225 SCons.Util.Flatten() doesn't handle MappingView's produced by dictionary as return
      values from dict().{items(), keys(), values()}.
    - Fix GH Issue #3241 - Properly support versioned shared libraries for MacOS.  We've also introduced two
      new env variables APPLELINK_CURRENT_VERSION and APPLELINK_COMPATIBILITY_VERSION which will specify
      what is passed to the linkers -current_version and -compatibility_version flags.  If not specified
      they will be derived from SHLIBVERSION as such:
      - APPLELINK_CURRENT_VERSION = SHLIBVERSION
      - APPLELINK_COMPATIBILITY_VERSION = all but the last digit in SHLIBVERSION with .0 appended.
      Note that the values of the above will be validated. Valid format for either APPLELINK variable is
      X[.Y[.Z]] where 0 <= X <= 65535, 0 <= Y <= 255, 0 <= Z <= 255.
      The new variables have been added to the documents and should show up in user guide and manpage.
    - Fix GH Issue #3136 no longer wrap io.{BufferedReader,BufferedWriter,BufferedRWPair,BufferedRandom,TextIOWrapper
      with logic to set HANDLE_FLAG_INHERIT flag on the file handle.  Python 3.4+ automatically sets this according
      to Python docs: https://docs.python.org/3/library/os.html#fd-inheritance

  From Ray Donnelly:
    - Fix the PATH created by scons.bat (and other .bat files) to provide a normalized
      PATH.  Some pythons in the 3.6 series are no longer able to handle paths which
      have ".." in them and end up crashing.  This is done by cd'ing into the directory
      we want to add to the path and then using %CD% to give us the normalized directory
      See bug filed under Python 3.6: https://bugs.python.org/issue32457.
      Note: On Win32 PATH's which have not been normalized may cause undefined behavior
      by other executables being run by SCons (or any subprocesses of executables being run by SCons).
      Resolving this issue should eliminate that possibility going forward.

  From Andrew Featherstone
    - Removed unused --warn options from the man page and source code.

  From Arda Fu
    - Fix cpp scanner regex logic to treat ifndef for py3.5+. Previously it was
      not properly differentiating between if, ifdef, and ifndef.

  From Philipp Maierhöfer
    - Added a __hash__ method to the class SCons.Subst.Literal. Required when substituting Literal
      objects when SCons runs with Python 3.
    - Added missing FORTRANMODDIRPREFIX to the gfortran tool.

  From Matthew Marinets:
    - Fixed an issue that caused the Java emitter to incorrectly parse arguments to constructors that
      implemented a class.

  From Fredrik Medley:
    - Fix exception when printing of EnviromentError messages.
      Specifically, this fixes error reporting of the race condition when
      initializing the cache which error previously was hidden.

  From Daniel Moody:
    - Updated Jar builder to handle nodes and directories better
    - Updated Jar builder to flatten source list which could contain embedded lists
    - Removed some magic numbers from jar.py on behalf of Mats Wichmann (mats@linux.com)
    - Set the pickling protocal back to highest which was causing issues
      with variant dir tests. This will cause issues if reading sconsigns
      pickled with the previous lower protocol.
    - Updated swig to setup default paths for windows
    - Updated gettext tools to setup default paths for windows with Cygwin/MinGW setups
    - Add common location for default paths for cygwin and mingw in Platform modules
    - Updated YACC tool to work on windows with Cygwin/MinGW setups
    - Set the pickling protocal back to highest which was causing issues
      with variant dir tests. This will cause issues if reading sconsigns
      pickled with the previous lower protocol.
    - Updated FS.py to handle removal of splitunc function from python 3.7
    - Updated the vc.py to ignore MSVS versions where no compiler could be found

  From Gary Oberbrunner:
    - Fix bug when Installing multiple subdirs outside the source tree
    - fix to_str to handle None without raising exception
    - Fix -jN for python 3.7

  From Jonathon Reinhart:
    - Replace all instances of `int main()` in C code with `int main(void)`.
      Specifically, this fixes the test cases use by Configure.CheckCC() which
      would fail when using -Wstrict-prototypes.

  From Zachary Tessler:
    - Fix calculation of signatures for FunctionActions that contain list (or set,...)
      comprehensions whose expressions involve constant literals. Those constants had
      been ignored in signatures, so changing them did not cause targets to be rebuilt.

  From Paweł Tomulik:
    - In the testing framework, module TestCommon, fixed must_contain(),
      must_not_contain(), and related methods of TestCommon class to work with
      substrings located at zero offset.
    - Added virtualenv support. A new function Virtualenv() determines whether
      SCons runs in a virtualenv. The search PATH may also be extended to
      prefer executables from the current virtualenv over the ones provided by
      base environment. New option --enable-virtualenv provided to import some
      virtualenv-related variables to SCons and extend every env['ENV']['PATH']
      automatically. New option --ignore-virtualenv disables this. Two
      environment variables, SCONS_ENABLE_VIRTUALENV and
      SCONS_IGNORE_VIRTUALENV are supported for the same purpose.

  From Richard West:
    - Add SConstruct.py, Sconstruct.py, sconstruct.py to the search path for the root SConstruct file.
      Allows easier debugging within Visual Studio
    - Change setup.py to change the install directory (via  pip, or setup.py install) from scons-#.#.#
      to scons (Yielding <pythondir>/lib/scons/SCons/ instead of <pythondir>/lib/scons/SCons-#.#.#/).
      This changes SCons to better comply with normal Python installation practices.

  From Mats Wichmann:
    - Recognize new java 9, 10, 11 (as 9.0 and 10.0, 11.0)
    - Updated manpage scons.xml to fix a nested list problem
    - Updated doc terminiology: use prepend instead of append as appropriate
    - XML validity fixes from SConstruct.py change
    - Update wiki links to new github location
    - Update bug links to new github location
    - Make it easier for SConscript() call to fail on missing script.
      It was possible to call SCons.Warnings.warningAsException
      (not documented as a user API) to make all warnings fail. Now
      SConscript can take an optional must_exist flag which if true fails
      if the script does not exist.  Not failing on missing script is
      now considered deprecated, and the first instance will print a
      deprecation message.  It is now also possible to flip the scons
      behavior (which still defaults to warn, not fail) by calling
      SCons.Script.set_missing_sconscript_error, which is also not a
      documented interface at the moment.
    - Convert TestCmd.read to use with statement on open (quiets 17 py3 warnings)
    - Quiet py3 warning in UtilTests.py
    - Fix tests specifying octal constants for py3
    - Fix must_contain tests for py3
    - RPM package generation:
       - Fix supplying a build architecture
       - Disable auto debug package generation on certain rpmbuild versions
       - Adjust some tests to only supply build-id file on certain rpmbuild versions
       - Tests now use a file fixture for the repeated (trivial) main.c program.
       - Document and comment cleanup.
       - Added new Environment Value X_RPM_EXTRADEFS to supply custom settings
         to the specfile without adding specific logic for each one to scons.
    - The test for Python.h needed by swig tests is moved to get_python_platform
      so it does not have to be repeated in every test; picks up one failure
      which did not make the (previously needed) check. Windows version
      of get_python_platform needed some rework in case running in virtualenv.
    - If test opens os.devnull, register with atexit so file opens do not leak.
    - Fix bugs in Win32 process spawn logic to handle OSError exception correctly.
    - Use time.perf_counter instead of time.clock if it exists.
      time.clock deprecated since py3.3, due to remove in 3.8. deprecation
      warnings from py3.7 were failing a bunch of tests on Windows since they
      mess up expected stderr.
    - Prefer Py3's inspect.getfullargspec over deprecated inspect.getargspec.
      Switched to "new" (standard in Py2.7) usage of receiving a namedtuple -
      we were unpacking to a four-tuple, two of the items of which were unused;
      getfullargspec returns a named tuple with seven elements so it is a
      cleaner drop-in replacement using the namedtuple.
    - Updated the test-framework.rst documentation.
    - Remove obsoleted internal implementaiton of OrderedDict.
    - Test for tar packaging fixups
    - Stop using deprecated unittest asserts
    - messages in strip-install-dir test now os-neutral
    - Add xz compression format to packaging choices.
    - Syntax cleanups - trailing blanks, use "is" to compare with None, etc.
      Three uses of variables not defined are changed.
    - Some script changes in trying to find scons engine
    - Update (pep8) configure-cache script, add a --show option.
    - Fix for a couple of "what if tool not found" exceptions in framework.
    - Add Textfile/Substfile to default environment. (issue #3147)
    - sconsign: a couple of python3 fixes; be more tolerant of implicit
      entries which have no signatures; minor PEP8 changes.
    - Fix a couple of type mistakes (list-> string, filter type -> list)
    - Fix a couple of type mistakes in packaging tools: list-> string in msi,
      filter type -> list in ipk

  From Bernhard M. Wiedemann:
    - Update SCons' internal scons build logic to allow overriding build date
      with SOURCE_DATE_EPOCH for SCons itself.
    - Change the datestamps in SCons' docs and embedded in code use ISO 8601 format and UTC

  From Hao Wu
    - Typo in customized decider example in user guide
    - Replace usage of unittest.TestSuite with unittest.main() (fix #3113)

RELEASE 3.0.1 - Mon, 12 Nov 2017 15:31:33 -0700

  From Daniel Moody:
    - Jar can take multiple targets, and will make a duplicate jar from the sources for each target
    - Added some warnings in case the Jar builder makes an implicit target
    - Added Jar method and changed jar build to be more specific. Jar method will take in
      directories or classes as source. Added more tests to JAR to ensure the jar was
      packaged with the correct compiled class files.
    - Added a No result test case to handle bug which seems unrelated to java in the
      swig-dependencies.py test, more info here: http://scons.tigris.org/issues/show_bug.cgi?id=2907
    - Added a travis script to test on ubuntu trusty now that the project is on github
      so that Continuus Integration tests can be run automatically. It tests most case and considers
      no result a pass as well. Improving this script can install more dependincies allowing for more
      tests to be run.

  From Daniel Moody:
    - Updated the Jar Builder tool in Tool/__init__.py so that is doesn't force class files as
      sources, allowing directories to be passed, which was causing test/Java/JAR.py to fail.

  From William Deegan:
    - Fix issue where code in utility routine to_String_for_subst() had code whose result was never
      properly returned.
      (Found by: James Rinkevich https://pairlist4.pair.net/pipermail/scons-users/2017-October/006358.html )
    - Fixed Variables.GenerateHelpText() to now use the sort parameter. Due to incorrect 2to3 fixer changes
      8 years ago it was being used as a boolean parameter.  Now you can specify sort to be a callable, or boolean
      value. (True = normal sort). Manpage also updated.
    - Fixed Tool loading logic from exploding sys.path with many site_scons/site_tools prepended on py3.
    - Added additional output with time to process each SConscript file when using --debug=time.

  From Thomas Berg:
    - Fixed a regression in scons-3.0.0 where "from __future__ import print_function" was imposed
      on the scope where SConstruct is executed, breaking existing builds using PY 2.7.

  From William Deegan:
    - Fix broken subst logic where a string with "$$(abc)" was being treated as "$(abc) and the
      logic for removing the signature escapes was then failing because there was no closing "$)".
      This was introduced by a pull request to allow recursive variable evaluations to yield a string
      such as "$( $( some stuff $) $)".

  From Zachary Tessler:
    - Fix incorrect warning for repeated identical builder calls that use overrides


RELEASE 3.0.0 - Mon, 18 Sep 2017 08:32:04 -0700

NOTE: This is a major release.  You should expect that some targets may rebuild when upgrading.
Significant changes in some python action signatures. Also switching between PY 2.7 and PY 3.5, 3.6
will cause rebuilds.


  From William Blevins:
    - Updated D language scanner support to latest: 2.071.1. (PR #1924)
      https://dlang.org/spec/module.html accessed 11 August 2016
      - Enhancements:
        - Added support for selective imports: "import A : B, C;" -> A
        - Added support for renamed imports. "import B = A;" -> A
        - Supports valid combinations: "import A, B, CCC = C, DDD = D : EEE = FFF;" -> A, B, C, D
      - Notes:
        - May find new (previously missed) Dlang dependencies.
        - May cause rebuild after upgrade due to dependency changes.
    - Updated Fortran-related tests to pass under GCC 5/6.
    - Fixed SCons.Tool.Packaging.rpm.package source nondeterminism across builds.

  From William Deegan:
    - Removed deprecated tools CVS, Perforce, BitKeeper, RCS, SCCS, Subversion.
    - Removed deprecated module SCons.Sig
    - Added prioritized list of xsltproc tools to docbook. The order will now be as
      follows: xsltproc, saxon, saxon-xslt, xalan  (with first being highest priority, first
      tool found is used)
    - Fixed MSVSProject example code (http://scons.tigris.org/issues/show_bug.cgi?id=2979)
    - Defined MS SDK 10.0 and Changed VS 2015 to use SDK 10.0
    - Changes to Action Function and Action Class signiture creation.  NOTE: This will cause rebuilds
      for many builds when upgrading to SCons 3.0
    - Fixed Bug #3027 - "Cross Compiling issue: cannot override ranlib"
    - Fixed Bug #3020 - "Download link in user guide wrong. python setup.py install --version-lib broken"
    - Fixed Bug #2486 - Added SetOption('silent',True) - Previously this value was not allowed to be set.
    - Fixed Bug #3040 - Non-unicode character in CHANGES.txt
    - Fixed Bug #2622 - AlwaysBuild + MSVC regression.
    - Fixed Bug #3025 - (Credit to Florian : User flow86 on tigris) - Fix typo JAVACLASSSUFIX should have been
                        JAVACLASSSUFFIX


  From Ibrahim Esmat:
    - Added the capability to build Windows Store Compatible libraries that can be used
      with Universal Windows Platform (UWP) Apps and published to the store

  From Daniel Holth:
    - Add basic support for PyPy (by deleting __slots__ from Node with a
      metaclass on PyPy); wrap most-used open() calls in 'with' statements to
      avoid too many open files.
    - Add __main__.py for `python -m SCons` in case it is on PYTHONPATH.
    - Always use highest available pickle protocol for efficiency.
    - Remove unused command line fallback for the zip tool.

  From Gaurav Juvekar:
    - Fix issue #2832: Expand construction variables in 'chdir' argument of builders. (PR #463)
    - Fix issue #2910: Make --tree=all handle Unicode. (PR #427)
    - Fix issue #2788: Fix typo in documentation example for sconf. (PR #388)

  From Alexey Klimkin:
    - Use memoization to optimize PATH evaluation across all dependencies per
      node. (PR #345)
    - Use set() where it is applicable (PR #344)

  From M. Limber:
    - Fixed msvs.py for Visual Studio Express editions that would report
      "Error  : ValueError: invalid literal for float(): 10.0Exp".

  From Rick Lupton:
    - Update LaTeX scanner to understand \import and related commands

  From Steve Robinson:
    - Add support for Visual Studio 2017.  This support requires vswhere.exe a helper
      tool installed with newer installs of 2017. SCons expects it to be located at
      "C:\Program Files (x86)\Microsoft Visual Studio\Installer\vswhere.exe"
      It can be downloaded separately at
      https://github.com/Microsoft/vswhere

  From Tom Tanner:
    - Allow nested $( ... $) sections

  From Paweł Tomulik:
    - Fixed the issue with LDMODULEVERSIONFLAGS reported by Tim Jenness
      (https://pairlist4.pair.net/pipermail/scons-users/2016-May/004893.html).
      An error was causing "-Wl,Bsymbolic" being added to linker's command-line
      even when there was no specified value in LDMODULEVERSION and thus no
      need for the flags to be specified.
    - Added LoadableModule to the list of global functions (DefaultEnvironment
      builders).

  From Manish Vachharajani:
    - Update debian rules, compat, and control to not use features
      deprecated or obsolete in later versions of debhelpers
    - Update python version to 2.7 in debian/control

  From Richard Viney:
    - Fixed PCHPDBFLAGS causing a deprecation warning on MSVC v8 and later when
      using PCHs and PDBs together.


  From Richard West:
    - Added nested / namespace tool support
    - Added a small fix to the python3 tool loader when loading a tool as a package
    - Added additional documentation to the user manual on using toolpaths with the environment
      This includes the use of sys.path to search for tools installed via pip or package managers
    - Added support for a PyPackageDir function for use with the toolpath

  From Russel Winder:
    - Reordered the default D tools from "dmd, gdc, ldc" to "dmd, ldc, gdc".
    - Add a ProgramAllAtOnce builder to the dmd, ldc, and gdc tools. (PR #448)
    - Remove a file name exception for very old Fedora LDC installation.
    - gdc can now handle building shared objects (tested for version 6.3.0).
    - Remove establishing the SharedLibrary builder in the dmd, ldc, and gdc
      tools, must now include the ar tool to get this builder as is required for
      other compiler tools.
    - Add clang and clang++ tools based on Paweł Tomulik's work.

RELEASE 2.5.1 - Mon, 03 Nov 2016 13:37:42 -0400

  From William Deegan:
    - Add scons-configure-cache.py to packaging. It was omitted

  From Alexey Klimkin:
    - Use memoization to optimize PATH evaluation across all dependencies per
      node. (PR #345)

RELEASE 2.5.0 - Mon, 09 Apr 2016 11:27:42 -0700

  From Dirk Baechle:
    - Removed a lot of compatibility methods and workarounds
      for Python versions < 2.7, in order to prepare the work
      towards a combined 2.7/3.x version. (PR #284)
      Also fixed the default arguments for the print_tree and
      render_tree methods. (PR #284, too)

  From William Blevins:
    - Added support for cross-language dependency scanning;
      SCons now respects scanner keys for implicit dependencies.
      - Notes for SCons users with heterogeneous systems.
        - May find new (previously missed) dependencies.
        - May cause rebuild after upgrade due to dependency changes.
        - May find new dependency errors (EG. cycles).
          - Discovered in some of the SCons QT tests.
    - Resolved missing cross-language dependencies for
      SWIG bindings (fixes #2264).
    - Corrected typo in User Guide for Scanner keyword. (PR #2959)
    - Install builder interacts with scanner found in SCANNERS differently.
      - Previous: Install builder recursively scanned implicit dependencies
        for scanners from SCANNER, but not for built-in (default) scanners.
      - Current: Install builder will not scan for implicit dependencies via
        either scanner source. This optimizes some Install builder behavior
        and brings orthogonality to Install builder scanning behavior.

  From William Deegan:
    - Add better messaging when two environments have
      different actions for the same target (Bug #2024)
    - Fix issue only with MSVC and Always build where targets
      marked AlwaysBuild wouldn't make it into CHANGED_SOURCES
      and thus yield an empty compile command line. (Bug #2622)
    - Fix posix platform escaping logic to properly handle paths
      with parens in them "()".  (Bug #2225)

  From Jakub Pola:
    - Intel Compiler 2016 (Linux/Mac) update for tool directories.

  From Adarsh Sanjeev:
    - Fix for issue #2494: Added string support for Chmod function.

  From Tom Tanner:
    - change cache to use 2 character subdirectories, rather than one character,
      so as not to give huge directories for large caches, a situation which
      causes issues for NFS.
      For existing caches, you will need to run the scons-configure-cache.py
      script to update them to the new format. You will get a warning every time
      you build until you co this.
    - Fix a bunch of unit tests on windows

RELEASE 2.4.1 - Mon, 07 Nov 2015 10:37:21 -0700

  From Arfrever Frehtes Taifersar Arahesis:
    - Fix for Bug # 2791 - Setup.py fails unnecessarily under Jython.

  From Dirk Baechle:
    - Fixed license of SVG titlepage files in the context of Debian
      packaging, such that they allow for commercial use too (#2985).

  From William Blevins:
    - InstallVersionedLib now available in the DefaultEnvironment context.
    - Improves orthogonality of use cases between different Install functions.

  From Carnë Draug:
    - Added new configure check, CheckProg, to check for
      existence of a program.

  From Andrew Featherstone:
    - Fix for issue #2840 - Fix for two environments specifying same target with different
      actions not throwing hard error. Instead SCons was incorrectly issuing a warning
      and continuing.

  From Hiroaki Itoh :
    - Add support `Microsoft Visual C++ Compiler for Python 2.7'
      Compiler can be obtained at: https://www.microsoft.com/en-us/download/details.aspx?id=44266

  From Florian Miedniak:
    - Fixed tigris issue #3011: Glob() excludes didn't work when used with VariantDir(duplicate=0)

  From William Roberts:
    - Fix bug 2831 and allow Help() text to be appended to AddOption() help.

  From Paweł Tomulik:
    - Reimplemented versioning for shared libraries, with the following effects
    - Fixed tigris issues #3001, #3006.
    - Fixed several other issues not reported to tigris, including:
      issues with versioned libraries in subdirectories with tricky names,
      issues with versioned libraries and variant directories,
      issue with soname not being injected to library when using D linkers,
    - Switched to direct symlinks instead of daisy-chained ones -- soname and
      development symlinks point directly to the versioned shared library now),
      for rationale see:
      https://www.debian.org/doc/debian-policy/ch-sharedlibs.html
      https://fedoraproject.org/wiki/Packaging:Guidelines#Devel_Packages
      https://bitbucket.org/scons/scons/pull-requests/247/new-versioned-libraries-gnulink-cyglink/diff#comment-10063929
    - New construction variables to allow override default behavior: SONAME,
      SHLIBVERSIONFLAGS, _SHLIBVERSIONFLAGS, SHLIBNOVERSIONSYMLINKS,
      LDMODULEVERSION, LDMODULEVERSIONFLAGS, _LDMODULEVERSIONFLAGS,
      LDMODULENOVERSIONSYMLINKS.
    - Changed logic used to configure the versioning machinery from
      platform-centric to linker-oriented.
    - The SHLIBVERSION/LDMODULEVERSION variables are no longer validated by
      SCons (more freedom to users).
    - InstallVersionedLib() doesn't use SHLIBVERSION anymore.
    - Enchanced docs for the library versioning stuff.
    - New tests for versioned libraries.
    - Library versioning is currently implemented for the following linker
      tools: 'cyglink', 'gnulink', 'sunlink'.
    - Fix to swig tool - pick-up 'swig', 'swig3.0' and 'swig2.0' (in order).
    - Fix to swig tool - respect env['SWIG'] provided by user.



RELEASE 2.4.0 - Mon, 21 Sep 2015 08:56:00 -0700

  From Dirk Baechle:
    - Switched several core classes to use "slots", to
      reduce the overall memory consumption in large
      projects (fixes #2180, #2178, #2198)
    - Memoizer counting uses decorators now, instead of
      the old metaclasses approach.

  From Andrew Featherstone
    - Fixed typo in SWIGPATH description

RELEASE 2.3.6 - Mon, 31 Jul 2015 14:35:03 -0700

  From Rob Smith:
    - Added support for Visual Studio 2015

RELEASE 2.3.5 - Mon, 17 Jun 2015 21:07:32 -0700

  From Stephen Pollard:
    - Documentation fixes for libraries.xml and
      builders-writing.xml (#2989 and #2990)

  From William Deegan:
    - Extended docs for InstallVersionedLib/SharedLibrary,
      and added SKIP_WIN_PACKAGES argument to build script
      bootstrap.py (PR #230, #3002).

  From William Blevins:
    - Fixed symlink support (PR #227, #2395).
    - Updated debug-count test case (PR #229).

  From Alexey Klimkin:
    - Fixed incomplete LIBS flattening and substitution in
      Program scanner(PR #205, #2954).

  From Dirk Baechle:
    - Added new method rentry_exists_on_disk to Node.FS (PR #193).

  From Russel Winder:
    - Fixed several D tests under the different OS.
    - Add support for f08 file extensions for Fortran 2008 code.

  From Anatoly Techtonik:
    - Show --config choices if no argument is specified (PR #202).
    - Fixed build crash when XML toolchain isn't installed, and
      activated compression for ZIP archives.

  From Alexandre Feblot:
    - Fix for VersionedSharedLibrary under 'sunos' platform.
    - Fixed dll link with precompiled headers on MSVC 2012
    - Added an 'exclude' parameter to Glob()

  From Laurent Marchelli:
    - Support for multiple cmdargs (one per variant) in VS project files.
    - Various improvements for TempFileMunge class.
    - Added an implementation for Visual Studio users files (PR #209).

  From Dan Pidcock:
    - Added support for the 'PlatformToolset' tag in VS project files (#2978).

  From James McCoy:
    - Added support for '-isystem' to ParseFlags.

RELEASE 2.3.4 - Mon, 27 Sep 2014 12:50:35 -0400

  From Bernhard Walle and Dirk Baechle:
    - Fixed the interactive mode, in connection with
      Configure contexts (#2971).

  From Anatoly Techtonik:
    - Fix EnsureSConsVersion warning when running packaged version

  From Russel Winder:
    - Fix D tools for building shared libraries

RELEASE 2.3.3 - Sun, 24 Aug 2014 21:08:33 -0400

  From Roland Stark:
    - Fixed false line length calculation in the TempFileMunge class (#2970).

  From Gary Oberbrunner:
    - Improve SWIG detection

  From Russel Winder:
    - Fix regression on Windows in D language update

  From Neal Becker and Stefan Zimmermann:
    - Python 3 port and compatibility

  From Anatoly Techtonik:
    - Do not fail on EnsureSConsVersion when running from checkout

  From Kendrick Boyd and Rob Managan:
    - Fixed the newglossary action to work with VariantDir (LaTeX).

  From Manuel Francisco Naranjo:
    - Added a default for the BUILDERS environment variable,
      to prevent not defined exception on a Clone().

  From Andrew Featherstone:
    - Added description of CheckTypeSize method (#1991).
    - Fixed handling of CPPDEFINE var in Append()
      for several list-dict combinations (#2900).

  From William Blevins:
    - Added test for Java derived-source dependency tree generation.
    - Added Copy Action symlink soft-copy support (#2395).
    - Various contributions to the documentation (UserGuide).

RELEASE 2.3.2

  From Dirk Baechle:
    - Update XML doc editor configuration
    - Fix: Allow varlist to be specified as list of strings for Actions (#2754)

  From veon on bitbucket:
    - Fixed handling of nested ifs in CPP scanner PreProcessor class.

  From Shane Gannon:
    - Support for Visual Studio 2013 (12.0)

  From Michael Haubenwallner:
    - Respect user's CC/CXX values; don't always overwrite in generate()
    - Delegate linker Tool.exists() to CC/CXX Tool.exists().

  From Rob Managan:
    - Updated the TeX builder to support use of the -synctex=1
      option and the files it creates.
    - Updated the TeX builder to correctly clean auxiliary files when
      the biblatex package is used.

  From Gary Oberbrunner:
    - get default RPM architecture more robustly when building RPMs

  From Amir Szekely:
    - Fixed NoClean() for multi-target builders (#2353).

  From Paweł Tomulik:
    - Fix SConf tests that write output

  From Russel Winder:
    - Revamp of the D language support. Tools for DMD, GDC and LDC provided
      and integrated with the C and C++ linking. NOTE: This is only tested
      with D v2. Support for D v1 is now deprecated.

  From Anatoly Techtonik:
    - Several improvements for running scons.py from source:
      * engine files form source directory take priority over all other
        importable versions
      * message about scons.py running from source is removed to fix tests
        that were failing because of this extra line in the output
      * error message when SCons import fails now lists lookup paths
    - Remove support for QMTest harness from runtest.py
    - Remove RPM and m4 from default tools on Windows
    - BitKeeper, CVS, Perforce, RCS, SCCS are deprecated from default
      tools and will be removed in future SCons versions to speed up
      SCons initialization (it will still be possible to use these tools
      explicitly)

  From Sye van der Veen:
    - Support for Visual Studio 12.0Exp, and fixes for earlier MSVS
      versions.


RELEASE 2.3.1

  From Andrew Featherstone:
    - Added support for EPUB output format to the DocBook tool.

  From Tom Tanner:
    - Stop leaking file handles to subprocesses by switching to using subprocess
      always.
    - Allow multiple options to be specified with --debug=a,b,c
    - Add support for a readonly cache (--cache-readonly)
    - Always print stats if requested
    - Generally try harder to print out a message on build errors
    - Adds a switch to warn on missing targets
    - Add Pseudo command to mark targets which should not exist after
      they are built.

  From Bogdan Tenea:
    - Check for 8.3 filenames on cygwin as well as win32 to make variant_dir work properly.

  From Alexandre Feblot:
    - Make sure SharedLibrary depends on all dependent libs (by depending on SHLINKCOM)

  From Stefan Sperling:
    - Fixed the setup of linker flags for a versioned SharedLibrary
      under OpenBSD (#2916).

  From Antonio Cavallo:
    - Improve error if Visual Studio bat file not found.

  From Manuel Francisco Naranjo:
    - Allow Subst.Literal string objects to be compared with each other,
      so they work better in AddUnique() and Remove().

  From David Rothenberger:
    - Added cyglink linker that uses Cygwin naming conventions for
      shared libraries and automatically generates import libraries.

  From Dirk Baechle:
    - Update bootstrap.py so it can be used from any dir, to run
      SCons from a source (non-installed) dir.
    - Count statistics of instances are now collected only when
      the --debug=count command-line option is used (#2922).
    - Added release_target_info() to File nodes, which helps to
      reduce memory consumption in clean builds and update runs
      of large projects.
    - Fixed the handling of long options in the command-line
      parsing (#2929).
    - Fixed misspelled variable in intelc.py (#2928).

  From Gary Oberbrunner:
    - Test harness: fail_test() can now print a message to help debugging.

  From Anatoly Techtonik:
    - Require rpmbuild when building SCons package.
    - Print full stack on certain errors, for debugging.
    - Improve documentation for Textfile builder.

  From William Deegan:
    - VS2012 & VS2010 Resolve initialization issues by adding path to reg.exe
      in shell used to run batch files.
    - MSVC Support fixed defaulting TARGET_ARCH to HOST_ARCH. It should be
      None if not explicitly set.
    - MSVC Fixed issue where if more than one Architectures compilers are
      detected, it would take the last one found, and not the first.

  From Philipp Kraus:
    - Added optional ZIPROOT to Zip tool.

  From Dirk Baechle:
    - Replaced old SGML-based documentation toolchain with a more modern
      approach, that also requires less external dependencies (programs and
      Python packages). Added a customized Docbook XSD for strict validation of
      all input XML files.

  From Luca Falavigna:
    - Fixed spelling errors in MAN pages (#2897).

  From Michael McDougall:
    - Fixed description of ignore_case for EnumVariable in the
      MAN page (#2774).

RELEASE 2.3.0 - Mon, 02 Mar 2013 13:22:29 -0400

  From Anatoly Techtonik:
    - Added ability to run scripts/scons.py directly from source checkout
    - Hide deprecated --debug={dtree,stree,tree} from --help output
    - Error messages from option parser now include hints about valid choices
    - Cleaned up some Python 1.5 and pre-2.3 code, so don't expect SCons
      to run on anything less than Python 2.4 anymore
    - Several fixes for runtest.py:
      * exit with an error if no tests were found
      * removed --noqmtest option - this behavior is by default
      * replaced `-o FILE --xml` combination with `--xml FILE`
      * changed `-o, --output FILE` option to capture stdout/stderr output
        from runtest.py
    - Remove os_spawnv_fix.diff patch required to enable parallel builds
      support prior to Python 2.2

  From Juan Lang:
    - Fix WiX Tool to use .wixobj rather than .wxiobj for compiler output
    - Support building with WiX releases after 2.0

  From Alexey Klimkin:
    - Fix nested LIBPATH expansion by flattening sequences in subst_path.

  From eyan on Bitbucket:
    - Print target name with command execution time with --debug=time

  From Thomas Berg and Evgeny Podjachev:
    - Fix subprocess spawning on Windows.  Work around a Windows
      bug that can crash python occasionally when using -jN. (#2449)

  From Dirk Baechle:
    - Updated test framework to support dir and file fixtures and
      added ability to test external (out-of-tree) tools (#2862).
      See doc in QMTest/test-framework.rst.
    - Fixed several errors in the test suite (Java paths, MSVS version
      detection, Tool import), additionally
      * provided MinGW command-line support for the CXX, AS and
        Fortran tests,
      * refactored the detection of the gcc version and the according
        Fortran startup library,
      * provided a new module rpmutils.py, wrapping the RPM naming rules
        for target files and further hardware-dependent info (compatibility,
        compiler flags, ...),
      * added new test methods must_exist_one_of() and
        must_not_exist_any_of() and
      * removed Aegis support from runtest.py. (#2872)

  From Gary Oberbrunner:
    - Add -jN support to runtest.py to run tests in parallel
    - Add MSVC10 and MSVC11 support to get_output low-level bat script runner.
    - Fix MSVS solution generation for VS11, and fixed tests.

  From Rob Managan:
    - Updated the TeX builder to support the \newglossary command
      in LaTeX's glossaries package and the files it creates.
    - Improve support for new versions of biblatex in the TeX builder
      so biber is called automatically if biblatex requires it.
    - Add SHLIBVERSION as an option that tells SharedLibrary to build
      a versioned shared library and create the required symlinks.
      Add builder InstallVersionedLib to create the required symlinks
      installing a versioned shared library.

RELEASE 2.2.0 - Mon, 05 Aug 2012 15:37:48 +0000

  From dubcanada on Bitbucket:
    - Fix 32-bit Visual Express C++ on 64-bit Windows (generate 32-bit code)

  From Paweł Tomulik:
    - Added gettext toolset
    - Fixed FindSourceFiles to find final sources (leaf nodes).

  From Greg Ward:
    - Allow Node objects in Java path (#2825)

  From Joshua Hughes:
    - Make Windows not redefine builtin file as un-inheritable (#2857)
    - Fix WINDOWS_INSERT_DEF on MinGW (Windows) (#2856)

  From smallbub on Bitbucket:
    - Fix LINKCOMSTR, SHLINKCOMSTR, and LDMODULECOMSTR on Windows (#2833).

  From Mortoray:
    - Make -s (silent mode) be silent about entering subdirs (#2976).
    - Fix cloning of builders when cloning environment (#2821).

  From Gary Oberbrunner:
    - Show valid Visual Studio architectures in error message
       when user passes invalid arch.

  From Alexey Petruchik:
    - Support for Microsoft Visual Studio 11 (both using it
      and generating MSVS11 solution files).

  From Alexey Klimkin:
    - Fixed the Taskmaster, curing spurious build failures in
      multi-threaded runs (#2720).

  From Dirk Baechle:
    - Improved documentation of command-line variables (#2809).
    - Fixed scons-doc.py to properly convert main XML files (#2812).

  From Rob Managan:
    - Updated the TeX builder to support LaTeX's multibib package.
    - Updated the TeX builder to support LaTeX's biblatex package.
    - Added support for using biber instead of bibtex by setting
      env['BIBTEX'] = 'biber'

  From Arve Knudsen:
    - Test for FORTRANPPFILESUFFIXES (#2129).


RELEASE 2.1.0 - Mon, 09 Sep 2011 20:54:57 -0700

  From Anton Lazarev:
    - Fix Windows resource compiler scanner to accept DOS line endings.

  From Matthias:
    - Update MSVS documents to remove note indicating that only one
      project is currently supported per solution file.

  From Grzegorz Bizoń:
    - Fix long compile lines in batch mode by using TEMPFILE
    - Fix MSVC_BATCH=False (was treating it as true)

  From Justin Gullingsrud:
    - support -std=c++0x and related CXXFLAGS in pkgconfig (ParseFlags)

  From Vincent Beffara:
    - Support -dylib_file in pkgconfig (ParseFlags)

  From Gary Oberbrunner and Sohail Somani:
    - new construction variable WINDOWS_EMBED_MANIFEST to automatically
      embed manifests in Windows EXEs and DLLs.

  From Gary Oberbrunner:
    - Fix Visual Studio project generation when CPPPATH contains Dir nodes
    - Ensure Visual Studio project is regenerated when CPPPATH or CPPDEFINES change
    - Fix unicode error when using non-ASCII filenames with Copy or Install
    - Put RPATH in LINKCOM rather than LINKFLAGS so resetting
      LINKFLAGS doesn't kill RPATH
    - Fix precompiled headers on Windows when variant dir name has spaces.
    - Adding None to an Action no longer fails (just returns original action)
    - New --debug=prepare option to show each target as it's being
      prepared, whether or not anything needs to be done for it.
    - New debug option --debug=duplicate to print a line for each
      unlink/relink (or copy) of a variant file from its source file.
    - Improve error message for EnumVariables to show legal values.
    - Fix Intel compiler to sort versions >9 correctly (esp. on Linux)
    - Fix Install() when the source and target are directories and the
      target directory exists.

  From David Garcia Garzon:
    - Fix Delete to be able to delete broken symlinks and dir
      symlinks.

  From Imran Fanaswala and Robert Lehr:
    - Handle .output file generated by bison/yacc properly. Cleaning it
      when necessary.

  From Antoine Dechaume:
    - Handle SWIG file where there is whitespace after the module name
      properly. Previously the generated files would include
      the whitespace.

  From Dmitry R.:
    - Handle Environment in case __semi_deepcopy is None

  From Benoit Belley:

    - Much improved support for Windows UNC paths (\\SERVERNAME).

  From Jean-Baptiste Lab:

    - Fix problems with appending CPPDEFINES that contain
      dictionaries, and related issues with Parse/MergeFlags and
      CPPDEFINES.

  From Allen Weeks:

    - Fix for an issue with implicit-cache with multiple targets
      when dependencies are removed on disk.

  From Evgeny Podjachev and Alexey Petruchick:

    - Support generation of Microsoft Visual Studio 2008 (9.0)
      and 2010 (10.0) project and solution files.

  From Ken Deeter:

    - Fix a problem when FS Entries which are actually Dirs have builders.

  From Luca Falavigna:

    - Support Fortran 03

  From Gary Oberbrunner:

    - Print the path to the SCons package in scons --version

  From Jean-Franï¿½ois Colson:

    - Improve Microsoft Visual Studio Solution generation, and fix
      various errors in the generated solutions especially when using
      MSVS_SCC_PROVIDER, and when generating multiple projects.  The
      construction variable MSVS_SCC_PROJECT_BASE_PATH, which never
      worked properly, is removed.  Users can use the new variable
      MSVS_SCC_CONNECTION_ROOT instead if desired.

  From Anatoly Techtonik:

    - Use subprocess in bootstrap.py instead of os.execve to avoid
      losing output control on Windows (http://bugs.python.org/issue9148)

    - Revert patch for adding SCons to App Paths, because standard cmd
      shell doesn't search there. This is confusing, because `scons` can
      be executed from explorer, but fail to start from console.

    - Fix broken installation with easy_install on Windows (issue #2051)
      SCons traditionally installed in a way that allowed to run multiple
      versions side by side. This custom logic was incompatible with
      easy_install way of doing things.

    - Use epydoc module for generating API docs in HTML if command line
      utility is not found in PATH. Actual for Windows.

  From Alexander Goomenyuk:

    - Add .sx to assembly source scanner list so .sx files
      get their header file dependencies detected.

  From Arve Knudsen:

    - Set module metadata when loading site_scons/site_init.py
      so it is treated as a proper module; __doc__, __file__ and
      __name__ now refer to the site_init.py file.

  From Russel Winder:

    - Users Guide updates explaining that Tools can be packages as
      well as python modules.

  From Gary Oberbrunner:

    - New systemwide and per-user site_scons dirs.

  From Dirk Baechle:

    - XML fixes in User's Guide.
    - Fixed the detection of 'jar' and 'rmic' during
      the initialization of the respective Tools (#2730).
    - Improved docs for custom Decider functions and
      custom Scanner objects (#2711, #2713).
    - Corrected SWIG module names for generated *.i files (#2707).

  From Joe Zuntz:

    - Fixed a case-sensitivity problem with Fortran modules.

  From Bauke Conijn:

    - Added Users Guide example for auto-generated source code

  From Steven Knight:

    - Fix explicit dependencies (Depends()) on Nodes that don't have
      attached Builders.

    - Fix use of the global Alias() function with command actions.

  From Matt Hughes:

    - Fix the ability to append to default $*FLAGS values (which are
      implemented as CLVar instances) in a copied construction environment
      without affecting the original construction environment's value.

  From Rob Managan:

    - Updated the TeX command strings to include a /D on Windows in
      case the new directory is on a different drive letter.

    - Fixed the LaTeX scanner so dependencies are found in commands that
      are broken across lines with a comment or have embedded spaces.

    - The TeX builders should now work with tex files that are generated
      by another program. Thanks to Hans-Martin von Gaudecker for
      isolating the cause of this bug.

    - Added support for INDEXSTYLE environment variable so makeindex can
      find style files.

    - Added support for the bibunits package so we call bibtex on all
      the bu*.aux files.

    - Add support of finding path information on OSX for TeX applications
      MacPorts and Fink paths need to be added by the user

  From Russel Winder:

    - Add support for DMD version 2 (the phobos2 library).

  From William Deegan:

    - Add initial support for VS/VC 2010 (express and non-express versions)
    - Remove warning for not finding MS VC/VS install.
      "scons: warning: No version of Visual Studio compiler found
        - C/C++ compilers most likely not set correctly"
    - Add support for Linux 3.0


RELEASE 2.0.1 - Mon, 15 Aug 2010 15:46:32 -0700

  From Dirk Baechle:

    - Fix XML in documentation.

  From Joe Zuntz:

    - Fixed a case-sensitivity problem with Fortran modules.

  From Bauke Conijn:

    - Added Users Guide example for auto-generated source code

  From Steven Knight:

    - Fix explicit dependencies (Depends()) on Nodes that don't have
      attached Builders.

  From Matt Hughes:

    - Fix the ability to append to default $*FLAGS values (which are
      implemented as CLVar instances) in a copied construction environment
      without affecting the original construction environment's value.

  From Rob Managan:

    - Updated the TeX command strings to include a /D on Windows in
      case the new directory is on a different drive letter.

    - Fixed the LaTeX scanner so dependencies are found in commands that
      are broken across lines with a comment or have embedded spaces.


RELEASE 2.0.0.final.0 - Mon, 14 Jun 2010 22:01:37 -0700

  From Dirk Baechle:

    - Fix XML in documentation.

  From Steven Knight:

    - Provide forward compatibility for the 'profile' module.

    - Provide forward compatibility for the 'pickle' module.

    - Provide forward compatibility for the 'io' module.

    - Provide forward compatibility for the 'queue' module.

    - Provide forward compatibility for the 'collections' module.

    - Provide forward compatibility for the 'builtins' module.

    - Provide forward compatibility for 'sys.intern()'.

    - Convert to os.walk() from of os.path.walk().

    - Remove compatibility logic no longer needed.

    - Add a '-3' option to runtest to print 3.x incompatibility warnings.

    - Convert old-style classes into new-style classes.

    - Fix "Ignoring corrupt sconsign entry" warnings when building
      in a tree with a pre-2.0 .sconsign file.

    - Fix propagation from environment of VS*COMNTOOLS to resolve issues
      initializing MSVC/MSVS/SDK issues.

    - Handle detecting Visual C++ on Python versions with upper-case
      platform architectures like 'AMD64'.

  From W. Trevor King:

    - Revisions to README.

  From Greg Noel:

    - Apply numerous Python fixers to update code to more modern idioms.
      Find where fixers should be applied to code in test strings and
      apply the fixers there, too.

    - Write a fixer to convert string functions to string methods.

    - Modify the 'dict' fixer to be less conservative.

    - Modify the 'apply' fixer to handle more cases.

    - Create a modified 'types' fixer that converts types to 2.x
      equivalents rather than 3.x equivalents.

    - Write a 'division' fixer to highlight uses of the old-style
      division operator.  Correct usage where needed.

    - Add forward compatibility for the new 'memoryview' function
      (which replaces the 'buffer' function).

    - Add forward compatibility for the 'winreg' module.

    - Remove no-longer-needed 'platform' module.

    - Run tests with the '-3' option to Python 2.6 and clear up
      various reported incompatibilities.

    - Comb out code paths specialized to Pythons older than 2.4.

    - Update deprecation warnings; most now become mandatory.

    - Start deprecation cycle for BuildDir() and build_dir.

    - Start deprecation cycle for SourceCode() and related factories

    - Fixed a problem with is_Dict() not identifying some objects derived
      from UserDict.

  From Jim Randall:

    - Document the AllowSubstExceptions() function in the User's Guide.

  From William Deegan:

    - Migrate MSVC/MSVS/SDK improvements from 1.3 branch.


RELEASE 1.3.0 - Tue, 23 Mar 2010 21:44:19 -0400

  From Steven Knight:

    - Update man page and documentation.

  From William Deegan (plus minor patch from Gary Oberbrunner):

    - Support Visual Studio 8.0 Express

RELEASE 1.2.0.d20100306 - Sat, 06 Mar 2010 16:18:33 -0800

  From Luca Falavigna:

    - Fix typos in the man page.

  From Gottfried Ganssauge:

    - Support execution when SCons is installed via easy_install.

  From Steven Knight:

    - Make the messages for Configure checks of compilers consistent.

    - Issue an error message if a BUILDERS entry is not a Builder
      object or a callable wrapper.

  From Rob Managan:

    - Update tex builder to handle the case where a \input{foo}
      command tries to work with a directory named foo instead of the
      file foo.tex. The builder now ignores a directory and continues
      searching to find the correct file. Thanks to Lennart Sauerbeck
      for the test case and initial patch

      Also allow the \include of files in subdirectories when variantDir
      is used with duplicate=0. Previously latex would crash since
      the directory in which the .aux file is written was not created.
      Thanks to Stefan Hepp for finding this and part of the solution.

  From James Teh:
    - Patches to fix some issues using MS SDK V7.0

  From William Deegan:
    - Lots of testing and minor patches to handle mixed MS VC and SDK
      installations, as well as having only the SDK installed.


RELEASE 1.2.0.d20100117 - Sun, 17 Jan 2010 14:26:59 -0800

  From Jim Randall:
    - Fixed temp filename race condition on Windows with long cmd lines.

  From David Cournapeau:
    - Fixed tryRun when sconf directory is in a variant dir.
    - Do not add -fPIC for ifort tool on non-posix platforms (darwin and
      windows).
    - Fix bug 2294 (spurious CheckCC failures).
    - Fix SCons bootstrap process on windows 64 (wrong wininst name)

  From William Deegan:
    - Final merge from vs_revamp branch to main

    - Added definition and usage of HOST_OS, HOST_ARCH, TARGET_OS,
      TARGET_ARCH, currently only defined/used by Visual Studio
      Compilers. This will be rolled out to other platforms/tools
      in the future.

    - Add check for python >= 3.0.0 and exit gracefully.
      For 1.3 python >= 1.5.2 and < 3.0.0 are supported

    - Fix bug 1944 - Handle non-existent .i file in swig emitter, previously
      it would crash with an IOError exception. Now it will try to make an
      educated guess on the module name based on the filename.

  From Lukas Erlinghagen:

    - Have AddOption() remove variables from the list of
      seen-but-unknown variables (which are reported later).

    - An option name and aliases can now be specified as a tuple.

  From Hartmut Goebel:

    - Textfile builder.

  From Jared Grubb:

    - use "is/is not" in comparisons with None instead of "==" or "!=".

  From Jim Hunziker:

    - Avoid adding -gphobos to a command line multiple times
      when initializing use of the DMD compiler.

  From Jason Kenney:

    - Sugguested HOST/TARGET OS/ARCH separation.

  From Steven Knight:

    - Fix the -n option when used with VariantDir(duplicate=1)
      and the variant directory doesn't already exist.

    - Fix scanning of Unicode files for both UTF-16 endian flavors.

    - Fix a TypeError on #include of file names with Unicode characters.

    - Fix an exception if a null command-line argument is passed in.

    - Evaluate Requires() prerequisites before a Node's direct children
      (sources and dependencies).

  From Greg Noel:

    - Remove redundant __metaclass__ initializations in Environment.py.

    - Correct the documentation of text returned by sconf.Result().

    - Document that filenames with '.' as the first character are
      ignored by Glob() by default (matching UNIX glob semantics).

    - Fix SWIG testing infrastructure to work on Mac OS X.

    - Restructure a test that occasionally hung so that the test would
      detect when it was stuck and fail instead.

    - Substfile builder.

  From Gary Oberbrunner:

    - When reporting a target that SCons doesn't know how to make,
      specify whether it's a File, Dir, etc.

  From Ben Webb:

    - Fix use of $SWIGOUTDIR when generating Python wrappers.

    - Add $SWIGDIRECTORSUFFIX and $SWIGVERSION construction variables.

  From Rob Managan:

    - Add -recorder flag to Latex commands and updated internals to
      use the output to find files TeX creates. This allows the MiKTeX
      installations to find the created files

    - Notify user of Latex errors that would get buried in the
      Latex output

    - Remove LATEXSUFFIXES from environments that don't initialize Tex.

    - Add support for the glossaries package for glossaries and acronyms

    - Fix problem that pdftex, latex, and pdflatex tools by themselves did
      not create the actions for bibtex, makeindex,... by creating them
      and other environment settings in one routine called by all four
      tex tools.

    - Fix problem with filenames of sideeffects when the user changes
      the name of the output file from the latex default

    - Add scanning of files included in Latex by means of \lstinputlisting{}
      Patch from Stefan Hepp.

    - Change command line for epstopdf to use --outfile= instead of -o
      since this works on all platforms.
      Patch from Stefan Hepp.

    - Change scanner to properly search for included file from the
      directory of the main file instead of the file it is included from.
      Also update the emitter to add the .aux file associated with
      \include{filename} commands. This makes sure the required directories
      if any are created for variantdir cases.
      Half of the patch from Stefan Hepp.

RELEASE 1.2.0.d20090223 - Mon, 23 Feb 2009 08:41:06 -0800

  From Stanislav Baranov:

    - Make suffix-matching for scanners case-insensitive on Windows.

  From David Cournapeau:

    - Change the way SCons finds versions of Visual C/C++ and Visual
      Studio to find and use the Microsoft v*vars.bat files.

  From Robert P. J. Day:

    - User's Guide updates.

  From Dan Eaton:

    - Fix generation of Visual Studio 8 project files on x64 platforms.

  From Allan Erskine:

    - Set IncludeSearchPath and PreprocessorDefinitions in generated
      Visual Studio 8 project files, to help IntelliSense work.

  From Mateusz Gruca:

    - Fix deletion of broken symlinks by the --clean option.

  From Steven Knight:

    - Fix the error message when use of a non-existent drive on Windows
      is detected.

    - Add sources for files whose targets don't exist in $CHANGED_SOURCES.

    - Detect implicit dependencies on commands even when the command is
      quoted.

    - Fix interaction of $CHANGED_SOURCES with the --config=force option.

    - Fix finding #include files when the string contains escaped
      backslashes like "C:\\some\\include.h".

    - Pass $CCFLAGS to Visual C/C++ precompiled header compilation.

    - Remove unnecessary nested $( $) around $_LIBDIRFLAGS on link lines
      for the Microsoft linker, the OS/2 ilink linker and the Phar Lap
      linkloc linker.

    - Spell the Windows environment variables consistently "SystemDrive"
      and "SystemRoot" instead of "SYSTEMDRIVE" and "SYSTEMROOT".



RELEASE 1.2.0.d20090113 - Tue, 13 Jan 2009 02:50:30 -0800

  From Stanislav Baranov, Ted Johnson and Steven Knight:

    - Add support for batch compilation of Visual Studio C/C++ source
      files, controlled by a new $MSVC_BATCH construction variable.

  From Steven Knight:

    - Print the message, "scons: Build interrupted." on error output,
      not standard output.

    - Add a --warn=future-deprecated option for advance warnings about
      deprecated features that still have warnings hidden by default.

    - Fix use of $SOURCE and $SOURCES attributes when there are no
      sources specified in the Builder call.

    - Add support for new $CHANGED_SOURCES, $CHANGED_TARGETS,
      $UNCHANGED_SOURCES and $UNCHANGED_TARGETS variables.

    - Add general support for batch builds through new batch_key= and
      targets= keywords to Action object creation.

  From Arve Knudsen:

    - Make linker tools differentiate properly between SharedLibrary
      and LoadableModule.

    - Document TestCommon.shobj_prefix variable.

    - Support $SWIGOUTDIR values with spaces.

  From Rob Managan:

    - Don't automatically try to build .pdf graphics files for
      .eps files in \includegraphics{} calls in TeX/LaTeX files
      when building with the PDF builder (and thus using pdflatex).

  From Gary Oberbrunner:

    - Allow AppendENVPath() and PrependENVPath() to interpret '#'
      for paths relative to the top-level SConstruct directory.

    - Use the Borland ilink -e option to specify the output file name.

    - Document that the msvc Tool module uses $PCH, $PCHSTOP and $PDB.

    - Allow WINDOWS_INSERT_DEF=0 to disable --output-def when linking
      under MinGW.

  From Zia Sobhani:

    - Fix typos in the User's Guide.

  From Greg Spencer:

    - Support implicit dependency scanning of files encoded in utf-8
      and utf-16.

  From Roberto de Vecchi:

    - Remove $CCFLAGS from the the default definitions of $CXXFLAGS for
      Visual C/C++ and MIPSpro C++ on SGI so, they match other tools
      and avoid flag duplication on C++ command lines.

  From Ben Webb:

    - Handle quoted module names in SWIG source files.

    - Emit *_wrap.h when SWIG generates header file for directors

  From Matthew Wesley:

    - Copy file attributes so we identify, and can link a shared library
      from, shared object files in a Repository.



RELEASE 1.2.0 - Sat, 20 Dec 2008 22:47:29 -0800

  From Steven Knight:

    - Don't fail if can't import a _subprocess module on Windows.

    - Add warnings for use of the deprecated Options object.



RELEASE 1.1.0.d20081207 - Sun, 07 Dec 2008 19:17:23 -0800

  From Benoit Belley:

    - Improve the robustness of GetBuildFailures() by refactoring
      SCons exception handling (especially BuildError exceptions).

    - Have the --taskmastertrace= option print information about
      individual Task methods, not just the Taskmaster control flow.

    - Eliminate some spurious dependency cycles by being more aggressive
      about pruning pending children from the Taskmaster walk.

    - Suppress mistaken reports of a dependency cycle when a child
      left on the pending list is a single Node in EXECUTED state.

  From David Cournapeau:

    - Fix $FORTRANMODDIRPREFIX for the ifort (Intel Fortran) tool.

  From Brad Fitzpatrick:

    - Don't pre-generate an exception message (which will likely be
      ignored anyway) when an EntryProxy re-raises an AttributeError.

  From Jared Grubb:

    - Clean up coding style and white space in Node/FS.py.

    - Fix a typo in the documentation for $_CPPDEFFLAGS.

    - Issue 2401: Fix usage of comparisons with None.

  From Ludwig Hï¿½hne:

    - Handle Java inner classes declared within a method.

  From Steven Knight:

    - Fix label placement by the "scons-time.py func" subcommand
      when a profile value was close to (or equal to) 0.0.

    - Fix env.Append() and env.Prepend()'s ability to add a string to
      list-like variables like $CCFLAGS under Python 2.6.

    - Other Python2.6 portability:  don't use "as" (a Python 2.6 keyword).
      Don't use the deprecated Exception.message attribute.

    - Support using the -f option to search for a different top-level
      file name when walking up with the -D, -U or -u options.

    - Fix use of VariantDir when the -n option is used and doesn't,
      therefore, actually create the variant directory.

    - Fix a stack trace from the --debug=includes option when passed a
      static or shared library as an argument.

    - Speed up the internal find_file() function (used for searching
      CPPPATH, LIBPATH, etc.).

    - Add support for using the Python "in" keyword on construction
      environments (for example, if "CPPPATH" in env: ...).

    - Fix use of Glob() when a repository or source directory contains
      an in-memory Node without a corresponding on-disk file or directory.

    - Add a warning about future reservation of $CHANGED_SOURCES,
      $CHANGED_TARGETS, $UNCHANGED_SOURCES and $UNCHANGED_TARGETS.

    - Enable by default the existing warnings about setting the resource
      $SOURCE, $SOURCES, $TARGET and $TARGETS variable.

  From Rob Managan:

    - Scan for TeX files in the paths specified in the $TEXINPUTS
      construction variable and the $TEXINPUTS environment variable.

    - Configure the PDF() and PostScript() Builders as single_source so
      they know each source file generates a separate target file.

    - Add $EPSTOPDF, $EPSTOPDFFLAGS and $EPSTOPDFCOM

    - Add .tex as a valid extension for the PDF() builder.

    - Add regular expressions to find \input, \include and
      \includegraphics.

    - Support generating a .pdf file from a .eps source.

    - Recursive scan included input TeX files.

    - Handle requiring searched-for TeX input graphics files to have
      extensions (to avoid trying to build a .eps from itself, e.g.).

  From Greg Noel:

    - Make the Action() function handle positional parameters consistently.

    - Clarify use of Configure.CheckType().

    - Make the File.{Dir,Entry,File}() methods create their entries
      relative to the calling File's directory, not the SConscript
      directory.

    - Use the Python os.devnull variable to discard error output when
      looking for the $CC or $CXX version.

    - Mention LoadableModule() in the SharedLibrary() documentation.

  From Gary Oberbrunner:

    - Update the User's Guide to clarify use of the site_scons/
      directory and the site_init.py module.

    - Make env.AppendUnique() and env.PrependUnique remove duplicates
      within a passed-in list being added, too.

  From Randall Spangler:

    - Fix Glob() so an on-disk file or directory beginning with '#'
      doesn't throw an exception.



RELEASE 1.1.0 - Thu, 09 Oct 2008 08:33:47 -0700

  From Chris AtLee

    - Use the specified environment when checking for the GCC compiler
      version.

  From Ian P. Cardenas:

    - Fix Glob() polluting LIBPATH by returning copy of list

  From David Cournapeau:

    - Add CheckCC, CheckCXX, CheckSHCC and CheckSHCXX tests to
      configuration contexts.

    - Have the --profile= argument use the much faster cProfile module
      (if it's available in the running Python version).

    - Reorder MSVC compilation arguments so the /Fo is first.

  From Bill Deegan:

    - Add scanning Windows resource (.rc) files for implicit dependencies.

  From John Gozde:

    - When scanning for a #include file, don't use a directory that
      has the same name as the file.

  From Ralf W. Grosse-Kunstleve

    - Suppress error output when checking for the GCC compiler version.

  From Jared Grubb:

    - Fix VariantDir duplication of #included files in subdirectories.

  From Ludwig Hï¿½hne:

    - Reduce memory usage when a directory is used as a dependency of
      another Node (such as an Alias) by returning a concatenation
      of the children's signatures + names, not the children's contents,
      as the directory contents.

    - Raise AttributeError, not KeyError, when a Builder can't be found.

    - Invalidate cached Node information (such as the contenst returned
      by the get_contents() method) when calling actions with Execute().

    - Avoid object reference cycles from frame objects.

    - Reduce memory usage from Null Executor objects.

    - Compute MD5 checksums of large files without reading the entire
      file contents into memory.  Add a new --md5-chunksize option to
      control the size of each chunk read into memory.

  From Steven Knight:

    - Fix the ability of the add_src_builder() method to add a new
      source builder to any other builder.

    - Avoid an infinite loop on non-Windows systems trying to find the
      SCons library directory if the Python library directory does not
      begin with the string "python".

    - Search for the SCons library directory in "scons-local" (with
      no version number) after "scons-local-{VERSION}".

  From Rob Managan:

    - Fix the user's ability to interrupt the TeX build chain.

    - Fix the TeX builder's allowing the user to specify the target name,
      instead of always using its default output name based on the source.

    - Iterate building TeX output files until all warning are gone
      and the auxiliary files stop changing, or until we reach the
      (configurable) maximum number of retries.

    - Add TeX scanner support for:  glossaries, nomenclatures, lists of
      figures, lists of tables, hyperref and beamer.

    - Use the $BIBINPUTS, $BSTINPUTS, $TEXINPUTS and $TEXPICTS construction
      variables as search paths for the relevant types of input file.

    - Fix building TeX with VariantDir(duplicate=0) in effect.

    - Fix the LaTeX scanner to search for graphics on the TEXINPUTS path.

    - Have the PDFLaTeX scanner search for .gif files as well.

  From Greg Noel:

    - Fix typos and format bugs in the man page.

    - Add a first draft of a wrapper module for Python's subprocess
      module.

    - Refactor use of the SCons.compat module so other modules don't
      have to import it individually.

    - Add .sx as a suffix for assembly language files that use the
      C preprocessor.

  From Gary Oberbrunner:

    - Make Glob() sort the returned list of Files or Nodes
      to prevent spurious rebuilds.

    - Add a delete_existing keyword argument to the AppendENVPath()
      and PrependENVPath() Environment methods.

    - Add ability to use "$SOURCE" when specifying a target to a builder

  From Damyan Pepper:

    - Add a test case to verify that SConsignFile() files can be
      created in previously non-existent subdirectories.

  From Jim Randall:

    - Make the subdirectory in which the SConsignFile() file will
      live, if the subdirectory doesn't already exist.

  From Ali Tofigh:

    - Add a test to verify duplication of files in VariantDir subdirectories.



RELEASE 1.0.1 - Sat, 06 Sep 2008 07:29:34 -0700

  From Greg Noel:

    - Add a FindFile() section to the User's Guide.

    - Fix the FindFile() documentation in the man page.

    - Fix formatting errors in the Package() description in the man page.

    - Escape parentheses that appear within variable names when spawning
      command lines using os.system().



RELEASE 1.0.0 - XXX

  From Jared Grubb:

    - Clear the Node state when turning a generic Entry into a Dir.

  From Ludwig Hï¿½hne:

    - Fix sporadic output-order failures in test/GetBuildFailures/parallel.py.

    - Document the ParseDepends() function in the User's Guide.

  From khomenko:

    - Create a separate description and long_description for RPM packages.

  From Steven Knight:

    - Document the GetLaunchDir() function in the User's Guide.

    - Have the env.Execute() method print an error message if the
      executed command fails.

    - Add a script for creating a standard SCons development system on
      Ubuntu Hardy.  Rewrite subsidiary scripts for install Python and
      SCons versions in Python (from shell).

  From Greg Noel:

    - Handle yacc/bison on newer Mac OS X versions creating file.hpp,
      not file.cpp.h.

    - In RPCGEN tests, ignore stderr messages from older versions of
      rpcgen on some versions of Mac OS X.

    - Fix typos in man page descriptions of Tag() and Package(), and in
      the scons-time man page.

    - Fix documentation of SConf.CheckLibWithHeader and other SConf methods.

    - Update documentation of SConscript(variant_dir) usage.

    - Fix SWIG tests for (some versions of) Mac OS X.

  From Jonas Olsson:

    - Print the warning about -j on Windows being potentially unreliable if
      the pywin32 extensions are unavailable or lack file handle operations.

  From Jim Randall:

    - Fix the env.WhereIs() method to expand construction variables.

  From Rogier Schouten:

    - Enable building of shared libraries with the Bordand ilink32 linker.



RELEASE 1.0.0 - Sat, 09 Aug 2008 12:19:44 -0700

  From Luca Falavigna:

    - Fix SCons man page indentation under Debian's man page macros.

  From Steven Knight:

    - Clarify the man page description of the SConscript(src_dir) argument.

    - User's Guide updates:

       -  Document the BUILD_TARGETS, COMMAND_LINE_TARGETS and
          DEFAULT_TARGETS variables.

       -  Document the AddOption(), GetOption() and SetOption() functions.

       -  Document the Requires() function; convert to the Variables
          object, its UnknownOptions() method, and its associated
          BoolVariable(), EnumVariable(), ListVariable(), PackageVariable()
          and PathVariable() functions.

       -  Document the Progress() function.

       -  Reorganize the chapter and sections describing the different
          types of environments and how they interact.  Document the
          SetDefault() method.  Document the PrependENVPath() and
          AppendENVPath() functions.

       -  Reorganize the command-line arguments chapter.  Document the
          ARGLIST variable.

       -  Collect some miscellaneous sections into a chapter about
          configuring build output.

    - Man page updates:

       -  Document suggested use of the Visual C/C++ /FC option to fix
          the ability to double-click on file names in compilation error
          messages.

       -  Document the need to use Clean() for any SideEffect() files that
          must be explicitly removed when their targets are removed.

       -  Explicitly document use of Node lists as input to Dependency().

  From Greg Noel:

    - Document MergeFlags(), ParseConfig(), ParseFlags() and SideEffect()
      in the User's Guide.

  From Gary Oberbrunner:

    - Document use of the GetBuildFailures() function in the User's Guide.

  From Adam Simpkins:

    - Add man page text clarifying the behavior of AddPreAction() and
      AddPostAction() when called with multiple targets.

  From Alexey Zezukin:

    - Fix incorrectly swapped man page descriptions of the --warn= options
      for duplicate-environment and missing-sconscript.



RELEASE 0.98.5 - Sat, 07 Jun 2008 08:20:35 -0700

  From Benoit Belley:

  - Fix the Intel C++ compiler ABI specification for EMT64 processors.

  From David Cournapeau:

  - Issue a (suppressable) warning, not an error, when trying to link
    C++ and Fortran object files into the same executable.

  From Steven Knight:

  - Update the scons.bat file so that it returns the real exit status
    from SCons, even though it uses setlocal + endlocal.

  - Fix the --interactive post-build messages so it doesn't get stuck
    mistakenly reporting failures after any individual build fails.

  - Fix calling File() as a File object method in some circumstances.

  - Fix setup.py installation on Mac OS X so SCons gets installed
    under /usr/lcoal by default, not in the Mac OS X Python framework.



RELEASE 0.98.4 - Sat, 17 May 2008 22:14:46 -0700

  From Benoit Belley:

  - Fix calculation of signatures for Python function actions with
    closures in Python versions before 2.5.

  From David Cournapeau:

  - Fix the initialization of $SHF77FLAGS so it includes $F77FLAGS.

  From Jonas Olsson:

  - Fix a syntax error in the Intel C compiler support on Windows.

  From Steven Knight:

  - Change how we represent Python Value Nodes when printing and when
    stored in .sconsign files (to avoid blowing out memory by storing
    huge strings in .sconsign files after multiple runs using Configure
    contexts cause the Value strings to be re-escaped each time).

  - Fix a regression in not executing configuration checks after failure
    of any configuration check that used the same compiler or other tool.

  - Handle multiple destinations in Visual Studio 8 settings for the
    analogues to the INCLUDE, LIBRARY and PATH variables.

  From Greg Noel:

  - Update man page text for VariantDir().



RELEASE 0.98.3 - Tue, 29 Apr 2008 22:40:12 -0700

  From Greg Noel:

  - Fix use of $CXXFLAGS when building C++ shared object files.

  From Steven Knight:

  - Fix a regression when a Builder's source_scanner doesn't select
    a more specific scanner for the suffix of a specified source file.

  - Fix the Options object backwards compatibility so people can still
    "import SCons.Options.{Bool,Enum,List,Package,Path}Option" submodules.

  - Fix searching for implicit dependencies when an Entry Node shows up
    in the search path list.

  From Stefano:

  - Fix expansion of $FORTRANMODDIR in the default Fortran command line(s)
    when it's set to something like ${TARGET.dir}.



RELEASE 0.98.2 - Sun, 20 Apr 2008 23:38:56 -0700

  From Steven Knight:

  - Fix a bug in Fortran suffix computation that would cause SCons to
    run out of memory on Windows systems.

  - Fix being able to specify --interactive mode command lines with
    \ (backslash) path name separators on Windows.

  From Gary Oberbrunner:

  - Document Glob() in the User's Guide.



RELEASE 0.98.1 - Fri, 18 Apr 2008 19:11:58 -0700

  From Benoit Belley:

  - Speed up the SCons.Util.to_string*() functions.

  - Optimize various Node intialization and calculations.

  - Optimize Executor scanning code.

  - Optimize Taskmaster execution, including dependency-cycle checking.

  - Fix the --debug=stree option so it prints its tree once, not twice.

  From Johan Boulï¿½:

  - Fix the ability to use LoadableModule() under MinGW.

  From David Cournapeau:

  - Various missing Fortran-related construction variables have been added.

  - SCons now uses the program specified in the $FORTRAN construction
    variable to link Fortran object files.

  - Fortran compilers on Linux (Intel, g77 and gfortran) now add the -fPIC
    option by default when compilling shared objects.

  - New 'sunf77', 'sunf90' and 'sunf95' Tool modules have been added to
    support Sun Fortran compilers.  On Solaris, the Sun Fortran compilers
    are used in preference to other compilers by default.

  - Fortran support now uses gfortran in preference to g77.

  - Fortran file suffixes are now configurable through the
    $F77FILESUFFIXES, $F90FILESUFFIXES, $F95FILESUFFIXES and
    $FORTRANFILESUFFIXES variables.

  From Steven Knight:

  - Make the -d, -e, -w and --no-print-directory options "Ignored for
    compatibility."  (We're not going to implement them.)

  - Fix a serious inefficiency in how SCons checks for whether any source
    files are missing when a Builder call creates many targets from many
    input source files.

  - In Java projects, make the target .class files depend only on the
    specific source .java files where the individual classes are defined.

  - Don't store duplicate source file entries  in the .sconsign file so
    we don't endlessly rebuild the target(s) for no reason.

  - Add a Variables object as the first step towards deprecating the
    Options object name.  Similarly, add BoolVariable(), EnumVariable(),
    ListVariable(), PackageVariable() and PathVariable() functions
    as first steps towards replacing BoolOption(), EnumOption(),
    ListOption(), PackageOption() and PathOption().

  - Change the options= keyword argument to the Environment() function
    to variables=, to avoid confusion with SCons command-line options.
    Continue supporting the options= keyword for backwards compatibility.

  - When $SWIGFLAGS contains the -python flag, expect the generated .py
    file to be in the same (sub)directory as the target.

  - When compiling C++ files, allow $CCFLAGS settings to show up on the
    command line even when $CXXFLAGS has been redefined.

  - Fix --interactive with -u/-U/-D when a VariantDir() is used.

  From Anatoly Techtonik:

  - Have the scons.bat file add the script execution directory to its
    local %PATH% on Windows, so the Python executable can be found.

  From Mike Wake:

  - Fix passing variable names as a list to the Return() function.

  From Matthew Wesley:

  - Add support for the GDC 'D' language compiler.



RELEASE 0.98 - Sun, 30 Mar 2008 23:33:05 -0700

  From Benoit Belley:

  - Fix the --keep-going flag so it builds all possible targets even when
    a later top-level target depends on a child that failed its build.

  - Fix being able to use $PDB and $WINDWOWS_INSERT_MANIFEST together.

  - Don't crash if un-installing the Intel C compiler leaves left-over,
    dangling entries in the Windows registry.

  - Improve support for non-standard library prefixes and suffixes by
    stripping all prefixes/suffixes from file name string as appropriate.

  - Reduce the default stack size for -j worker threads to 256 Kbytes.
    Provide user control over this value by adding --stack-size and
    --warn=stack-size options, and a SetOption('stack_size') function.

  - Fix a crash on Linux systems when trying to use the Intel C compiler
    and no /opt/intel_cc_* directories are found.

  - Improve using Python functions as actions by incorporating into
    a FunctionAction's signature:
      - literal values referenced by the byte code.
      - values of default arguments
      - code of nested functions
      - values of variables captured by closures
      - names of referenced global variables and functions

  - Fix the closing message when --clean and --keep-going are both
    used and no errors occur.

  - Add support for the Intel C compiler on Mac OS X.

  - Speed up reading SConscript files by about 20% (for some
    configurations) by:  1) optimizing the SCons.Util.is_*() and
    SCons.Util.flatten() functions; 2) avoiding unnecessary os.stat()
    calls by using a File's .suffix attribute directly instead of
    stringifying it.

  From JÃ©rÃ´me Berger:

  - Have the D language scanner search for .di files as well as .d files.

  - Add a find_include_names() method to the Scanner.Classic class to
    abstract out how included names can be generated by subclasses.

  - Allow the D language scanner to detect multiple modules imported by
    a single statement.

  From Konstantin Bozhikov:

  - Support expansion of construction variables that contain or refer
    to lists of other variables or Nodes within expansions like $CPPPATH.

  - Change variable substitution (the env.subst() method) so that an
    input sequence (list or tuple) is preserved as a list in the output.

  From David Cournapeau:

  - Add a CheckDeclaration() call to configure contexts.

  - Improve the CheckTypeSize() code.

  - Add a Define() call to configure contexts, to add arbitrary #define
    lines to a generated configure header file.

  - Add a "gfortran" Tool module for the GNU F95/F2003 compiler.

  - Avoid use of -rpath with the Mac OS X linker.

  - Add comment lines to the generated config.h file to describe what
    the various #define/#undef lines are doing.

  From Steven Knight:

  - Support the ability to subclass the new-style "str" class as input
    to Builders.

  - Improve the performance of our type-checking by using isinstance()
    with new-style classes.

  - Fix #include (and other $*PATH variables searches) of files with
    absolute path names.  Don't die if they don't exist (due to being
    #ifdef'ed out or the like).

  - Fix --interactive mode when Default(None) is used.

  - Fix --debug=memoizer to work around a bug in base Python 2.2 metaclass
    initialization (by just not allowing Memoization in Python versions
    that have the bug).

  - Have the "scons-time time" subcommand handle empty log files, and
    log files that contain no results specified by the --which option.

  - Fix the max Y of vertical bars drawn by "scons-time --fmt=gnuplot".

  - On Mac OS X, account for the fact that the header file generated
    from a C++ file will be named (e.g.) file.cpp.h, not file.hpp.

  - Fix floating-point numbers confusing the Java parser about
    generated .class file names in some configurations.

  - Document (nearly) all the values you can now fetch with GetOption().

  - Fix use of file names containing strings of multiple spaces when
    using ActionFactory instances like the Copy() or Move() function.

  - Fix a 0.97 regression when using a variable expansion (like
    $OBJSUFFIX) in a source file name to a builder with attached source
    builders that match suffix (like Program()+Object()).

  - Have the Java parser recognize generics (surrounded by angle brackets)
    so they don't interfere with identifying anonymous inner classes.

  - Avoid an infinite loop when trying to use saved copies of the
    env.Install() or env.InstallAs() after replacing the method
    attributes.

  - Improve the performance of setting construction variables.

  - When cloning a construction environment, avoid over-writing an
    attribute for an added method if the user explicitly replaced it.

  - Add a warning about deprecated support for Python 1.5, 2.0 and 2.1.

  - Fix being able to SetOption('warn', ...) in SConscript files.

  - Add a warning about env.Copy() being deprecated.

  - Add warnings about the --debug={dtree,stree,tree} options
    being deprecated.

  - Add VariantDir() as the first step towards deprecating BuildDir().
    Add the keyword argument "variant_dir" as the replacement for
    "build_dir".

  - Add warnings about the {Target,Source}Signatures() methods and
    functions being deprecated.

  From Rob Managan:

  - Enhance TeX and LaTeX support to work with BuildDir(duplicate=0).

  - Re-run LaTeX when it issues a package warning that it must be re-run.

  From Leanid Nazdrynau:

  - Have the Copy() action factory preserve file modes and times
    when copying individual files.

  From Jan Nijtmans:

  - If $JARCHDIR isn't set explicitly, use the .java_classdir attribute
    that was set when the Java() Builder built the .class files.

  From Greg Noel:

  - Document the Dir(), File() and Entry() methods of Dir and File Nodes.

  - Add the parse_flags option when creating Environments

  From Gary Oberbrunner:

  - Make File(), Dir() and Entry() return a list of Nodes when passed
    a list of names, instead of trying to make a string from the name
    list and making a Node from that string.

  - Fix the ability to build an Alias in --interactive mode.

  - Fix the ability to hash the contents of actions for nested Python
    functions on Python versions where the inability to pickle them
    returns a TypeError (instead of the documented PicklingError).

  From Jonas Olsson:

  - Fix use of the Intel C compiler when the top compiler directory,
    but not the compiler version, is specified.

  - Handle Intel C compiler network license files (port@system).

  From Jim Randall:

  - Fix how Python Value Nodes are printed in --debug=explain output.

  From Adam Simpkins:

  - Add a --interactive option that starts a session for building (or
    cleaning) targets without re-reading the SConscript files every time.

  - Fix use of readline command-line editing in --interactive mode.

  - Have the --interactive mode "build" command with no arguments
    build the specified Default() targets.

  - Fix the Chmod(), Delete(), Mkdir() and Touch() Action factories to
    take a list (of Nodes or strings) as arguments.

  From Vaclav Smilauer:

  - Fix saving and restoring an Options value of 'all' on Python
    versions where all() is a builtin function.

  From Daniel Svensson:

  - Code correction in SCons.Util.is_List().

  From Ben Webb:

  - Support the SWIG %module statement with following modifiers in
    parenthese (e.g., '%module(directors="1")').



RELEASE 0.97.0d20071212 - Wed, 12 Dec 2007 09:29:32 -0600

  From Benoit Belley:

  - Fix occasional spurious rebuilds and inefficiency when using
    --implicit-cache and Builders that produce multiple targets.

  - Allow SCons to not have to know about the builders of generated
    files when BuildDir(duplicate=0) is used, potentially allowing some
    SConscript files to be ignored for smaller builds.

  From David Cournapeau:

  - Add a CheckTypeSize() call to configure contexts.

  From Ken Deeter:

  - Make the "contents" of Alias Nodes a concatenation of the children's
    content signatures (MD5 checksums), not a concatenation of the
    children's contents, to avoid using large amounts of memory during
    signature calculation.

  From Malte Helmert:

  - Fix a lot of typos in the man page and User's Guide.

  From Geoffrey Irving:

  - Speed up conversion of paths in .sconsign files to File or Dir Nodes.

  From Steven Knight:

  - Add an Options.UnknownOptions() method that returns any settings
    (from the command line, or whatever dictionary was passed in)
    that aren't known to the Options object.

  - Add a Glob() function.

  - When removing targets with the -c option, use the absolute path (to
    avoid problems interpreting BuildDir() when the top-level directory
    is the source directory).

  - Fix problems with Install() and InstallAs() when called through a
    clone (of a clone, ...) of a cloned construction environment.

  - When executing a file containing Options() settings, add the file's
    directory to sys.path (so modules can be imported from there) and
    explicity set __name__ to the name of the file so the statement's
    in the file can deduce the location if they need to.

  - Fix an O(n^2) performance problem when adding sources to a target
    through calls to a multi Builder (including Aliases).

  - Redefine the $WINDOWSPROGMANIFESTSUFFIX and
    $WINDOWSSHLIBMANIFESTSUFFIX variables so they pick up changes to
    the underlying $SHLIBSUFFIX and $PROGSUFFIX variables.

  - Add a GetBuildFailures() function that can be called from functions
    registered with the Python atexit module to print summary information
    about any failures encountered while building.

  - Return a NodeList object, not a Python list, when a single_source
    Builder like Object() is called with more than one file.

  - When searching for implicit dependency files in the directories
    in a $*PATH list, don't create Dir Nodes for directories that
    don't actually exist on-disk.

  - Add a Requires() function to allow the specification of order-only
    prerequisites, which will be updated before specified "downstream"
    targets but which don't actually cause the target to be rebuilt.

  - Restore the FS.{Dir,File,Entry}.rel_path() method.

  - Make the default behavior of {Source,Target}Signatures('timestamp')
    be equivalent to 'timestamp-match', not 'timestamp-newer'.

  - Fix use of CacheDir with Decider('timestamp-newer') by updating
    the modification time when copying files from the cache.

  - Fix random issues with parallel (-j) builds on Windows when Python
    holds open file handles (especially for SCons temporary files,
    or targets built by Python function actions) across process creation.

  From Maxim Kartashev:

  - Fix test scripts when run on Solaris.

  From Gary Oberbrunner:

  - Fix Glob() when a pattern is in an explicitly-named subdirectory.

  From Philipp Scholl:

  - Fix setting up targets if multiple Package builders are specified
    at once.



RELEASE 0.97.0d20070918 - Tue, 18 Sep 2007 10:51:27 -0500

  From Steven Knight:

  - Fix the wix Tool module to handle null entries in $PATH variables.

  - Move the documentation of Install() and InstallAs() from the list
    of functions to the list of Builders (now that they're implemented
    as such).

  - Allow env.CacheDir() to be set per construction environment.  The
    global CacheDir() function now sets an overridable global default.

  - Add an env.Decider() method and a Node.Decider() method that allow
    flexible specification of an arbitrary function to decide if a given
    dependency has changed since the last time a target was built.

  - Don't execute Configure actions (while reading SConscript files)
    when cleaning (-c) or getting help (-h or -H).

  - Add to each target an implicit dependency on the external command(s)
    used to build the target, as found by searching env['ENV']['PATH']
    for the first argument on each executed command line.

  - Add support for a $IMPLICIT_COMMAND_DEPENDENCIES construction
    variabe that can be used to disable the automatic implicit
    dependency on executed commands.

  - Add an "ensure_suffix" keyword to Builder() definitions that, when
    true, will add the configured suffix to the targets even if it looks
    like they already have a different suffix.

  - Add a Progress() function that allows for calling a function or string
    (or list of strings) to display progress while walking the DAG.

  - Allow ParseConfig(), MergeFlags() and ParseFlags() to handle output
    from a *config command with quoted path names that contain spaces.

  - Make the Return() function stop processing the SConscript file and
    return immediately.  Add a "stop=" keyword argument that can be set
    to False to preserve the old behavior.

  - Fix use of exitstatfunc on an Action.

  - Introduce all man page function examples with "Example:" or "Examples:".

  - When a file gets added to a directory, make sure the directory gets
    re-scanned for the new implicit dependency.

  - Fix handling a file that's specified multiple times in a target
    list so that it doesn't cause dependent Nodes to "disappear" from
    the dependency graph walk.

  From Carsten Koch:

  - Avoid race conditions with same-named files and directory creation
    when pushing copies of files to CacheDir().

  From Tzvetan Mikov:

  - Handle $ in Java class names.

  From Gary Oberbrunner:

  - Add support for the Intel C compiler on Windows64.

  - On SGI IRIX, have $SHCXX use $CXX by default (like other platforms).

  From Sohail Somani:

  - When Cloning a construction environment, set any variables before
    applying tools (so the tool module can access the configured settings)
    and re-set them after (so they end up matching what the user set).

  From Matthias Troffaes:

  - Make sure extra auxiliary files generated by some LaTeX packages
    and not ending in .aux also get deleted by scons -c.

  From Greg Ward:

  - Add a $JAVABOOTCLASSPATH variable for directories to be passed to the
    javac -bootclasspath option.

  From Christoph Wiedemann:

  - Add implicit dependencies on the commands used to build a target.




RELEASE 0.97.0d20070809 - Fri, 10 Aug 2007 10:51:27 -0500

  From Lars Albertsson:

  - Don't error if a #include line happens to match a directory
    somewhere on a path (like $CPPPATH, $FORTRANPATH, etc.).

  From Mark Bertoglio:

  - Fix listing multiple projects in Visual Studio 7.[01] solution files,
    including generating individual project GUIDs instead of re-using
    the solution GUID.

  From Jean Brouwers:

  - Add /opt/SUNWspro/bin to the default execution PATH on Solaris.

  From Allan Erskine:

  - Only expect the Microsoft IDL compiler to emit *_p.c and *_data.c
    files if the /proxy and /dlldata switches are used (respectively).

  From Steven Knight:

  - Have --debug=explain report if a target is being rebuilt because
    AlwaysBuild() is specified (instead of "unknown reasons").

  - Support {Get,Set}Option('help') to make it easier for SConscript
    files to tell if a help option (-h, --help, etc.) has been specified.

  - Support {Get,Set}Option('random') so random-dependency interaction
    with CacheDir() is controllable from SConscript files.

  - Add a new AddOption() function to support user-defined command-
    line flags (like --prefix=, --force, etc.).

  - Replace modified Optik version with new optparse compatibility module
    for command line processing in Scripts/SConsOptions.py

  - Push and retrieve built symlinks to/from a CacheDir() as actual
    symlinks, not by copying the file contents.

  - Fix how the Action module handles stringifying the shared library
    generator in the Tool/mingw.py module.

  - When generating a config.h file, print "#define HAVE_{FEATURE} 1"
    instad of just "#define HAVE_{FEATURE}", for more compatibility
    with Autoconf-style projects.

  - Fix expansion of $TARGET, $TARGETS, $SOURCE and $SOURCES keywords in
    Visual C/C++ PDB file names.

  - Fix locating Visual C/C++ PDB files in build directories.

  - Support an env.AddMethod() method and an AddMethod() global function
    for adding a new method, respectively, to a construction environment
    or an arbitrary object (such as a class).

  - Fix the --debug=time option when the -j option is specified and all
    files are up to date.

  - Add a $SWIGOUTDIR variable to allow setting the swig -outdir option,
    and use it to identify files created by the swig -java option.

  - Add a $SWIGPATH variable that specifies the path to be searched
    for included SWIG files, Also add related $SWIGINCPREFIX and
    $SWIGINCSUFFIX variables that specify the prefix and suffix to
    be be added to each $SWIGPATH directory when expanded on the SWIG
    command line.

  - More efficient copying of construction environments (mostly borrowed
    from copy.deepcopy() in the standard Python library).

  - When printing --tree=prune output, don't print [brackets] around
    source files, only do so for built targets with children.

  - Fix interpretation of Builder source arguments when the Builder has
    a src_suffix *and* a source_builder and the argument has no suffix.

  - Fix use of expansions like ${TARGET.dir} or ${SOURCE.dir} in the
    following construction variables:  $FORTRANMODDIR, $JARCHDIR,
    $JARFLAGS, $LEXFLAGS, $SWIGFLAGS, $SWIGOUTDIR and $YACCFLAGS.

  - Fix dependencies on Java files generated by SWIG so they can be
    detected and built in one pass.

  - Fix SWIG when used with a BuildDir().

  From Leanid Nazdrynau:

  - When applying Tool modules after a construction environment has
    already been created, don't overwrite existing $CFILESUFFIX and
    $CXXFILESUFFIX value.

  - Support passing the Java() builder a list of explicit .java files
    (not only a list of directories to be scanned for .java files).

  - Support passing .java files to the Jar() and JavaH() builders, which
    then use the builder underlying the Java() builder to turn them into
    .class files.  (That is, the Jar()-Java() chain of builders become
    multi-step, like the Program()-Object()-CFile() builders.)

  - Support passing SWIG .i files to the Java builders (Java(),
    Jar(), JavaH()), to cause intermediate .java files to be created
    automatically.

  - Add $JAVACLASSPATH and $JAVASOURCEPATH variables, that get added to
    the javac "-classpath" and "-sourcepath" options.  (Note that SCons
    does *not* currently search these paths for implicit dependencies.)

  - Commonize initialization of Java-related builders.

  From Jan Nijtmans:

  - Find Java anonymous classes when the next token after the name is
    an open parenthesis.

  From Gary Oberbrunner:

  - Fix a code example in the man page.

  From Tilo Prutz:

  - Add support for the file names that Java 1.5 (and 1.6) generates for
    nested anonymous inner classes, which are different from Java 1.4.

  From Adam Simpkins:

  - Allow worker threads to terminate gracefully when all jobs are
    finished.

  From Sohail Somani:

  - Add LaTeX scanner support for finding dependencies specified with
    the \usepackage{} directive.



RELEASE 0.97 - Thu, 17 May 2007 08:59:41 -0500

  From Steven Knight:

  - Fix a bug that would make parallel builds stop in their tracks if
    Nodes that depended on lists that contained some Nodes built together
    caused the reference count to drop below 0 if the Nodes were visited
    and commands finished in the wrong order.

  - Make sure the DirEntryScanner doesn't choke if it's handed something
    that's not a directory (Node.FS.Dir) Node.



RELEASE 0.96.96 - Thu, 12 Apr 2007 12:36:25 -0500

  NOTE:  This is (Yet) a(nother) pre-release of 0.97 for testing purposes.

  From Joe Bloggs:

  - Man page fix:  remove cut-and-paste sentence in NoCache() description.

  From Dmitry Grigorenko and Gary Oberbrunner:

  - Use the Intel C++ compiler, not $CC, to link C++ source.

  From Helmut Grohne:

  - Fix the man page example of propagating a user's external environment.

  From Steven Knight:

  - Back out (most of) the Windows registry installer patch, which
    seems to not work on some versions of Windows.

  - Don't treat Java ".class" attributes as defining an inner class.

  - Fix detecting an erroneous Java anonymous class when the first
    non-skipped token after a "new" keyword is a closing brace.

  - Fix a regression when a CPPDEFINES list contains a tuple, the second
    item of which (the option value) is a construction variable expansion
    (e.g. $VALUE) and the value of the variable isn't a string.

  - Improve the error message if an IOError (like trying to read a
    directory as a file) occurs while deciding if a node is up-to-date.

  - Fix "maximum recursion" / "unhashable type" errors in $CPPPATH
    PathList expansion if a subsidiary expansion yields a stringable,
    non-Node object.

  - Generate API documentation from the docstrings (using epydoc).

  - Fix use of --debug=presub with Actions for out-of-the-box Builders.

  - Fix handling nested lists within $CPPPATH, $LIBPATH, etc.

  - Fix a "builders_used" AttributeError that real-world Qt initialization
    triggered in the refactored suffix handling for Builders.

  - Make the reported --debug=time timings meaningful when used with -j.
    Better documentation of what the times mean.

  - User Guide updates: --random, AlwaysBuild(), --tree=,
    --debug=findlibs, --debug=presub, --debug=stacktrace,
    --taskmastertrace.

  - Document (in both man page and User's Guide) that --implicit-cache
    ignores changes in $CPPPATH, $LIBPATH, etc.

  From Jean-Baptiste Lab:

  - Remove hard-coded dependency on Python 2.2 from Debian packaging files.

  From Jeff Mahovsky:

  - Handle spaces in the build target name in Visual Studio project files.

  From Rob Managan:

  - Re-run LaTeX after BibTeX has been re-run in response to a changed
    .bib file.

  From Joel B. Mohler:

  - Make additional TeX auxiliary files (.toc, .idx and .bbl files)
    Precious so their removal doesn't affect whether the necessary
    sections are included in output PDF or PostScript files.

  From Gary Oberbrunner:

  - Fix the ability to import modules in the site_scons directory from
    a subdirectory.

  From Adam Simpkins:

  - Make sure parallel (-j) builds all targets even if they show up
    multiple times in the child list (as a source and a dependency).

  From Matthias Troffaes:

  - Don't re-run TeX if the triggering strings (\makeindex, \bibliography
    \tableofcontents) are commented out.

  From Richard Viney:

  - Fix use of custom include and lib paths with Visual Studio 8.

  - Select the default .NET Framework SDK Dir based on the version of
    Visual Studio being used.



RELEASE 0.96.95 - Mon, 12 Feb 2007 20:25:16 -0600

  From Anatoly Techtonik:

  - Add the scons.org URL and a package description to the setup.py
    arguments.

  - Have the Windows installer add a registry entry for scons.bat in the
    "App Paths" key, so scons.bat can be executed without adding the
    directory to the %PATH%.  (Python itself works this way.)

  From Anonymous:

  - Fix looking for default paths in Visual Studio 8.0 (and later).

  - Add -lm to the list of default D libraries for linking.

  From Matt Doar:

  - Provide a more complete write-your-own-Scanner example in the man page.

  From Ralf W. Grosse-Kunstleve:

  - Contributed upstream Python change to our copied subprocess.py module
    for more efficient standard input processing.

  From Steven Knight:

  - Fix the Node.FS.Base.rel_path() method when the two nodes are on
    different drive letters.  (This caused an infinite loop when
    trying to write .sconsign files.)

  - Fully support Scanners that use a dictionary to map file suffixes
    to other scanners.

  - Support delayed evaluation of the $SPAWN variable to allow selection
    of a function via ${} string expansions.

  - Add --srcdir as a synonym for -Y/--repository.

  - Document limitations of #include "file.h" with Repository().

  - Fix use of a toolpath under the source directory of a BuildDir().

  - Fix env.Install() with a file name portion that begins with '#'.

  - Fix ParseConfig()'s handling of multiple options in a string that's
    replaced a *FLAGS construction variable.

  - Have the C++ tools initialize common C compilation variables ($CCFLAGS,
    $SHCCFLAGS and $_CCCOMCOM) even if the 'cc' Tool isn't loaded.

  From Leanid Nazdrynau:

  - Fix detection of Java anonymous classes if a newline precedes the
    opening brace.

  From Gary Oberbrunner:

  - Document use of ${} to execute arbitrary Python code.

  - Add support for:
    1) automatically adding a site_scons subdirectory (in the top-level
       SConstruct directory) to sys.path (PYTHONPATH);
    2) automatically importing site_scons/site_init.py;
    3) automatically adding site_scons/site_tools to the toolpath.

  From John Pye:

  - Change ParseConfig() to preserve white space in arguments passed in
    as a list.

  From a smith:

  - Fix adding explicitly-named Java inner class files (and any
    other file names that may contain a '$') to Jar files.

  From David Vitek:

  - Add a NoCache() function to mark targets as unsuitable for propagating
    to (or retrieving from) a CacheDir().

  From Ben Webb:

  - If the swig -noproxy option is used, it won't generate a .py file,
    so don't emit it as a target that we expect to be built.



RELEASE 0.96.94 - Sun, 07 Jan 2007 18:36:20 -0600

  NOTE:  This is a pre-release of 0.97 for testing purposes.

  From Anonymous:

  - Allow arbitrary white space after a SWIG %module declaration.

  From Paul:

  - When compiling resources under MinGW, make sure there's a space
    between the --include-dir option and its argument.

  From Jay Kint:

  - Alleviate long command line issues on Windows by executing command
    lines directly via os.spawnv() if the command line doesn't need
    shell interpretation (has no pipes, redirection, etc.).

  From Walter Franzini:

  - Exclude additional Debian packaging files from the copyright check.

  From Fawad Halim:

  - Handle the conflict between the impending Python 2.6 'as' keyword
    and our Tool/as.py module name.

  From Steven Knight:

  - Speed up the Node.FS.Dir.rel_path() method used to generate path names
    that get put into the .sconsign* file(s).

  - Optimize Node.FS.Base.get_suffix() by computing the suffix once, up
    front, when we set the Node's name.  (Duh...)

  - Reduce the Memoizer's responsibilities to simply counting hits and
    misses when the --debug=memoizer option is used, not to actually
    handling the key calculation and memoization itself.  This speeds
    up some configurations significantly, and should cause no functional
    differences.

  - Add a new scons-time script with subcommands for generating
    consistent timing output from SCons configurations, extracting
    various information from those timings, and displaying them in
    different formats.

  - Reduce some unnecessary stat() calls from on-disk entry type checks.

  - Fix SideEffect() when used with -j, which was badly broken in 0.96.93.

  - Propagate TypeError exceptions when evaluating construction variable
    expansions up the stack, so users can see what's going on.

  - When disambiguating a Node.FS.Entry into a Dir or File, don't look
    in the on-disk source directory until we've confirmed there's no
    on-disk entry locally and there *is* one in the srcdir.  This avoids
    creating a phantom Node that can interfere with dependencies on
    directory contents.

  - Add an AllowSubstExceptions() function that gives the SConscript
    files control over what exceptions cause a string to expand to ''
    vs. terminating processing with an error.

  - Allow the f90.py and f95.py Tool modules to compile earlier source
    source files of earlier Fortran version.

  - Fix storing signatures of files retrieved from CacheDir() so they're
    correctly identified as up-to-date next invocation.

  - Make sure lists of computed source suffixes cached by Builder objects
    don't persist across changes to the list of source Builders (so the
    addition of suffixes like .ui by the qt.py Tool module take effect).

  - Enhance the bootstrap.py script to allow it to be used to execute
    SCons more easily from a checked-out source tree.

  From Ben Leslie:

  - Fix post-Memoizer value caching misspellings in Node.FS._doLookup().

  From Rob Managan, Dmitry Mikhin and Joel B. Mohler:

  - Handle TeX/LaTeX files in subdirectories by changing directory
    before invoking TeX/LaTeX.

  - Scan LaTeX files for \bibliography lines.

  - Support multiple file names in a "\bibliography{file1,file2}" string.

  - Handle TeX warnings about undefined citations.

  - Support re-running LaTeX if necessary due to a Table of Contents.

  From Dmitry Mikhin:

  - Return LaTeX if "Rerun to get citations correct" shows up on the next
    line after the "Warning:" string.

  From Gary Oberbrunner:

  - Add #include lines to fix portability issues in two tests.

  - Eliminate some unnecessary os.path.normpath() calls.

  - Add a $CFLAGS variable for C-specific options, leaving $CCFLAGS
    for options common to C and C++.

  From Tom Parker:

  - Have the error message print the missing file that Qt can't find.

  From John Pye:

  - Fix env.MergeFlags() appending to construction variable value of None.

  From Steve Robbins:

  - Fix the "sconsign" script when the .sconsign.dblite file is explicitly
    specified on the command line (and not intuited from the old way of
    calling it with just ".sconsign").

  From Jose Pablo Ezequiel "Pupeno" Fernandez Silva:

  - Give the 'lex' tool knowledge of the additional target files produced
    by the flex "--header-file=" and "--tables-file=" options.

  - Give the 'yacc' tool knowledge of the additional target files produced
    by the bison "-g", "--defines=" and "--graph=" options.

  - Generate intermediate files with Objective C file suffixes (.m) when
    the lex and yacc source files have appropriate suffixes (.lm and .ym).

  From Sohail Somain:

  - Have the mslink.py Tool only look for a 'link' executable on Windows
    systems.

  From Vaclav Smilauer:

  - Add support for a "srcdir" keyword argument when calling a Builder,
    which will add a srcdir prefix to all non-relative string sources.

  From Jonathan Ultis:

  - Allow Options converters to take the construction environment as
    an optional argument.



RELEASE 0.96.93 - Mon, 06 Nov 2006 00:44:11 -0600

  NOTE:  This is a pre-release of 0.97 for testing purposes.

  From Anonymous:

  - Allow Python Value Nodes to be Builder targets.

  From Matthias:

  - Only filter Visual Studio common filename prefixes on complete
    directory names.

  From Chad Austin:

  - Fix the build of the SCons documentation on systems that don't
    have "python" in the $PATH.

  From Ken Boortz:

  - Enhance ParseConfig() to recognize options that begin with '+'.

  From John Calcote, Elliot Murphy:

  - Document ways to override the CCPDBFLAGS variable to use the
    Microsoft linker's /Zi option instead of the default /Z7.

  From Christopher Drexler:

  - Make SCons aware bibtex must be called if any \include files
    cause creation of a bibliography.

  - Make SCons aware that "\bilbiography" in TeX source files means
    that related .bbl and .blg bibliography files will be created.
    (NOTE:  This still needs to search for the string in \include files.)

  From David Gruener:

  - Fix inconsistent handling of Action strfunction arguments.

  - Preserve white space in display Action strfunction strings.

  From James Y. Knight and Gerard Patel:

  - Support creation of shared object files from assembly language.

  From Steven Knight:

  - Speed up the Taskmaster significantly by avoiding unnecessary
    re-scans of Nodes to find out if there's work to be done, having it
    track the currently-executed top-level target directly and not
    through its presence on the target list, and eliminating some other
    minor list(s), method(s) and manipulation.

  - Fix the expansion of $TARGET and $SOURCE in the expansion of
    $INSTALLSTR displayed for non-environment calls to InstallAs().

  - Fix the ability to have an Alias() call refer to a directory
    name that's not identified as a directory until later.

  - Enhance runtest.py with an option to use QMTest as the harness.
    This will become the default behavior as we add more functionality
    to the QMTest side.

  - Let linking on mingw use the default function that chooses $CC (gcc)
    or $CXX (g++) depending on whether there are any C++ source files.

  - Work around a bug in early versions of the Python 2.4 profile module
    that caused the --profile= option to fail.

  - Only call Options validators and converters once when initializing a
    construction environment.

  - Fix the ability of env.Append() and env.Prepend(), in all known Python
    versions, to handle different input value types when the construction
    variable being updated is a dictionary.

  - Add a --cache-debug option for information about what files it's
    looking for in a CacheDir().

  - Document the difference in construction variable expansion between
    {Action,Builder}() and env.{Action,Builder}().

  - Change the name of env.Copy() to env.Clone(), keeping the old name
    around for backwards compatibility (with the intention of eventually
    phasing it out to avoid confusion with the Copy() Action factory).

  From Arve Knudsen:

  - Support cleaning and scanning SWIG-generated files.

  From Carsten Koch:

  - Allow selection of Visual Studio version by setting $MSVS_VERSION
    after construction environment initialization.

  From Jean-Baptiste Lab:

  - Try using zipimport if we can't import Tool or Platform modules
    using the normal "imp" module.  This allows SCons to be packaged
    using py2exe's all-in-one-zip-file approach.

  From Ben Liblit:

  - Do not re-scan files if the scanner returns no implicit dependencies.

  From Sanjoy Mahajan:

  - Change use of $SOURCES to $SOURCE in all TeX-related Tool modules.

  From Joel B. Mohler:

  - Make SCons aware that "\makeindex" in TeX source files means that
    related .ilg, .ind and .idx index files will be created.
    (NOTE:  This still needs to search for the string in \include files.)

  - Prevent scanning the TeX .aux file for additional files from
    trying to remove it twice when the -c option is used.

  From Leanid Nazdrynau:

  - Give the MSVC RES (resource) Builder a src_builder list and a .rc
    src_suffix so other builders can generate .rc files.

  From Matthew A. Nicholson:

  - Enhance Install() and InstallAs() to handle directory trees as sources.

  From Jan Nijtmans:

  - Don't use the -fPIC flag when using gcc on Windows (e.g. MinGW).

  From Greg Noel:

  - Add an env.ParseFlags() method that provides separate logic for
    parsing GNU tool chain flags into a dictionary.

  - Add an env.MergeFlags() method to apply an arbitrary dictionary
    of flags to a construction environment's variables.

  From Gary Oberbrunner:

  - Fix parsing tripartite Intel C compiler version numbers on Linux.

  - Extend the ParseConfig() function to recognize -arch and
    -isysroot options.

  - Have the error message list the known suffixes when a Builder call
    can't build a source file with an unknown suffix.

  From Karol Pietrzak:

  - Avoid recursive calls to main() in the program snippet used by the
    SConf subsystem to test linking against libraries.  This changes the
    default behavior of CheckLib() and CheckLibWithHeader() to print
    "Checking for C library foo..." instead of "Checking for main()
    in C library foo...".

  From John Pye:

  - Throw an exception if a command called by ParseConfig() or
    ParseFlags() returns an error.

  From Stefan Seefeld:

  - Initial infrastructure for running SCons tests under QMTest.

  From Sohail Somani:

  - Fix tests that fail due to gcc warnings.

  From Dobes Vandermeer:

  - In stack traces, print the full paths of SConscript files.

  From Atul Varma:

  - Fix detection of Visual C++ Express Edition.

  From Dobes Vandermeer:

  - Let the src_dir option to the SConscript() function affect all the
    the source file paths, instead of treating all source files paths
    as relative to the SConscript directory itself.

  From Nicolas Vigier:

  - Fix finding Fortran modules in build directories.

  - Fix use of BuildDir() when the source file in the source directory
    is a symlink with a relative path.

  From Edward Wang:

  - Fix the Memoizer when the SCons Python modules are executed from
    .pyo files at different locations from where they were compiled.

  From Johan Zander:

  - Fix missing os.path.join() when constructing the $FRAMEWORKSDKDIR/bin.



RELEASE 0.96.92 - Mon, 10 Apr 2006 21:08:22 -0400

  NOTE:  This was a pre-release of 0.97 for testing purposes.

  From Anonymous:

  - Fix the intelc.py Tool module to not throw an exception if the
    only installed version is something other than ia32.

  - Set $CCVERSION when using gcc.

  From Matthias:

  - Support generating project and solution files for Microsoft
    Visual Studio version 8.

  - Support generating more than one project file for a Microsoft
    Visual Studio solution file.

  - Add support for a support "runfile" parameter to Microsoft
    Visual Studio project file creation.

  - Put the project GUID, not the solution GUID, in the right spot
    in the solution file.

  From Erling Andersen:

  - Fix interpretation of Node.FS objects wrapped in Proxy instances,
    allowing expansion of things like ${File(TARGET)} in command lines.

  From Stanislav Baranov:

  - Add a separate MSVSSolution() Builder, with support for the
    following new construction variables: $MSVSBUILDCOM, $MSVSCLEANCOM,
    $MSVSENCODING, $MSVSREBUILDCOM, $MSVSSCONS, $MSVSSCONSCOM,
    $MSVSSCONSFLAGS, $MSVSSCONSCRIPT and $MSVSSOLUTIONCOM.

  From Ralph W. Grosse-Kunstleve and Patrick Mezard:

  - Remove unneceesary (and incorrect) SCons.Util strings on some function
    calls in SCons.Util.

  From Bob Halley:

  - Fix C/C++ compiler selection on AIX to not always use the external $CC
    environment variable.

  From August HÃ¶randl:

  - Add a scanner for \include and \import files, with support for
    searching a directory list in $TEXINPUTS (imported from the external
    environment).

  - Support $MAKEINDEX, $MAKEINDEXCOM, $MAKEINDEXCOMSTR and
    $MAKEINDEXFLAGS for generating indices from .idx files.

  From Steven Johnson:

  - Add a NoClean() Environment method and function to override removal
    of targets during a -c clean, including documentation and tests.

  From Steven Knight:

  - Check for whether files exist on disk by listing the directory
    contents, not calling os.path.exists() file by file.  This is
    somewhat more efficient in general, and may be significantly
    more efficient on Windows.

  - Minor speedups in the internal is_Dict(), is_List() and is_String()
    functions.

  - Fix a signature refactoring bug that caused Qt header files to
    get re-generated every time.

  - Don't fail when writing signatures if the .sconsign.dblite file is
    owned by a different user (e.g. root) from a previous run.

  - When deleting variables from stacked OverrideEnvironments, don't
    throw a KeyError if we were able to delte the variable from any
    Environment in the stack.

  - Get rid of the last indentation tabs in the SCons source files and
    add -tt to the Python invocations in the packaging build and the
    tests so they don't creep back in.

  - In Visual Studio project files, put quotes around the -C directory
    so everything works even if the path has spaces in it.

  - The Intel Fortran compiler uses -object:$TARGET, not "-o $TARGET",
    when building object files on Windows.  Have the the ifort Tool
    modify the default command lines appropriately.

  - Document the --debug=explain option in the man page.  (How did we
    miss this?)

  - Add a $LATEXRETRIES variable to allow configuration of the number of
    times LaTex can be re-called to try to resolve undefined references.

  - Change the order of the arguments to Configure.Checklib() to match
    the documentation.

  - Handle signature calculation properly when the Python function used
    for a FunctionAction is an object method.

  - On Windows, assume that absolute path names without a drive letter
    refer to the drive on which the SConstruct file lives.

  - Add /usr/ccs/bin to the end of the the default external execution
    PATH on Solaris.

  - Add $PKGCHK and $PKGINFO variables for use on Solaris when searching
    for the SunPRO C++ compiler.  Make the default value for $PKGCHK
    be /usr/sbin/pgkchk (since /usr/sbin isn't usually on the external
    execution $PATH).

  - Fix a man page example of overriding variables when calling
    SharedLibrary() to also set the $LIBSUFFIXES variable.

  - Add a --taskmastertrace=FILE option to give some insight on how
    the taskmaster decides what Node to build next.

  - Changed the names of the old $WIN32DEFPREFIX, $WIN32DEFSUFFIX,
    $WIN32DLLPREFIX and $WIN32IMPLIBPREFIX construction variables to
    new $WINDOWSDEFPREFIX, $WINDOWSDEFSUFFIX, $WINDOWSDLLPREFIX and
    $WINDOWSIMPLIBPREFIX construction variables.  The old names are now
    deprecated, but preserved for backwards compatibility.

  - Fix (?) a runtest.py hang on Windows when the --xml option is used.

  - Change the message when an error occurs trying to interact with the
    file system to report the target(s) in square brackets (as before) and
    the actual file or directory that encountered the error afterwards.

  From Chen Lee:

  - Add x64 support for Microsoft Visual Studio 8.

  From Baptiste Lepilleur:

  - Support the --debug=memory option on Windows when the Python version
    has the win32process and win32api modules.

  - Add support for Visual Studio 2005 Pro.

  - Fix portability issues in various tests: test/Case.py,
    Test/Java/{JAR,JARCHDIR,JARFLAGS,JAVAC,JAVACFLAGS,JAVAH,RMIC}.py,
    test/MSVS/vs-{6.0,7.0,7.1,8.0}-exec.py,
    test/Repository/{Java,JavaH,RMIC}.py,
    test/QT/{generated-ui,installed,up-to-date,warnings}.py,
    test/ZIP/ZIP.py.

  - Ignore pkgchk errors on Solaris when searching for the C++ compiler.

  - Speed up the SCons/EnvironmentTests.py unit tests.

  - Add a --verbose= option to runtest.py to print executed commands
    and their output at various levels.

  From Christian Maaser:

  - Add support for Visual Studio Express Editions.

  - Add support for Visual Studio 8 *.manifest files, includng
    new $WINDOWS_INSERT_MANIFEST, $WINDOWSPROGMANIFESTSUFFIX,
    $WINDOWSPROGMANIFESTPREFIX, $WINDOWSPROGMANIFESTSUFFIX,
    $WINDOWSSHLIBMANIFESTPREFIX and $WINDOWSSHLIBMANIFESTSUFFIX
    construction variables.

  From Adam MacBeth:

  - Fix detection of additional Java inner classes following use of a
    "new" keyword inside an inner class.

  From Sanjoy Mahajan:

  - Correct TeX-related command lines to just $SOURCE, not $SOURCES

  From Patrick Mezard:

  - Execute build commands for a command-line target if any of the
    files built along with the target is out of date or non-existent,
    not just if the command-line target itself is out of date.

  - Fix the -n option when used with -c to print all of the targets
    that will be removed for a multi-target Builder call.

  - If there's no file in the source directory, make sure there isn't
    one in the build directory, too, to avoid dangling files left
    over from previous runs when a source file is removed.

  - Allow AppendUnique() and PrependUnique() to append strings (and
    other atomic objects) to lists.

  From Joel B. Mohler:

  - Extend latex.py, pdflatex.py, pdftex.py and tex.py so that building
    from both TeX and LaTeX files uses the same logic to call $BIBTEX
    when it's necessary, to call $MAKEINDEX when it's necessary, and to
    call $TEX or $LATEX multiple times to handle undefined references.

  - Add an emitter to the various TeX builders so that the generated
    .aux and .log files also get deleted by the -c option.

  From Leanid Nazdrynau:

  - Fix the Qt UIC scanner to work with generated .ui files (by using
    the FindFile() function instead of checking by-hand for the file).

  From Jan Nieuwenhuizen:

  - Fix a problem with interpreting quoted argument lists on command lines.

  From Greg Noel:

  - Add /sw/bin to the default execution PATH on Mac OS X.

  From Kian Win Ong:

  - When building a .jar file and there is a $JARCHDIR, put the -C
    in front of each .class file on the command line.

  - Recognize the Java 1.5 enum keyword.

  From Asfand Yar Qazi:

  - Add /opt/bin to the default execution PATH on all POSIX platforms
    (between /usr/local/bin and /bin).

  From Jon Rafkind:

  - Fix the use of Configure() contexts from nested subsidiary
    SConscript files.

  From Christoph Schulz:

  - Add support for $CONFIGUREDIR and $CONFIGURELOG variables to control
    the directory and logs for configuration tests.

  - Add support for a $INSTALLSTR variable.

  - Add support for $RANLIBCOM and $RANLIBCOMSTR variables (which fixes
    a bug when setting $ARCOMSTR).

  From Amir Szekely:

  - Add use of $CPPDEFINES to $RCCOM (resource file compilation) on MinGW.

  From Erick Tryzelaar:

  - Fix the error message when trying to report that a given option is
    not gettable/settable from an SConscript file.

  From Dobes Vandermeer:

  - Add support for SCC and other settings in Microsoft Visual
    Studio project and solution files:  $MSVS_PROJECT_BASE_PATH,
    $MSVS_PROJECT_GUID, $MSVS_SCC_AUX_PATH, $MSVS_SCC_LOCAL_PATH,
    $MSVS_SCC_PROJECT_NAME, $MSVS_SCC_PROVIDER,

  - Add support for using a $SCONS_HOME variable (imported from the
    external environment, or settable internally) to put a shortened
    SCons execution line in the Visual Studio project file.

  From David J. Van Maren:

  - Only filter common prefixes from source files names in Visual Studio
    project files if the prefix is a complete (sub)directory name.

  From Thad Ward:

  - If $MSVSVERSIONS is already set, don't overwrite it with
    information from the registry.



RELEASE 0.96.91 - Thu, 08 Sep 2005 07:18:23 -0400

  NOTE:  This was a pre-release of 0.97 for testing purposes.

  From Chad Austin:

  - Have the environment store the toolpath and re-use it to find Tools
    modules during later Copy() or Tool() calls (unless overridden).

  - Normalize the directory path names in SConsignFile() database
    files so the same signature file can interoperate on Windows and
    non-Windows systems.

  - Make --debug=stacktrace print a stacktrace when a UserError is thrown.

  - Remove an old, erroneous cut-and-paste comment in Scanner/Dir.py.

  From Stanislav Baranov:

  - Make it possible to support with custom Alias (sub-)classes.

  - Allow Builders to take empty source lists when called.

  - Allow access to both TARGET and SOURCE in $*PATH expansions.

  - Allow SConscript files to modify BUILD_TARGETS.

  From Timothee Besset:

  - Add support for Objective C/C++ .m and .mm file suffixes (for
    Mac OS X).

  From Charles Crain

  - Fix the PharLap linkloc.py module to use target+source arguments
    when calling env.subst().

  From Bjorn Eriksson:

  - Fix an incorrect Command() keyword argument in the man page.

  - Add a $TEMPFILEPREFIX variable to control the prefix or flag used
    to pass a long-command-line-execution tempfile to a command.

  From Steven Knight:

  - Enhanced the SCons setup.py script to install man pages on
    UNIX/Linux systems.

  - Add support for an Options.FormatOptionHelpText() method that can
    be overridden to customize the format of Options help text.

  - Add a global name for the Entry class (which had already been
    documented).

  - Fix re-scanning of generated source files for implicit dependencies
    when the -j option is used.

  - Fix a dependency problem that caused $LIBS scans to not be added
    to all of the targets in a multiple-target builder call, which
    could cause out-of-order builds when the -j option is used.

  - Store the paths of source files and dependencies in the .sconsign*
    file(s) relative to the target's directory, not relative to the
    top-level SConstruct directory.  This starts to make it possible to
    subdivide the dependency tree arbitrarily by putting an SConstruct
    file in every directory and using content signatures.

  - Add support for $YACCHFILESUFFIX and $YACCHXXFILESUFFIX variables
    that accomodate parser generators that write header files to a
    different suffix than the hard-coded .hpp when the -d option is used.

  - The default behavior is now to store signature information in a
    single .sconsign.dblite file in the top-level SConstruct directory.
    The old behavior of a separate .sconsign file in each directory can
    be specified by calling SConsignFile(None).

  - Remove line number byte codes within the signature calculation
    of Python function actions, so that changing the location of an
    otherwise unmodified Python function doesn't cause rebuilds.

  - Fix AddPreAction() and AddPostAction() when an action has more than
    one target file:  attach the actions to the Executor, not the Node.

  - Allow the source directory of a BuildDir / build_dir to be outside
    of the top-level SConstruct directory tree.

  - Add a --debug=nomemoizer option that disables the Memoizer for clearer
    looks at the counts and profiles of the underlying function calls,
    not the Memoizer wrappers.

  - Print various --debug= stats even if we exit early (e.g. using -h).

  - Really only use the cached content signature value if the file
    is older than --max-drift, not just if --max-drift is set.

  - Remove support for conversion from old (pre 0.96) .sconsign formats.

  - Add support for a --diskcheck option to enable or disable various
    on-disk checks:  that File and Dir nodes match on-disk entries;
    whether an RCS file exists for a missing source file; whether an
    SCCS file exists for a missing source file.

  - Add a --raw argument to the sconsign script, so it can print a
    raw representation of each entry's NodeInfo dictionary.

  - Add the 'f90' and 'f95' tools to the list of Fortran compilers
    searched for by default.

  - Add the +Z option by default when compiling shared objects on
    HP-UX.

  From Chen Lee:

  - Handle Visual Studio project and solution files in Unicode.

  From Sanjoy Mahajan:

  - Fix a bad use of Copy() in an example in the man page, and a
    bad regular expression example in the man page and User's Guide.

  From Shannon Mann:

  - Have the Visual Studio project file(s) echo "Starting SCons" before
    executing SCons, mainly to work around a quote-stripping bug in
    (some versions of?) the Windows cmd command executor.

  From Georg Mischler:

  - Remove the space after the -o option when invoking the Borland
    BCC compiler; some versions apparently require that the file name
    argument be concatenated with the option.

  From Leanid Nazdrynau:

  - Fix the Java parser's handling of backslashes in strings.

  From Greg Noel:

  - Add construction variables to support frameworks on Mac OS X:
    $FRAMEWORKS, $FRAMEWORKPREFIX, $FRAMEWORKPATH, $FRAMEWORKPATHPREFIX.

  - Re-order link lines so the -o option always comes right after the
    command name.

  From Gary Oberbrunner:

  - Add support for Intel C++ beta 9.0 (both 32 and 64 bit versions).

  - Document the new $FRAMEWORK* variables for Mac OS X.

  From Karol Pietrzak:

  - Add $RPATH (-R) support to the Sun linker Tool (sunlink).

  - Add a description of env.subst() to the man page.

  From Chris Prince:

  - Look in the right directory, not always the local directory, for a
    same-named file or directory conflict on disk.

  - On Windows, preserve the external environment's %SYSTEMDRIVE%
    variable, too.

  From Craig Scott:

  - Have the Fortran module emitter look for Fortan modules to be created
    relative to $FORTRANMODDIR, not the top-level directory.

  - When saving Options to a file, run default values through the
    converter before comparing them with the set values.  This correctly
    suppresses Boolean Option values from getting written to the saved
    file when they're one of the many synonyms for a default True or
    False value.

  - Fix the Fortran Scanner's ability to handle a module being used
    in the same file in which it is defined.

  From Steve-o:

  - Add the -KPIC option by default when compiling shared objects on
    Solaris.

  - Change the default suffix for Solaris objects to .o, to conform to
    Sun WorkShop's expectations.  Change the profix to so_ so they can
    still be differentiated from static objects in the same directory.

  From Amir Szekely:

  - When calling the resource compiler on MinGW, add --include-dir and
    the source directory so it finds the source file.

  - Update EnsureSConsVersion() to support revision numbers.

  From Greg Ward:

  - Fix a misplaced line in the man page.



RELEASE 0.96.90 - Tue, 15 Feb 2005 21:21:12 +0000

  NOTE:  This was a pre-release of 0.97 for testing purposes.

  From Anonymous:

  - Fix Java parsing to avoid erroneously identifying a new array
    of class instances as an anonymous inner class.

  - Fix a typo in the man page description of PathIsDirCreate.

  From Chad Austin:

  - Allow Help() to be called multiple times, appending to the help
    text each call.

  - Allow Tools found on a toolpath to import Python modules from
    their local directory.

  From Steve Christensen:

  - Handle exceptions from Python functions as build actions.

  - Add a set of canned PathOption validators:  PathExists (the default),
    PathIsFile, PathIsDir and PathIsDirCreate.

  From Matthew Doar:

  - Add support for .lex and .yacc file suffixes for Lex and Yacc files.

  From Eric Frias:

  - Huge performance improvement:  wrap the tuples representing an
    include path in an object, so that the time it takes to hash the
    path doesn't grow porportionally to the length of the path.

  From Gottfried Ganssauge:

  - Fix SCons on SuSE/AMD-64 Linux by having the wrapper script also
    check for the build engine in the parent directory of the Python
    library directory (/usr/lib64 instead of /usr/lib).

  From Stephen Kennedy:

  - Speed up writing the .sconsign file at the end of a run by only
    calling sync() once at the end, not after every entry.

  From Steven Knight:

  - When compiling with Microsoft Visual Studio, don't include the ATL and
    MFC directories in the default INCLUDE and LIB environment variables.

  - Remove the following deprecated features:  the ParseConfig()
    global function (deprecated in 0.93); the misspelled "validater"
    keyword to the Options.Add() method (deprecated in 0.91); the
    SetBuildSignatureType(), SetContentSignatureType(), SetJobs() and
    GetJobs() global functions (deprecated in 0.14).

  - Fix problems with corrupting the .sconsign.dblite file when
    interrupting builds by writing to a temporary file and renaming,
    not writing the file directly.

  - Fix a 0.96 regression where when running with -k, targets built from
    walking dependencies later on the command line would not realize
    that a dependency had failed an earlier build attempt, and would
    try to rebuild the dependent targets.

  - Change the final messages when using -k and errors occur from
    "{building,cleaning} terminated because of errors" to "done
    {building,cleaning} targets (errors occurred during {build,clean})."

  - Allow Configure.CheckFunc() to take an optional header argument
    (already supported by Conftest.py) to specify text at the top of
    the compiled test file.

  - Fix the --debug=explain output when a Python function action changed
    so it prints a meaningful string, not the binary representation of
    the function contents.

  - Allow a ListOption's default value(s) to be a Python list of specified
    values, not just a string containing a comma-separated list of names.

  - Add a ParseDepends() function that will parse up a list of explicit
    dependencies from a "make depend" style file.

  - Support the ability to change directory when executing an Action
    through "chdir" keyword arguments to Action and Builder creation
    and calls.

  - Fix handling of Action ojects (and other callables that don't match
    our calling arguments) in construction variable expansions.

  - On Win32, install scons.bat in the Python directory when installing
    from setup.py.  (The bdist_wininst installer was already doing this.)

  - Fix env.SConscript() when called with a list of SConscipt files.
    (The SConscript() global function already worked properly.)

  - Add a missing newline to the end of the --debug=explain "unknown
    reasons" message.

  - Enhance ParseConfig() to work properly for spaces in between the -I,
    -L and -l options and their arguments.

  - Packaging build fix:  Rebuild the files that are use to report the
    --version of SCons whenever the development version number changes.

  - Fix the ability to specify a target_factory of Dir() to a Builder,
    which the default create-a-directory Builder was interfering with.

  - Mark a directory as built if it's created as part of the preparation
    for another target, to avoid trying to build it again when it comes
    up in the target list.

  - Allow a function with the right calling signature to be put directly
    in an Environment's BUILDERS dictionary, making for easier creation
    and use of wrappers (pseudo-Builders) that call other Builders.

  - On Python 2.x, wrap lists of Nodes returned by Builders in a UserList
    object that adds a method that makes str() object return a string
    with all of the Nodes expanded to their path names.  (Builders under
    Python 1.5.2 still return lists to avoid TypeErrors when trying
    to extend() list, so Python 1.5.2 doesn't get pretty-printing of Node
    lists, but everything should still function.)

  - Allow Aliases to have actions that will be executed whenever
    any of the expanded Alias targets are out of date.

  - Fix expansion of env.Command() overrides within target and
    source file names.

  - Support easier customization of what's displayed by various default
    actions by adding lots of new construction variables: $ARCOMSTR,
    $ASCOMSTR, $ASPPCOMSTR, $BIBTEXCOMSTR, $BITKEEPERCOMSTR, $CCCOMSTR,
    $CVSCOMSTR, $CXXCOMSTR, $DCOMSTR, $DVIPDFCOMSTR, $F77COMSTR,
    $F90COMSTR, $F95COMSTR, $FORTRANCOMSTR, $GSCOMSTR, $JARCOMSTR,
    $JAVACCOMSTR, $JAVAHCOMSTR, $LATEXCOMSTR, $LEXCOMSTR, $LINKCOMSTR,
    $M4COMSTR, $MIDLCOMSTR, $P4COMSTR, $PCHCOMSTR, $PDFLATEXCOMSTR,
    $PDFTEXCOMSTR, $PSCOMSTR, $QT_MOCFROMCXXCOMSTR, $QT_MOCFROMHCOMSTR,
    $QT_UICCOMSTR, $RCCOMSTR, $REGSVRCOMSTR, $RCS_COCOMSTR, $RMICCOMSTR,
    $SCCSCOMSTR, $SHCCCOMSTR, $SHCXXCOMSTR, $SHF77COMSTR, $SHF90COMSTR,
    $SHF95COMSTR, $SHFORTRANCOMSTR, $SHLINKCOMSTR, $SWIGCOMSTR,
    $TARCOMSTR, $TEXCOMSTR, $YACCCOMSTR and $ZIPCOMSTR.

  - Add an optional "map" keyword argument to ListOption() that takes a
    dictionary to map user-specified values to legal values from the list
    (like EnumOption() already doee).

  - Add specific exceptions to try:-except: blocks without any listed,
    so that they won't catch and mask keyboard interrupts.

  - Make --debug={tree,dtree,stree} print something even when there's
    a build failure.

  - Fix how Scanners sort the found dependencies so that it doesn't
    matter whether the dependency file is in a Repository or not.
    This may cause recompilations upon upgrade to this version.

  - Make AlwaysBuild() work with Alias and Python value Nodes (making
    it much simpler to support aliases like "clean" that just invoke
    an arbitrary action).

  - Have env.ParseConfig() use AppendUnique() by default to suppress
    duplicate entries from multiple calls.  Add a "unique" keyword
    argument to allow the old behavior to be specified.

  - Allow the library modules imported by an SConscript file to get at
    all of the normally-available global functions and variables by saying
    "from SCons.Script import *".

  - Add a --debug=memoizer option to print Memoizer hit/mass statistics.

  - Allow more than one --debug= option to be set at a time.

  - Change --debug=count to report object counts before and after
    reading SConscript files and before and after building targets.

  - Change --debug=memory output to line up the numbers and to better
    match (more or less) the headers on the --debug=count columns.

  - Speed things up when there are lists of targets and/or sources by
    getting rid of some N^2 walks of the lists involved.

  - Cache evaluation of LazyActions so we don't create a new object
    for each invocation.

  - When scanning, don't create Nodes for include files that don't
    actually exist on disk.

  - Make supported global variables CScanner, DScanner, ProgramScanner and
    SourceFileScanner.  Make SourceFileScanner.add_scanner() a supported
    part of the public interface.  Keep the old SCons.Defaults.*Scan names
    around for a while longer since some people were already using them.

  - By default, don't scan directories for on-disk files.  Add a
    DirScanner global scanner that can be used in Builders or Command()
    calls that want source directory trees scanned for on-disk changes.
    Have the Tar() and Zip() Builders use the new DirScanner to preserve
    the behavior of rebuilding a .tar or .zip file if any file or
    directory under a source tree changes.  Add Command() support for
    a source_scanner keyword argument to Command() that can be set to
    DirScanner to get this behavior.

  - Documentation changes:  Explain that $CXXFLAGS contains $CCFLAGS
    by default.  Fix a bad target_factory example in the man page.
    Add appendices to the User's Guide to cover the available Tools,
    Builders and construction variables.  Comment out the build of
    the old Python 10 paper, which doesn't build on all systems and
    is old enough at this point that it probably isn't worth the
    effort to make it do so.

  From Wayne Lee:

  - Avoid "maximum recursion limit" errors when removing $(-$) pairs
    from long command lines.

  From Clive Levinson:

  - Make ParseConfig() recognize and add -mno-cygwin to $LINKFLAGS and
    $CCFLAGS, and -mwindows to $LINKFLAGS.

  From Michael McCracken:

  - Add a new "applelink" tool to handle the things like Frameworks and
    bundles that Apple has added to gcc for linking.

  - Use more appropriate default search lists of linkers, compilers and
    and other tools for the 'darwin' platform.

  - Add a LoadableModule Builder that builds a bundle on Mac OS X (Darwin)
    and a shared library on other systems.

  - Improve SWIG tests for use on Mac OS X (Darwin).

  From Elliot Murphy:

  - Enhance the tests to guarantee persistence of ListOption
    values in saved options files.

  - Supply the help text when -h is used with the -u, -U or -D options.

  From Christian Neeb:

  - Fix the Java parser's handling of string definitions to avoid ignoring
    subsequent code.

  From Han-Wen Nienhuys:

  - Optimize variable expansion by:  using the re.sub() method (when
    possible); not using "eval" for variables for which we can fetch the
    value directory; avoiding slowing substitution logic when there's no
    '$' in the string.

  From Gary Oberbrunner:

  - Add an Environment.Dump() method to print the contents of a
    construction environment.

  - Allow $LIBS (and similar variables) to contain explicit File Nodes.

  - Change ParseConfig to add the found library names directly to the
    $LIBS variable, instead of returning them.

  - Add ParseConfig() support for the -framework GNU linker option.

  - Add a PRINT_CMD_LINE_FUNC construction variable to allow people
    to filter (or log) command-line output.

  - Print an internal Python stack trace in response to an otherwise
    unexplained error when --debug=stacktrace is specified.

  - Add a --debug=findlibs option to print what's happening when
    the scanner is searching for libraries.

  - Allow Tool specifications to be passed a dictionary of keyword
    arguments.

  - Support an Options default value of None, in which case the variable
    will not be added to the construction environment unless it's set
    explicitly by the user or from an Options file.

  - Avoid copying __builtin__ values into a construction environment's
    dictionary when evaluating construction variables.

  - Add a new cross-platform intelc.py Tool that can detect and
    configure the Intel C++ v8 compiler on both Windows, where it's
    named icl, and Linux, where it's named icc.  It also checks that
    the directory specified in the Windows registry exists, and sets a
    new $INTEL_C_COMPILER_VERSION construction variable to identify the
    version being used.  (Niall Douglas contributed an early prototype
    of parts of this module.)

  - Fix the private Conftest._Have() function so it doesn't change
    non-alphanumeric characters to underscores.

  - Supply a better error message when a construction variable expansion
    has an unknown attribute.

  - Documentation changes:  Update the man page to describe use of
    filenames or Nodes in $LIBS.

  From Chris Pawling:

  - Have the linkloc tool use $MSVS_VERSION to select the Microsoft
    Visual Studio version to use.

  From Kevin Quick:

  - Fix the Builder name returned from ListBuilders and other instances
    of subclasses of the BuilderBase class.

  - Add Builders and construction variables to support rpcgen:
    RPCGenClient(), RPCGenHeader(), RPCGenService(), RPCGenXDR(),
    $RPCGEN, $RPCGENFLAGS, $RPCGENCLIENTFLAGS, $RPCGENHEADERFLAGS,
    $RPCGENSERVICEFLAGS, $RPCGENXDRFLAGS.

  - Update the man page to document that prefix and suffix Builder
    keyword arguments can be strings, callables or dictionaries.

  - Provide more info in the error message when a user tries to build
    a target multiple ways.

  - Fix Delete() when a file doesn't exist and must_exist=1.  (We were
    unintentionally dependent on a bug in versions of the Python shutil.py
    module prior to Python 2.3, which would generate an exception for
    a nonexistent file even when ignore_errors was set.)

  - Only replace a Node's builder with a non-null source builder.

  - Fix a stack trace when a suffix selection dictionary is passed
    an empty source file list.

  - Allow optional names to be attached to Builders, for default
    Builders that don't get attached to construction environments.

  - Fix problems with Parallel Task Exception handling.

  - Build targets in an associated BuildDir even if there are targets
    or subdirectories locally in the source directory.

  - If a FunctionAction has a callable class as its underlying Python
    function, use its strfunction() method (if any) to display the
    action.

  - Fix handling when BuildDir() exists but is unwriteable.  Add
    "Stop." to those error messages for consistency.

  - Catch incidents of bad builder creation (without an action) and
    supply meaningful error messages.

  - Fix handling of src_suffix values that aren't extensions (don't
    begin with a '.').

  - Don't retrieve files from a CacheDir, but report what would happen,
    when the -n option is used.

  - Use the source_scanner from the target Node, not the source node
    itself.

  - Internal Scanners fixes:  Make sure Scanners are only passed Nodes.
    Fix how a Scanner.Selector called its base class initialization.
    Make comparisons of Scanner objects more robust.  Add a name to
    an internal default ObjSourceScanner.

  - Add a deprecated warning for use of the old "scanner" keyword argument
    to Builder creation.

  - Improve the --debug=explain message when the build action changes.

  - Test enhancements in SourceCode.py, option-n.py, midl.py.  Better
    Command() and Scanner test coverage.  Improved test infrastructure
    for -c output.

  - Refactor the interface between Action and Executor objects to treat
    Actions atomically.

  - The --debug=presub option will now report the pre-substitution
    each action seprately, instead of reporting the entire list before
    executing the actions one by one.

  - The --debug=explain option explaining a changed action will now
    (more correctly) show pre-substitution action strings, instead of
    the commands with substituted file names.

  - A Node (file) will now be rebuilt if its PreAction or PostAction
    actions change.

  - Python Function actions now have their calling signature (target,
    source, env) reported correctly when displayed.

  - Fix BuildDir()/build_dir handling when the build_dir is underneath
    the source directory and trying to use entries from the build_dir
    as sources for other targets in the build-dir.

  - Fix hard-coding of JDK path names in various Java tests.

  - Handle Python stack traces consistently (stop at the SConscript stack
    frame, by default) even if the Python source code isn't available.

  - Improve the performance of the --debug={tree,dtree} options.

  - Add --debug=objects logging of creation of OverrideWarner,
    EnvironmentCopy and EnvironmentOverride objects.

  - Fix command-line expansion of Python Value Nodes.

  - Internal cleanups:  Remove an unnecessary scan argument.  Associate
    Scanners only with Builders, not nodes.  Apply overrides once when
    a Builder is called, not in multiple places.  Cache results from the
    Node.FS.get_suffix() and Node.get_build_env() methods.  Use the Python
    md5 modules' hexdigest() method, if there is one.  Have Taskmaster
    call get_stat() once for each Node and re-use the value instead of
    calling it each time it needs the value.  Have Node.depends_on()
    re-use the list from the children() method instead of calling it
    multiple times.

  - Use the correct scanner if the same source file is used for targets in
    two different environments with the same path but different scanners.

  - Collect logic for caching values in memory in a Memoizer class,
    which cleans up a lot of special-case code in various methods and
    caches additional values to speed up most configurations.

  - Add a PathAccept validator to the list of new canned PathOption
    validators.

  From Jeff Squyres:

  - Documentation changes:  Use $CPPDEFINES instead of $CCFLAGS in man
    page examples.

  From Levi Stephen:

  - Allow $JARCHDIR to be expanded to other construction variables.

  From Christoph Wiedemann:

  - Add an Environment.SetDefault() method that only sets values if
    they aren't already set.

  - Have the qt.py Tool not override variables already set by the user.

  - Add separate $QT_BINPATH, $QT_CPPPATH and $QT_LIBPATH variables
    so these can be set individually, instead of being hard-wired
    relative to $QTDIR.

  - The %TEMP% and %TMP% external environment variables are now propagated
    automatically to the command execution environment on Windows systems.

  - A new --config= command-line option allows explicit control of
    of when the Configure() tests are run:  --config=force forces all
    checks to be run, --config=cache uses all previously cached values,
    --config=auto (the default) runs tests only when dependency analysis
    determines it's necessary.

  - The Configure() subsystem can now write a config.h file with values
    like HAVE_STDIO_H, HAVE_LIBM, etc.

  - The Configure() subsystem now executes its checks silently when the
    -Q option is specified.

  - The Configure() subsystem now reports if a test result is being
    taken from cache, and prints the standard output and error output
    of tests even when cached.

  - Configure() test results are now reported as "yes" or "no" instead of
    "ok" or "failed."

  - Fixed traceback printing when calling the env.Configure() method
    instead of the Configure() global function.

  - The Configure() subsystem now caches build failures in a .sconsign
    file in the subdirectory, not a .cache file.  This may cause
    tests to be re-executed the first time after you install 0.97.

  - Additional significant internal cleanups in the Configure() subsystem
    and its tests.

  - Have the Qt Builder make uic-generated files dependent on the .ui.h
    file, if one exists.

  - Add a test to make sure that SCons source code does not contain
    try:-except: blocks that catch all errors, which potentially catch
    and mask keyboard interrupts.

  - Fix us of TargetSignatures('content') with the SConf subsystem.

  From Russell Yanofsky:

  - Add support for the Metrowerks Codewarrior compiler and linker
    (mwcc and mwld).



RELEASE 0.96.1 - Mon, 23 Aug 2004 12:55:50 +0000

  From Craig Bachelor:

  - Handle white space in the executable Python path name within in MSVS
    project files by quoting the path.

  - Correct the format of a GUID string in a solution (.dsw) file so
    MSVS can correctly "build enable" a project.

  From Steven Knight:

  - Add a must_exist flag to Delete() to let the user control whether
    it's an error if the specified entry doesn't exist.  The default
    behavior is now to silently do nothing if it doesn't exist.

  - Package up the new Platform/darwin.py, mistakenly left out of 0.96.

  - Make the scons.bat REM statements into @REM so they aren't printed.

  - Make the SCons packaging SConscript files platform independent.

  From Anthony Roach:

  - Fix scanning of pre-compiled header (.pch) files for #includes,
    broken in 0.96.



RELEASE 0.96 - Wed, 18 Aug 2004 13:36:40 +0000

  From Chad Austin:

  - Make the CacheDir() directory if it doesn't already exist.

  - Allow construction variable substitutions in $LIBS specifications.

  - Allow the emitter argument to a Builder() to be or expand to a list
    of emitter functions, which will be called in sequence.

  - Suppress null values in construction variables like $LIBS that use
    the internal _concat() function.

  - Remove .dll files from the construction variables searched for
    libraries that can be fed to Win32 compilers.

  From Chad Austin and Christoph Wiedemann:

  - Add support for a $RPATH variable to supply a list of directories
    to search for shared libraries when linking a program.  Used by
    the GNU and IRIX linkers (gnulink and sgilink).

  From Charles Crain:

  - Restore the ability to do construction variable substitutions in all
    kinds of *PATH variables, even when the substitution returns a Node
    or other object.

  From Tom Epperly:

  - Allow the Java() Builder to take more than one source directory.

  From Ralf W. Grosse-Kunstleve:

  - Have SConsignFile() use, by default, a custom "dblite.py" that we can
    control and guarantee to work on all Python versions (or nearly so).

  From Jonathan Gurley:

  - Add support for the newer "ifort" versions of the Intel Fortran
    Compiler for Linux.

  From Bob Halley:

  - Make the new *FLAGS variable type work with copied Environments.

  From Chris Hoeppler:

  - Initialize the name of a Scanner.Classic scanner correctly.

  From James Juhasz:

  - Add support for the .dylib shared library suffix and the -dynamiclib
    linker option on Mac OS X.

  From Steven Knight:

  - Add an Execute() method for executing actions directly.

  - Support passing environment override keyword arguments to Command().

  - Fix use of $MSVS_IGNORE_IDE_PATHS, which was broken when we added
    support for $MSVS_USE_MFC_DIRS last release.

  - Make env.Append() and env.Prepend() act like the underlying Python
    behavior when the variable being appended to is a UserList object.

  - Fix a regression that prevented the Command() global function in
    0.95 from working with command-line strings as actions.

  - Fix checking out a file from a source code management system when
    the env.SourceCode() method was called with an individual file name
    or node, not a directory name or node.

  - Enhance the Task.make_ready() method to create a list of the
    out-of-date Nodes for the task for use by the wrapping interface.

  - Allow Scanners to pull the list of suffixes from the construction
    environment when the "skeys" keyword argument is a string containing
    a construction variable to be expanded.

  - Support new $CPPSUFFIXES, $DSUFFIXES $FORTRANSUFFIXES, and
    $IDLSUFFIXES.  construction variables that contain the default list
    of suffixes to be scanned by a given type of scanner, allowing these
    suffix lists to be easily added to or overridden.

  - Speed up Node creation when calling a Builder by comparing whether two
    Environments are the same object, not if their underlying dictionaries
    are equivalent.

  - Add a --debug=explain option that reports the reason(s) why SCons
    thinks it must rebuild something.

  - Add support for functions that return platform-independent Actions
    to Chmod(), Copy(), Delete(), Mkdir(), Move() and Touch() files
    and/or directories.  Like any other Actions, the returned Action
    object may be executed directly using the Execute() global function
    or env.Execute() environment method, or may be used as a Builder
    action or in an env.Command() action list.

  - Add support for the strfunction argument to all types of Actions:
    CommandAction, ListAction, and CommandGeneratorAction.

  - Speed up turning file system Nodes into strings by caching the
    values after we're finished reading the SConscript files.

  - Have ParseConfig() recognize and supporting adding the -Wa, -Wl,
    and -Wp, flags to ASFLAGS, LINKFLAGS and CPPFLAGS, respectively.

  - Change the .sconsign format and the checks for whether a Node is
    up-to-date to make dependency checks more efficient and correct.

  - Add wrapper Actions to SCons.Defaults for $ASCOM, $ASPPCOM, $LINKCOM,
    $SHLINKCOM, $ARCOM, $LEXCOM and $YACCCOM.  This makes it possible
    to replace the default print behavior with a custom strfunction()
    for each of these.

  - When a Node has been built, don't walk the whole tree back to delete
    the parents's implicit dependencies, let returning up the normal
    Taskmaster descent take care of it for us.

  - Add documented support for separate target_scanner and source_scanner
    arguments to Builder creation, which allows different scanners to
    be applied to source files

  - Don't re-install or (re-generate) .h files when a subsidiary #included
    .h file changes.  This eliminates incorrect circular dependencies
    with .h files generated from other source files.

  - Slim down the internal Sig.Calculator class by eliminating methods
    whose functionality is now covered by Node methods.

  - Document use of the target_factory and source_factory keyword
    arguments when creating Builder objects.  Enhance Dir Nodes so that
    they can be created with user-specified Builder objects.

  - Don't blow up with stack trace when the external $PATH environment
    variable isn't set.

  - Make Builder calls return lists all the time, even if there's only
    one target.  This keeps things consistent and easier to program to
    across platforms.

  - Add a Flatten() function to make it easier to deal with the Builders
    all returning lists of targets, not individual targets.

  - Performance optimizations in Node.FS.__doLookup().

  - Man page fixes:  formatting typos, misspellings, bad example.

  - User's Guide fixes: Fix the signatures of the various example
    *Options() calls.  Triple-quote properly a multi-line Split example.

  - User's Guide additions:  Chapter describing File and Directory
    Nodes.  Section describing declarative nature of SCons functions in
    SConscript files.  Better organization and clarification of points
    raised by Robert P. J. Day.  Chapter describing SConf (Autoconf-like)
    functionality.  Chapter describing how to install Python and
    SCons.  Chapter describing Java builds.

  From Chris Murray:

  - Add a .win32 attribute to force file names to expand with
    Windows backslash path separators.

  - Fix escaping file names on command lines when the expansion is
    concatenated with another string.

  - Add support for Fortran 90 and Fortran 95.  This adds $FORTRAN*
    variables that specify a default compiler, command-line, flags,
    etc. for all Fortran versions, plus separate $F90* and $F95*
    variables for when different compilers/flags/etc. must be specified
    for different Fortran versions.

  - Have individual tools that create libraries override the default
    $LIBPREFIX and $LIBSUFFIX values set by the platform.  This makes
    it easier to use Microsoft Visual Studio tools on a CygWin platform.

  From Gary Oberbrunner:

  - Add a --debug=presub option to print actions prior to substitution.

  - Add a warning upon use of the override keywords "targets" and
    "sources" when calling Builders.  These are usually mistakes which
    are otherwise silently (and confusingly) turned into construction
    variable overrides.

  - Try to find the ICL license file path name in the external environment
    and the registry before resorting to the hard-coded path name.

  - Add support for fetching command-line keyword=value arguments in
    order from an ARGLIST list.

  - Avoid stack traces when trying to read dangling symlinks.

  - Treat file "extensions" that only contain digits as part of the
    file basename.  This supports version numbers as part of shared
    library names, for example.

  - Avoid problems when there are null entries (None or '') in tool
    lists or CPPPATH.

  - Add an example and explanation of how to use "tools = ['default', ..."
    when creating a construction environment.

  - Add a section describing File and Directory Nodes and some of their
    attributes and methods.

  - Have ParseConfig() add a returned -pthread flag to both $CCFLAGS
    and $LINKFLAGS.

  - Fix some test portability issues on Mac OS X (darwin).

  From Simon Perkins:

  - Fix a bug introduced in building shared libraries under MinGW.

  From Kevin Quick:

  - Handling SCons exceptions according to Pythonic standards.

  - Fix test/chained-build.py on systems that execute within one second.

  - Fix tests on systems where 'ar' warns about archive creation.

  From Anthony Roach:

  - Fix use of the --implicit-cache option with timestamp signatures.

  - If Visual Studio is installed, assume the C/C++ compiler, the linker
    and the MIDL compiler that comes with it are available, too.

  - Better error messages when evaluating a construction variable
    expansion yields a Python syntax error.

  - Change the generation of PDB files when using Visual Studio from
    compile time to link time.

  From sam th:

  - Allow SConf.CheckLib() to search a list of libraries, like the
    Autoconf AC_SEARCH_LIBS macro.

  - Allow the env.WhereIs() method to take a "reject" argument to
    let it weed out specific path names.

  From Christoph Wiedemann:

  - Add new Moc() and Uic() Builders for more explicit control over
    Qt builds, plus new construction variables to control them:
    $QT_AUTOSCAN, $QT_DEBUG, $QT_MOCCXXPREFIX, $QT_MOCCXXSUFFIX,
    $QT_MOCHPREFIX, $QT_MOCHSUFFIX, $QT_UICDECLPREFIX, $QT_UICDECLSUFFIX,
    $QT_UICIMPLPREFIX, $QT_UICIMPLSUFFIX and $QT_UISUFFIX.

  - Add a new single_source keyword argument for Builders that enforces
    a single source file on calls to the Builder.



RELEASE 0.95 - Mon, 08 Mar 2004 06:43:20 -0600

  From Chad Austin:

  - Replace print statements with calls to sys.stdout.write() so output
    lines stay together when -j is used.

  - Add portability fixes for a number of tests.

  - Accomodate the fact that Cygwin's os.path.normcase() lies about
    the underlying system being case-sensitive.

  - Fix an incorrect _concat() call in the $RCINCFLAGS definition for
    the mingw Tool.

  - Fix a problem with the msvc tool with Python versions prior to 2.3.

  - Add support for a "toolpath" Tool() and Environment keyword that
    allows Tool modules to be found in specified local directories.

  - Work around Cygwin Python's silly fiction that it's using a
    case-sensitive file system.

  - More robust handling of data in VCComponents.dat.

  - If the "env" command is available, spawn commands with the more
    general "env -" instead of "env -i".

  From Kerim Borchaev:

  - Fix a typo in a msvc.py's registry lookup:  "VCComponents.dat", not
    "VSComponents.dat".

  From Chris Burghart:

  - Fix the ability to save/restore a PackageOption to a file.

  From Steve Christensen:

  - Update the MSVS .NET and MSVC 6.0/7.0 path detection.

  From David M. Cooke:

  - Make the Fortran scanner case-insensitive for the INCLUDE string.

  From Charles Crain:

  - If no version of MSVC is detected but the tool is specified,
    use the MSVC 6.0 paths by default.

  - Ignore any "6.1" version of MSVC found in the registry; this is a
    phony version number (created by later service packs?) and would
    throw off the logic if the user had any non-default paths configure.

  - Correctly detect if the user has independently configured the MSVC
    "include," "lib" or "path" in the registry and use the appropriate
    values.  Previously, SCons would only use the values if all three
    were set in the registry.

  - Make sure side-effect nodes are prepare()d before building their
    corresponding target.

  - Preserve the ability to call BuildDir() multiple times with the
    same target and source directory arguments.

  From Andy Friesen:

  - Add support for the Digital Mars "D" programming language.

  From Scott Lystig Fritchie:

  - Fix the ability to use a custom _concat() function in the
    construction environment when calling _stripixes().

  - Make the message about ignoring a missing SConscript file into a
    suppressable Warning, not a hard-coded sys.stderr.write().

  - If a builder can be called multiple times for a target (because
    the sources and overrides are identical, or it's a builder with the
    "multi" flag set), allow the builder to be called through multiple
    environments so long as the builders have the same signature for
    the environments in questions (that is, they're the same action).

  From Bob Halley:

  - When multiple targets are built by a single action, retrieve all
    of them from cache, not just the first target, and exec the build
    command if any of the targets isn't present in the cache.

  From Zephaniah Hull:

  - Fix command-line ARGUMENTS with multiple = in them.

  From Steven Knight:

  - Fix EnsureSConsVersion() so it checks against the SCons version,
    not the Python version, on Pythons with sys.version_info.

  - Don't swallow the AttributeError when someone uses an expansion like
    $TARGET.bak, so we can supply a more informative error message.

  - Fix an odd double-quote escape sequence in the man page.

  - Fix looking up a naked drive letter as a directory (Dir('C:')).

  - Support using File nodes in the LIBS construction variable.

  - Allow the LIBS construction variable to be a single string or File
    node, not a list, when only one library is needed.

  - Fix typos in the man page:  JAVACHDIR => JARCHDIR; add "for_signature"
    to the __call__() example in the "Variable Substitution" section.

  - Correct error message spellings of "non-existant" to "non-existent."

  - When scanning for libraries to link with, don't append $LIBPREFIXES
    or $LIBSUFFIXES values to the $LIBS values if they're already present.

  - Add a ZIPCOMPRESSION construction variable to control whether the
    internal Python action for the Zip Builder compresses the file or
    not.  The default value is zipfile.ZIP_DEFLATED, which generates
    a compressed file.

  - Refactor construction variable expansion to support recursive
    expansion of variables (e.g. CCFLAGS = "$CCFLAGS -g") without going
    into an infinite loop.  Support this in all construction variable
    overrides, as well as when copying Environments.

  - Fix calling Configure() from more than one subsidiary SConscript file.

  - Fix the env.Action() method so it returns the correct type of
    Action for its argument(s).

  - Fix specifying .class files as input to JavaH with the .class suffix
    when they weren't generated using the Java Builder.

  - Make the check for whether all of the objects going into a
    SharedLibrary() are shared work even if the object was built in a
    previous run.

  - Supply meaningful error messages, not stack traces, if we try to add
    a non-Node as a source, dependency, or ignored dependency of a Node.

  - Generate MSVS Project files that re-invoke SCons properly regardless
    of whether the file was built via scons.bat or scons.py.
    (Thanks to Niall Douglas for contributing code and testing.)

  - Fix TestCmd.py, runtest.py and specific tests to accomodate being
    run from directories whose paths include white space.

  - Provide a more useful error message if a construction variable
    expansion contains a syntax error during evaluation.

  - Fix transparent checkout of implicit dependency files from SCCS
    and RCS.

  - Added new --debug=count, --debug=memory and --debug=objects options.
    --debug=count and --debug=objects only print anything when run
    under Python 2.1 or later.

  - Deprecate the "overrides" keyword argument to Builder() creation
    in favor of using keyword argument values directly (like we do
    for builder execution and the like).

  - Always use the Builder overrides in substitutions, not just if
    there isn't a target-specific environment.

  - Add new "rsrcpath" and "rsrcdir" and attributes to $TARGET/$SOURCE,
    so Builder command lines can find things in Repository source
    directories when using BuildDir.

  - Fix the M4 Builder so that it chdirs to the Repository directory
    when the input file is in the source directory of a BuildDir.

  - Save memory at build time by allowing Nodes to delete their build
    environments after they've been built.

  - Add AppendUnique() and PrependUnique() Environment methods, which
    add values to construction variables like Append() and Prepend()
    do, but suppress any duplicate elements in the list.

  - Allow the 'qt' tool to still be used successfully from a copied
    Environment.  The include and library directories previously ended up
    having the same string re-appended to the end, yielding an incorrect
    path name.

  - Supply a more descriptive error message when the source for a target
    can't be found.

  - Initialize all *FLAGS variables with objects do the right thing with
    appending flags as strings or lists.

  - Make things like ${TARGET.dir} work in *PATH construction variables.

  - Allow a $MSVS_USE_MFC_DIRS construction variable to control whether
    ATL and MFC directories are included in the default INCLUDE and
    LIB paths.

  - Document the dbm_module argument to the SConsignFile() function.

  From Vincent Risi:

  - Add support for the bcc32, ilink32 and tlib Borland tools.

  From Anthony Roach:

  - Supply an error message if the user tries to configure a BuildDir
    for a directory that already has one.

  - Remove documentation of the still-unimplemented -e option.

  - Add -H help text listing the legal --debug values.

  - Don't choke if a construction variable is a non-string value.

  - Build Type Libraries in the target directory, not the source
    directory.

  - Add an appendix to the User's Guide showing how to accomplish
    various common tasks in Python.

  From Greg Spencer:

  - Add support for Microsoft Visual Studio 2003 (version 7.1).

  - Evaluate $MSVSPROJECTSUFFIX and $MSVSSOLUTIONSUFFIX when the Builder
    is invoked, not when the tool is initialized.

  From Christoph Wiedemann:

  - When compiling Qt, make sure the moc_*.cc files are compiled using
    the flags from the environment used to specify the target, not
    the environment that first has the Qt Builders attached.



RELEASE 0.94 - Fri, 07 Nov 2003 05:29:48 -0600

  From Hartmut Goebel:

  - Add several new types of canned functions to help create options:
    BoolOption(), EnumOption(), ListOption(), PackageOption(),
    PathOption().

  From Steven Knight:

  - Fix use of CPPDEFINES with C++ source files.

  - Fix env.Append() when the operand is an object with a __cmp__()
    method (like a Scanner instance).

  - Fix subclassing the Environment and Scanner classes.

  - Add BUILD_TARGETS, COMMAND_LINE_TARGETS and DEFAULT_TARGETS variables.

  From Steve Leblanc:

  - SGI fixes:  Fix C++ compilation, add a separate Tool/sgic++.py module.

  From Gary Oberbrunner:

  - Fix how the man page un-indents after examples in some browsers.

  From Vincent Risi:

  - Fix the C and C++ tool specifications for AIX.



RELEASE 0.93 - Thu, 23 Oct 2003 07:26:55 -0500

  From J.T. Conklin:

  - On POSIX, execute commands with the more modern os.spawnvpe()
    function, if it's available.

  - Scan .S, .spp and .SPP files for C preprocessor dependencies.

  - Refactor the Job.Parallel() class to use a thread pool without a
    condition variable.  This improves parallel build performance and
    handles keyboard interrupts properly when -j is used.

  From Charles Crain:

  - Add support for a JARCHDIR variable to control changing to a
    directory using the jar -C option.

  - Add support for detecting Java manifest files when using jar,
    and specifying them using the jar m flag.

  - Fix some Python 2.2 specific things in various tool modules.

  - Support directories as build sources, so that a rebuild of a target
    can be triggered if anything underneath the directory changes.

  - Have the scons.bat and scons.py files look for the SCons modules
    in site-packages as well.

  From Christian Engel:

  - Support more flexible inclusion of separate C and C++ compilers.

  - Use package management tools on AIX and Solaris to find where
    the comilers are installed, and what version they are.

  - Add support for CCVERSION and CXXVERSION variables for a number
    of C and C++ compilers.

  From Sergey Fogel:

  - Add test cases for the new capabilities to run bibtex and to rerun
    latex as needed.

  From Ralf W. Grosse-Kunstleve:

  - Accomodate anydbm modules that don't have a sync() method.

  - Allow SConsignFile() to take an argument specifying the DBM
    module to be used.

  From Stephen Kennedy:

  - Add support for a configurable global .sconsign.dbm file which
    can be used to avoid cluttering each directory with an individual
    .sconsign file.

  From John Johnson:

  - Fix (re-)scanning of dependencies in generated or installed
    header files.

  From Steven Knight:

  - The -Q option suppressed too many messages; fix it so that it only
    suppresses the Reading/Building messages.

  - Support #include when there's no space before the opening quote
    or angle bracket.

  - Accomodate alphanumeric version strings in EnsurePythonVersion().

  - Support arbitrary expansion of construction variables within
    file and directory arguments to Builder calls and Environment methods.

  - Add Environment-method versions of the following global functions:
    Action(), AddPostAction(), AddPreAction(), Alias(), Builder(),
    BuildDir(), CacheDir(), Clean(), Configure(), Default(),
    EnsurePythonVersion(), EnsureSConsVersion(), Environment(),
    Exit(), Export(), FindFile(), GetBuildPath(), GetOption(), Help(),
    Import(), Literal(), Local(), Platform(), Repository(), Scanner(),
    SConscriptChdir(), SConsignFile(), SetOption(), SourceSignatures(),
    Split(), TargetSignatures(), Tool(), Value().

  - Add the following global functions that correspond to the same-named
    Environment methods:  AlwaysBuild(), Command(), Depends(), Ignore(),
    Install(), InstallAs(), Precious(), SideEffect() and SourceCode().

  - Add the following global functions that correspond to the default
    Builder methods supported by SCons: CFile(), CXXFile(), DVI(), Jar(),
    Java(), JavaH(), Library(), M4(), MSVSProject(), Object(), PCH(),
    PDF(), PostScript(), Program(), RES(), RMIC(), SharedLibrary(),
    SharedObject(), StaticLibrary(), StaticObject(), Tar(), TypeLibrary()
    and Zip().

  - Rearrange the man page to show construction environment methods and
    global functions in the same list, and to explain the difference.

  - Alphabetize the explanations of the builder methods in the man page.

  - Rename the Environment.Environment class to Enviroment.Base.
    Allow the wrapping interface to extend an Environment by using its own
    subclass of Environment.Base and setting a new Environment.Environment
    variable as the calling entry point.

  - Deprecate the ParseConfig() global function in favor of a same-named
    construction environment method.

  - Allow the Environment.WhereIs() method to take explicit path and
    pathext arguments (like the underlying SCons.Util.WhereIs() function).

  - Remove the long-obsolete {Get,Set}CommandHandler() functions.

  - Enhance env.Append() to suppress null values when appropriate.

  - Fix ParseConfig() so it works regardless of initial construction
    variable values.

    Extend CheckHeader(), CheckCHeader(), CheckCXXHeader() and
    CheckLibWithHeader() to accept a list of header files that will be
    #included in the test.  The last one in the list is assumed to be
    the one being checked for.  (Prototype code contributed by Gerard
    Patel and Niall Douglas).

  - Supply a warning when -j is used and threading isn't built in to
    the current version of Python.

  - First release of the User's Guide (finally, and despite a lot
    of things still missing from it...).

  From Clark McGrew:

  - Generalize the action for .tex files so that it will decide whether
    a file is TeX or LaTeX, check the .aux output to decide if it should
    run bibtex, and check the .log output to re-run LaTeX if needed.

  From Bram Moolenaar:

  - Split the non-SCons-specific functionality from SConf.py to a new,
    re-usable Conftest.py module.

  From Gary Oberbrunner:

  - Allow a directory to be the target or source or dependency of a
    Depends(), Ignore(), Precious() or SideEffect() call.

  From Gerard Patel:

  - Use the %{_mandir} macro when building our RPM package.

  From Marko Rauhamaa:

  - Have the closing message say "...terminated because of errors" if
    there were any.

  From Anthony Roach:

  - On Win32 systems, only use "rm" to delete files if Cygwin is being
    used.   ("rm" doesn't understand Win32-format path names.)

  From Christoph Wiedemann:

  - Fix test/SWIG.py to find the Python include directory in all cases.

  - Fix a bug in detection of Qt installed on the local system.

  - Support returning Python 2.3 BooleanType values from Configure checks.

  - Provide an error message if someone mistakenly tries to call a
    Configure check from within a Builder function.

  - Support calling a Builder when a Configure context is still open.

  - Handle interrupts better by eliminating all try:-except: blocks
    which caught any and all exceptions, including KeyboardInterrupt.

  - Add a --duplicate= option to control how files are duplicated.



RELEASE 0.92 - Wed, 20 Aug 2003 03:45:28 -0500

  From Charles Crain and Gary Oberbrunner:

  - Fix Tool import problems with the Intel and PharLap linkers.

  From Steven Knight

  - Refactor the DictCmdGenerator class to be a Selector subclass.

  - Allow the DefaultEnvironment() function to take arguments and pass
    them to instantiation of the default construction environment.

  - Update the Debian package so it uses Python 2.2 and more closely
    resembles the currently official Debian packaging info.

  From Gerard Patel

  - When the yacc -d flag is used, take the .h file base name from the
    target .c file, not the source (matching what yacc does).



RELEASE 0.91 - Thu, 14 Aug 2003 13:00:44 -0500

  From Chad Austin:

  - Support specifying a list of tools when calling Environment.Copy().

  - Give a Value Nodes a timestamp of the system time when they're
    created, so they'll work when using timestamp-based signatures.

  - Add a DefaultEnvironment() function that only creates a default
    environment on-demand (for fetching source files, e.g.).

  - Portability fix for test/M4.py.

  From Steven Knight:

  - Tighten up the scons -H help output.

  - When the input yacc file ends in .yy and the -d flag is specified,
    recognize that a .hpp file (not a .h file) will be created.

  - Make builder prefixes work correctly when deducing a target
    from a source file name in another directory.

  - Documentation fixes: typo in the man page; explain up-front about
    not propagating the external environment.

  - Use "cvs co -d" instead of "cvs co -p >" when checking out something
    from CVS with a specified module name.  This avoids zero-length
    files when there is a checkout error.

  - Add an "sconsign" script to print the contents of .sconsign files.

  - Speed up maintaining the various lists of Node children by using
    dictionaries to avoid "x in list" searches.

  - Cache the computed list of Node children minus those being Ignored
    so it's only calculated once.

  - Fix use of the --cache-show option when building a Program()
    (or using any other arbitrary action) by making sure all Action
    instances have strfunction() methods.

  - Allow the source of Command() to be a directory.

  - Better error handling of things like raw TypeErrors in SConscripts.

  - When installing using "setup.py install --prefix=", suppress the
    distutils warning message about adding the (incorrect) library
    directory to your search path.

  - Correct the spelling of the "validater" option to "validator."
    Add a DeprecatedWarning when the old spelling is used.

  - Allow a Builder's emitter to be a dictionary that maps source file
    suffixes to emitter functions, using the suffix of the first file
    in the source list to pick the right one.

  - Refactor the creation of the Program, *Object and *Library Builders
    so that they're moved out of SCons.Defaults and created on demand.

  - Don't split SConscript file names on white space.

  - Document the SConscript function's "dirs" and "name" keywords.

  - Remove the internal (and superfluous) SCons.Util.argmunge() function.

  - Add /TP to the default CXXFLAGS for msvc, so it can compile all
    of the suffixes we use as C++ files.

  - Allow the "prefix" and "suffix" attributes of a Builder to be
    callable objects that return generated strings, or dictionaries
    that map a source file suffix to the right prefix/suffix.

  - Support a MAXLINELINELENGTH construction variable on Win32 systems
    to control when a temporary file is used for long command lines.

  - Make how we build .rpm packages not depend on the installation
    locations from the distutils being used.

  - When deducing a target Node, create it directly from the first
    source Node, not by trying to create the right string to pass to
    arg2nodes().

  - Add support for SWIG.

  From Bram Moolenaar:

  - Test portability fixes for FreeBSD.

  From Gary Oberbrunner:

  - Report the target being built in error messages when building
    multiple sources from different extensions, or when the target file
    extension can't be deduced, or when we don't have an action for a
    file suffix.

  - Provide helpful error messages when the arguments to env.Install()
    are incorrect.

  - Fix the value returned by the Node.prevsiginfo() method to conform
    to a previous change when checking whether a node is current.

  - Supply a stack trace if the Taskmaster catches an exception.

  - When using a temporary file for a long link line on Win32 systems,
    (also) print the command line that is being executed through the
    temporary file.

  - Initialize the LIB environment variable when using the Intel
    compiler (icl).

  - Documentation fixes:  better explain the AlwaysBuild() function.

  From Laurent Pelecq:

  - When the -debug=pdb option is specified, use pdb.Pdb().runcall() to
    call pdb directly, don't call Python recursively.

  From Ben Scott:

  - Add support for a platform-independent CPPDEFINES variable.

  From Christoph Wiedemann:

  - Have the g++ Tool actually use g++ in preference to c++.

  - Have the gcc Tool actually use gcc in preference to cc.

  - Add a gnutools.py test of the GNU tool chain.

  - Be smarter about linking: use $CC by default and $CXX only if we're
    linking with any C++ objects.

  - Avoid SCons hanging when a piped command has a lot of output to read.

  - Add QT support for preprocessing .ui files into .c files.



RELEASE 0.90 - Wed, 25 Jun 2003 14:24:52 -0500

  From Chad Austin:

  - Fix the _concat() documentation, and add a test for it.

  - Portability fixes for non-GNU versions of lex and yacc.

  From Matt Balvin:

  - Fix handling of library prefixes when the subdirectory matches
    the prefix.

  From Timothee Bessett:

  - Add an M4 Builder.

  From Charles Crain:

  - Use '.lnk' as the suffix on the temporary file for linking long
    command lines (necessary for the Phar Lap linkloc linker).

  - Save non-string Options values as their actual type.

  - Save Options string values that contain a single quote correctly.

  - Save any Options values that are changed from the default
    Environment values, not just ones changed on the command line or in
    an Options file.

  - Make closing the Options file descriptor exception-safe.

  From Steven Knight:

  - SCons now enforces (with an error) that construction variables
    must have the same form as valid Python identifiers.

  - Fix man page bugs: remove duplicate AddPostAction() description;
    document no_import_lib; mention that CPPFLAGS does not contain
    $_CPPINCFLAGS; mention that F77FLAGS does not contain $_F77INCFLAGS;
    mention that LINKFLAGS and SHLINKFLAGS contains neither $_LIBFLAGS
    nor $_LIBDIRFLAGS.

  - Eliminate a dependency on the distutils.fancy_getopt module by
    copying and pasting its wrap_text() function directly.

  - Make the Script.Options() subclass match the underlying base class
    implementation.

  - When reporting a target is up to date, quote the target like make
    (backquote-quote) instead of with double quotes.

  - Fix handling of ../* targets when using -U, -D or -u.

  From Steve Leblanc:

  - Don't update the .sconsign files when run with -n.

  From Gary Oberbrunner:

  - Add support for the Intel C Compiler (icl.exe).

  From Anthony Roach

  - Fix Import('*').

  From David Snopek

  - Fix use of SConf in paths with white space in them.

  - Add CheckFunc and CheckType functionality to SConf.

  - Fix use of SConf with Builders that return a list of nodes.

  From David Snopek and Christoph Wiedemann

  - Fix use of the SConf subsystem with SConscriptChdir().

  From Greg Spencer

  - Check for the existence of MS Visual Studio on disk before using it,
    to avoid getting fooled by leftover junk in the registry.

  - Add support for MSVC++ .NET.

  - Add support for MS Visual Studio project files (DSP, DSW,
    SLN and VCPROJ files).

  From Christoph Wiedemann

  - SConf now works correctly when the -n and -q options are used.



RELEASE 0.14 - Wed, 21 May 2003 05:16:32 -0500

  From Chad Austin:

  - Use .dll (not .so) for shared libraries on Cygwin; use -fPIC
    when compiling them.

  - Use 'rm' to remove files under Cygwin.

  - Add a PLATFORM variable to construction environments.

  - Remove the "platform" argument from tool specifications.

  - Propogate PYTHONPATH when running the regression tests so distutils
    can be found in non-standard locations.

  - Using MSVC long command-line linking when running Cygwin.

  - Portability fixes for a lot of tests.

  - Add a Value Node class for dependencies on in-core Python values.

  From Allen Bierbaum:

  - Pass an Environment to the Options validator method, and
    add an Options.Save() method.

  From Steve Christensen:

  - Add an optional sort function argument to the GenerateHelpText()
    Options function.

  - Evaluate the "varlist" variables when computing the signature of a
    function action.

  From Charles Crain:

  - Parse the source .java files for class names (including inner class
    names) to figure out the target .class files that will be created.

  - Make Java support work with Repositories and SConscriptChdir(0).

  - Pass Nodes, not strings, to Builder emitter functions.

  - Refactor command-line interpolation and signature calculation
    so we can use real Node attributes.

  From Steven Knight:

  - Add Java support (javac, javah, jar and rmic).

  - Propagate the external SYSTEMROOT environment variable into ENV on
    Win32 systems, so external commands that use sockets will work.

  - Add a .posix attribute to PathList expansions.

  - Check out CVS source files using POSIX path names (forward slashes
    as separators) even on Win32.

  - Add Node.clear() and Node.FS.Entry.clear() methods to wipe out a
    Node's state, allowing it to be re-evaluated by continuous
    integration build interfaces.

  - Change the name of the Set{Build,Content}SignatureType() functions
    to {Target,Source}Signatures().  Deprecate the old names but support
    them for backwards compatibility.

  - Add internal SCons.Node.FS.{Dir,File}.Entry() methods.

  - Interpolate the null string if an out-of-range subscript is used
    for a construction variable.

  - Fix the internal Link function so that it properly links or copies
    files in subsidiary BuildDir directories.

  - Refactor the internal representation of a single execution instance
    of an action to eliminate redundant signature calculations.

  - Eliminate redundant signature calculations for Nodes.

  - Optimize out calling hasattr() before accessing attributes.

  - Say "Cleaning targets" (not "Building...") when the -c option is
    used.

  From Damyan Pepper:

  - Quote the "Entering directory" message like Make.

  From Stefan Reichor:

  - Add support for using Ghostscript to convert Postscript to PDF files.

  From Anthony Roach:

  - Add a standalone "Alias" function (separate from an Environment).

  - Make Export() work for local variables.

  - Support passing a dictionary to Export().

  - Support Import('*') to import everything that's been Export()ed.

  - Fix an undefined exitvalmap on Win32 systems.

  - Support new SetOption() and GetOption() functions for setting
    various command-line options from with an SConscript file.

  - Deprecate the old SetJobs() and GetJobs() functions in favor of
    using the new generic {Set,Get}Option() functions.

  - Fix a number of tests that searched for a Fortran compiler using the
    external PATH instead of what SCons would use.

  - Fix the interaction of SideEffect() and BuildDir() so that (for
    example) PDB files get put correctly in a BuildDir().

  From David Snopek:

  - Contribute the "Autoscons" code for Autoconf-like checking for
    the existence of libraries, header files and the like.

  - Have the Tool() function add the tool name to the $TOOLS
    construction variable.

  From Greg Spencer:

  - Support the C preprocessor #import statement.

  - Allow the SharedLibrary() Builder on Win32 systems to be able to
    register a newly-built dll using regsvr32.

  - Add a Builder for Windows type library (.tlb) files from IDL files.

  - Add an IDL scanner.

  - Refactor the Fortran, C and IDL scanners to share common logic.

  - Add .srcpath and .srcdir attributes to $TARGET and $SOURCE.

  From Christoph Wiedemann:

  - Integrate David Snopek's "Autoscons" code as the new SConf
    configuration subsystem, including caching of values between
    runs (using normal SCons dependency mechanisms), tests, and
    documentation.



RELEASE 0.13 - Mon, 31 Mar 2003 20:22:00 -0600

  From Charles Crain:

  - Fix a bug when BuildDir(duplicate=0) is used and SConscript
    files are called from within other SConscript files.

  - Support (older) versions of Perforce which don't set the Windows
    registry.



RELEASE 0.12 - Thu, 27 Mar 2003 23:52:09 -0600

  From Charles Crain:

  - Added support for the Perforce source code management system.

  - Fix str(Node.FS) so that it returns a path relative to the calling
    SConscript file's directory, not the top-level directory.

  - Added support for a separate src_dir argument to SConscript()
    that allows explicit specification of where the source files
    for an SConscript file can be found.

  - Support more easily re-usable flavors of command generators by
    calling callable variables when strings are expanded.

  From Steven Knight:

  - Added an INSTALL construction variable that can be set to a function
    to control how the Install() and InstallAs() Builders install files.
    The default INSTALL function now copies, not links, files.

  - Remove deprecated features:  the "name" argument to Builder objects,
    and the Environment.Update() method.

  - Add an Environment.SourceCode() method to support fetching files
    from source code systems.  Add factory methods that create Builders
    to support BitKeeper, CVS, RCS, and SCCS.  Add support for fetching
    files from RCS or SCCS transparently (like GNU Make).

  - Make the internal to_String() function more efficient.

  - Make the error message the same as other build errors when there's a
    problem unlinking a target file in preparation for it being built.

  - Make TARGET, TARGETS, SOURCE and SOURCES reserved variable names and
    warn if the user tries to set them in a construction environment.

  - Add support for Tar and Zip files.

  - Better documentation of the different ways to export variables to a
    subsidiary SConscript file.  Fix documentation bugs in a tools
    example, places that still assumed SCons split strings on white
    space, and typos.

  - Support fetching arbitrary files from the TARGETS or SOURCES lists
    (e.g. ${SOURCES[2]}) when calculating the build signature of a
    command.

  - Don't silently swallow exceptions thrown by Scanners (or other
    exceptions while finding a node's dependent children).

  - Push files to CacheDir() before calling the superclass built()
    method (which may clear the build signature as part of clearing
    cached implicit dependencies, if the file has a source scanner).
    (Bug reported by Jeff Petkau.)

  - Raise an internal error if we attempt to push a file to CacheDir()
    with a build signature of None.

  - Add an explicit Exit() function for terminating early.

  - Change the documentation to correctly describe that the -f option
    doesn't change to the directory in which the specified file lives.

  - Support changing directories locally with SConscript directory
    path names relative to any SConstruct file specified with -f.
    This allows you to build in another directory by simply changing
    there and pointing at the SConstruct file in another directory.

  - Change the default SConscriptChdir() behavior to change to the
    SConscript directory while it's being read.

  - Fix an exception thrown when the -U option was used with no
    Default() target specified.

  - Fix -u so that it builds things in corresponding build directories
    when used in a source directory.

  From Lachlan O'Dea:

  - Add SharedObject() support to the masm tool.

  - Fix WhereIs() to return normalized paths.

  From Jeff Petkau:

  - Don't copy a built file to a CacheDir() if it's already there.

  - Avoid partial copies of built files in a CacheDir() by copying
    to a temporary file and renaming.

  From Anthony Roach:

  - Fix incorrect dependency-cycle errors when an Aliased source doesn't
    exist.



RELEASE 0.11 - Tue, 11 Feb 2003 05:24:33 -0600

  From Chad Austin:

  - Add support for IRIX and the SGI MIPSPro tool chain.

  - Support using the MSVC tool chain when running Cygwin Python.

  From Michael Cook:

  - Avoid losing signal bits in the exit status from a command,
    helping terminate builds on interrupt (CTRL+C).

  From Charles Crain:

  - Added new AddPreAction() and AddPostAction() functions that support
    taking additional actions before or after building specific targets.

  - Add support for the PharLap ETS tool chain.

  From Steven Knight:

  - Allow Python function Actions to specify a list of construction
    variables that should be included in the Action's signature.

  - Allow libraries in the LIBS variable to explicitly include the prefix
    and suffix, even when using the GNU linker.
    (Bug reported by Neal Becker.)

  - Use DOS-standard CR-LF line endings in the scons.bat file.
    (Bug reported by Gary Ruben.)

  - Doc changes:  Eliminate description of deprecated "name" keyword
    argument from Builder definition (reported by Gary Ruben).

  - Support using env.Append() on BUILDERS (and other dictionaries).
    (Bug reported by Bj=F6rn Bylander.)

  - Setting the BUILDERS construction variable now properly clears
    the previous Builder attributes from the construction Environment.
    (Bug reported by Bj=F6rn Bylander.)

  - Fix adding a prefix to a file when the target isn't specified.
    (Bug reported by Esa Ilari Vuokko.)

  - Clean up error messages from problems duplicating into read-only
    BuildDir directories or into read-only files.

  - Add a CommandAction.strfunction() method, and add an "env" argument
    to the FunctionAction.strfunction() method, so that all Action
    objects have strfunction() methods, and the functions for building
    and returning a string both take the same arguments.

  - Add support for new CacheDir() functionality to share derived files
    between builds, with related options --cache-disable, --cache-force,
    and --cache-show.

  - Change the default behavior when no targets are specified to build
    everything in the current directory and below (like Make).  This
    can be disabled by specifying Default(None) in an SConscript.

  - Revamp SCons installation to fix a case-sensitive installation
    on Win32 systems, and to add SCons-specific --standard-lib,
    --standalone-lib, and --version-lib options for easier user
    control of where the libraries get installed.

  - Fix the ability to directly import and use Platform and Tool modules
    that have been implicitly imported into an Environment().

  - Add support for allowing an embedding interface to annotate a node
    when it's created.

  - Extend the SConscript() function to accept build_dir and duplicate
    keyword arguments that function like a BuildDir() call.

  From Steve Leblanc:

  - Fix the output of -c -n when directories are involved, so it
    matches -c.

  From Anthony Roach:

  - Use a different shared object suffix (.os) when using gcc so shared
    and static objects can exist side-by-side in the same directory.

  - Allow the same object files on Win32 to be linked into either
    shared or static libraries.

  - Cache implicit cache values when using --implicit-cache.



RELEASE 0.10 - Thu, 16 Jan 2003 04:11:46 -0600

  From Derrick 'dman' Hudson:

  - Support Repositories on other file systems by symlinking or
    copying files when hard linking won't work.

  From Steven Knight:

  - Remove Python bytecode (*.pyc) files from the scons-local packages.

  - Have FunctionActions print a description of what they're doing
    (a representation of the Python call).

  - Fix the Install() method so that, like other actions, it prints
    what would have happened when the -n option is used.

  - Don't create duplicate source files in a BuildDir when the -n
    option is used.

  - Refactor the Scanner interface to eliminate unnecessary Scanner
    calls and make it easier to write efficient scanners.

  - Added a "recursive" flag to Scanner creation that specifies the
    Scanner should be invoked recursively on dependency files returned
    by the scanner.

  - Significant performance improvement from using a more efficient
    check, throughout the code, for whether a Node has a Builder.

  - Fix specifying only the source file to MultiStepBuilders such as
    the Program Builder.  (Bug reported by Dean Bair.)

  - Fix an exception when building from a file with the same basename as
    the subdirectory in which it lives.  (Bug reported by Gerard Patel.)

  - Fix automatic deduction of a target file name when there are
    multiple source files specified; the target is now deduced from just
    the first source file in the list.

  - Documentation fixes: better initial explanation of SConscript files;
    fix a misformatted "table" in the StaticObject explanation.

  From Steven Knight and Steve Leblanc:

  - Fix the -c option so it will remove symlinks.

  From Steve Leblanc:

  - Add a Clean() method to support removing user-specified targets
    when using the -c option.

  - Add a development script for running SCons through PyChecker.

  - Clean up things found by PyChecker (mostly unnecessary imports).

  - Add a script to use HappyDoc to create HTML class documentation.

  From Lachlan O'Dea:

  - Make the Environment.get() method return None by default.

  From Anthony Roach:

  - Add SetJobs() and GetJobs() methods to allow configuration of the
    number of default jobs (still overridden by -j).

  - Convert the .sconsign file format from ASCII to a pickled Python
    data structure.

  - Error message cleanups:  Made consistent the format of error
    messages (now all start with "scons: ***") and warning messages (now
    all start with "scons: warning:").  Caught more cases with the "Do
    not know how to build" error message.

  - Added support for the MinGW tool chain.

  - Added a --debug=includes option.



RELEASE 0.09 - Thu,  5 Dec 2002 04:48:25 -0600

  From Chad Austin:

  - Add a Prepend() method to Environments, to append values to
    the beginning of construction variables.

  From Matt Balvin:

  - Add long command-line support to the "lib" Tool (Microsoft library
    archiver), too.

  From Charles Crain:

  - Allow $$ in a string to be passed through as $.

  - Support file names with odd characters in them.

  - Add support for construction variable substition on scanner
    directories (in CPPPATH, F77PATH, LIBPATH, etc.).

  From Charles Crain and Steven Knight:

  - Add Repository() functionality, including the -Y option.

  From Steven Knight:

  - Fix auto-deduction of target names so that deduced targets end
    up in the same subdirectory as the source.

  - Don't remove source files specified on the command line!

  - Suport the Intel Fortran Compiler (ifl.exe).

  - Supply an error message if there are no command-line or
    Default() targets specified.

  - Fix the ASPPCOM values for the GNU assembler.
    (Bug reported by Brett Polivka.)

  - Fix an exception thrown when a Default() directory was specified
    when using the -U option.

  - Issue a warning when -c can't remove a target.

  - Eliminate unnecessary Scanner calls by checking for the
    existence of a file before scanning it.  (This adds a generic
    hook to check an arbitrary condition before scanning.)

  - Add explicit messages to tell when we're "Reading SConscript files
    ...," "done reading SConscript files," "Building targets," and
    "done building targets."  Add a -Q option to supress these.

  - Add separate $SHOBJPREFIX and $SHOBJSUFFIX construction variables
    (by default, the same as $OBJPREFIX and $OBJSUFFIX).

  - Add Make-like error messages when asked to build a source file,
    and before trying to build a file that doesn't have all its source
    files (including when an invalid drive letter is used on WIN32).

  - Add an scons-local-{version} package (in both .tar.gz and .zip
    flavors) to help people who want to ship SCons as a stand-alone
    build tool in their software packages.

  - Prevent SCons from unlinking files in certain situations when
    the -n option is used.

  - Change the name of Tool/lib.py to Tool/mslib.py.

  From Steven Knight and Anthony Roach:

  - Man page:  document the fact that Builder calls return Node objects.

  From Steve LeBlanc:

  - Refactor option processing to use our own version of Greg Ward's
    Optik module, modified to run under Python 1.5.2.

  - Add a ParseConfig() command to modify an environment based on
    parsing output from a *-config command.

  From Jeff Petkau:

  - Fix interpretation of '#/../foo' on Win32 systems.

  From Anthony Roach:

  - Fixed use of command lines with spaces in their arguments,
    and use of Nodes with spaces in their string representation.

  - Make access and modification times of files in a BuildDir match
    the source file, even when hard linking isn't available.

  - Make -U be case insensitive on Win32 systems.

  - Issue a warning and continue when finding a corrupt .sconsign file.

  - Fix using an alias as a dependency of a target so that if one of the
    alias' dependencies gets rebuilt, the resulting target will, too.

  - Fix differently ordered targets causing unnecessary rebuilds
    on case insensitive systems.

  - Use os.system() to execute external commands whenever the "env"
    utility is available, which is much faster than fork()/exec(),
    and fixes the -j option on several platforms.

  - Fix use of -j with multiple targets.

  - Add an Options() object for friendlier accomodation of command-
    line arguments.

  - Add support for Microsoft VC++ precompiled header (.pch) files,
    debugger (.pdb) files, and resource (.rc) files.

  - Don't compute the $_CPPINCFLAGS, $_F77INCFLAGS, $_LIBFLAGS and
    $_LIBDIRFLAGS variables each time a command is executed, define
    them so they're computed only as needed.  Add a new _concat
    function to the Environment that allows people to define their
    own similar variables.

  - Fix dependency scans when $LIBS is overridden.

  - Add EnsurePythonVersion() and EnsureSConsVersion() functions.

  - Fix the overly-verbose stack trace on ListBuilder build errors.

  - Add a SetContentSignatureType() function, allowing use of file
    timestamps instead of MD5 signatures.

  - Make -U and Default('source') fail gracefully.

  - Allow the File() and Dir() methods to take a path-name string as
    the starting directory, in addition to a Dir object.

  - Allow the command handler to be selected via the SPAWN, SHELL
    and ESCAPE construction variables.

  - Allow construction variables to be overridden when a Builder
    is called.

  From sam th:

  - Dynamically check for the existence of utilities with which to
    initialize Environments by default.



RELEASE 0.08 - Mon, 15 Jul 2002 12:08:51 -0500

  From Charles Crain:

  - Fixed a bug with relative CPPPATH dirs when using BuildDir().
    (Bug reported by Bob Summerwill.)

  - Added a warnings framework and a --warn option to enable or
    disable warnings.

  - Make the C scanner warn users if files referenced by #include
    directives cannot be found and --warn=dependency is specified.

  - The BUILDERS construction variable should now be a dictionary
    that maps builder names to actions.  Existing uses of lists,
    and the Builder name= keyword argument, generate warnings
    about use of deprecated features.

  - Removed the "shared" keyword argument from the Object and
    Library builders.

  - Added separated StaticObject, SharedObject, StaticLibrary and
    SharedLibrary builders.  Made Object and Library synonyms for
    StaticObject and StaticLibrary, respectively.

  - Add LIBS and LIBPATH dependencies for shared libraries.

  - Removed support for the prefix, suffix and src_suffix arguments
    to Builder() to be callable functions.

  - Fix handling file names with multiple dots.

  - Allow a build directory to be outside of the SConstruct tree.

  - Add a FindFile() function that searches for a file node with a
    specified name.

  - Add $CPPFLAGS to the shared-object command lines for g++ and gcc.

  From Charles Crain and Steven Knight:

  - Add a "tools=" keyword argument to Environment instantiation,
    and a separate Tools() method, for more flexible specification
    of tool-specific environment changes.

  From Steven Knight:

  - Add a "platform=" keyword argument to Environment instantiation,
    and a separate Platform() method, for more flexible specification
    of platform-specific environment changes.

  - Updated README instructions and setup.py code to catch an
    installation failure from not having distutils installed.

  - Add descriptions to the -H help text for -D, -u and -U so
    people can tell them apart.

  - Remove the old feature of automatically splitting strings
    of file names on white space.

  - Add a dependency Scanner for native Fortran "include" statements,
    using a new "F77PATH" construction variable.

  - Fix C #include scanning to detect file names with characters like
    '-' in them.

  - Add more specific version / build output to the -v option.

  - Add support for the GNU as, Microsoft masm, and nasm assemblers.

  - Allow the "target" argument to a Builder call to be omitted, in
    which case the target(s) are deduced from the source file(s) and the
    Builder's specified suffix.

  - Add a tar archive builder.

  - Add preliminary support for the OS/2 Platform, including the icc
    and ilink Tools.

  From Jeff Petkau:

  - Fix --implicit-cache if the scanner returns an empty list.

  From Anthony Roach:

  - Add a "multi" keyword argument to Builder creation that specifies
    it's okay to call the builder multiple times for a target.

  - Set a "multi" on Aliases so multiple calls will append to an Alias.

  - Fix emitter functions' use of path names when using BuildDir or
    in subdirectories.

  - Fix --implicit-cache causing redundant rebuilds when the header
    file list changed.

  - Fix --implicit-cache when a file has no implicit dependencies and
    its source is generated.

  - Make the drive letters on Windows always be the same case, so that
    changes in the case of drive letters don't cause a rebuild.

  - Fall back to importing the SCons.TimeStamp module if the SCons.MD5
    module can't be imported.

  - Fix interrupt handling to guarantee that a single interrupt will
    halt SCons both when using -j and not.

  - Fix .sconsign signature storage so that output files of one build
    can be safely used as input files to another build.

  - Added a --debug=time option to print SCons execution times.

  - Print an error message if a file can't be unlinked before being
    built, rather than just silently terminating the build.

  - Add a SideEffect() method that can be used to tell the build
    engine that a given file is created as a side effect of building
    a target.  A file can be specified as a side effect of more than
    one build comand, in which case the commands will not be executed
    simultaneously.

  - Significant performance gains from not using our own version of
    the inefficient stock os.path.splitext() method, caching source
    suffix computation, code cleanup in MultiStepBuilder.__call__(),
    and replicating some logic in scons_subst().

  - Add --implicit-deps-changed and --implicit-deps-unchanged options.

  - Add a GetLaunchDir() function.

  - Add a SetBuildSignatureType() function.

  From Zed Shaw:

  - Add an Append() method to Environments, to append values to
    construction variables.

  - Change the name of Update() to Replace().  Keep Update() as a
    deprecated synonym, at least for now.

  From Terrel Shumway:

  - Use a $PYTHON construction variable, initialized to sys.executable,
    when using Python to build parts of the SCons packages.

  - Use sys.prefix, not sys.exec_prefix, to find pdb.py.



RELEASE 0.07 - Thu,  2 May 2002 13:37:16 -0500

  From Chad Austin:

  - Changes to build SCons packages on IRIX (and other *NIces).

  - Don't create a directory Node when a file already exists there,
    and vice versa.

  - Add 'dirs' and 'names' keyword arguments to SConscript for
    easier specification of subsidiary SConscript files.

  From Charles Crain:

  - Internal cleanup of environment passing to function Actions.

  - Builders can now take arbitrary keyword arguments to create
    attributes to be passed to: command generator functions,
    FunctionAction functions, Builder emitter functions (below),
    and prefix/suffix generator functions (below).

  - Command generator functions can now return ANYTHING that can be
    converted into an Action (a function, a string, a CommandGenerator
    instance, even an ActionBase instance).

  - Actions now call get_contents() with the actual target and source
    nodes used for the build.

  - A new DictCmdGenerator class replaces CompositeBuilder to support
    more flexible Builder behavior internally.

  - Builders can now take an emitter= keyword argument.  An emitter
    is a function that takes target, source, and env argument, then
    return a 2-tuple of (new sources, new targets).  The emitter is
    called when the Builder is __call__'ed, allowing a user to modify
    source and target lists.

  - The prefix, suffix and src_suffix Builder arguments now take a
    callable as well a string.  The callable is passed the Environment
    and any extra Builder keyword arguments and is expected to return
    the appropriate prefix or suffix.

  - CommandActions can now be a string, a list of command + argument
    strings, or a list of commands (strings or lists).

  - Added shared library support.  The Object and Library Builders now
    take a "shared=1" keyword argument to specify that a shared object
    or shared library should be built.  It is an error to try to build
    static objects into a shared library or vice versa.

  - Win32 support for .def files has been added.  Added the Win32-specific
    construction variables $WIN32DEFPREFIX, $WIN32DEFSUFFIX,
    $WIN32DLLPREFIX and $WIN32IMPLIBPREFIX.  When building a .dll,
    the new construction variable $WIN32_INSERT_DEF, controls whether
    the appropriately-named .def file is inserted into the target
    list (if not already present).  A .lib file is always added to
    a Library build if not present in the list of targets.

  - ListBuilder now passes all targets to the action, not just the first.

  - Fix so that -c now deletes generated yacc .h files.

  - Builder actions and emitter functions can now be initialized, through
    construction variables, to things other than strings.

  - Make top-relative '#/dir' lookups work like '#dir'.

  - Fix for relative CPPPATH directories in subsidiary SConscript files
    (broken in 0.06).

  - Add a for_signature argument to command generators, so that
    generators that need to can return distinct values for the
    command signature and for executing the command.

  From Alex Jacques:

  - Create a better scons.bat file from a py2bat.py script on the Python
    mailing list two years ago (modeled after pl2bat.pl).

  From Steven Knight:

  - Fix so that -c -n does *not* remove the targets!

  - Man page:  Add a hierarchical libraries + Program example.

  - Support long MSVC linker command lines through a builder action
    that writes to a temporary file and uses the magic MSVC "link @file"
    argument syntax if the line is longer than 2K characters.

  - Fix F77 command-line options on Win32 (use /Fo instead of -o).

  - Use the same action to build from .c (lower case) and .C (upper
    case) files on case-insensitive systems like Win32.

  - Support building a PDF file directly from a TeX or LaTeX file
    using pdftex or pdflatex.

  - Add a -x option to runtest.py to specify the script being tested.
    A -X option indicates it's an executable, not a script to feed
    to the Python interpreter.

  - Add a Split() function (identical to SCons.Util.argmunge()) for use
    in the next release, when Builders will no longer automatically split
    strings on white space.

  From Steve Leblanc:

  - Add the SConscriptChdir() method.

  From Anthony Roach:

  - Fix --debug=tree when used with directory targets.

  - Significant internal restructuring of Scanners and Taskmaster.

  - Added new --debug=dtree option.

  - Fixes for --profile option.

  - Performance improvement in construction variable substitution.

  - Implemented caching of content signatures, plus added --max-drift
    option to control caching.

  - Implemented caching of dependency signatures, enabled by new
    --implicit-cache option.

  - Added abspath construction variable modifier.

  - Added $SOURCE variable as a synonym for $SOURCES[0].

  - Write out .sconsign files on error or interrupt so intermediate
    build results are saved.

  - Change the -U option to -D.  Make a new -U that builds just the
    targets from the local SConscript file.

  - Fixed use of sys.path so Python modules can be imported from
    the SConscript directory.

  - Fix for using Aliases with the -u, -U and -D options.

  - Fix so that Nodes can be passed to SConscript files.

  From Moshe Zadka:

  - Changes for official Debian packaging.



RELEASE 0.06 - Thu, 28 Mar 2002 01:24:29 -0600

  From Charles Crain:

  - Fix command generators to expand construction variables.

  - Make FunctionAction arguments be Nodes, not strings.

  From Stephen Kennedy:

  - Performance:  Use a dictionary, not a list, for a Node's parents.

  From Steven Knight:

  - Add .zip files to the packages we build.

  - Man page:  document LIBS, fix a typo, document ARGUMENTS.

  - Added RANLIB and RANLIBFLAGS construction variables.  Only use them
    in ARCOM if there's a "ranlib" program on the system.

  - Add a configurable CFILESUFFIX for the Builder of .l and .y files
    into C files.

  - Add a CXXFile Builder that turns .ll and .yy files into .cc files
    (configurable via a CXXFILESUFFIX construction variable).

  - Use the POSIX-standard lex -t flag, not the GNU-specific -o flag.
    (Bug reported by Russell Christensen.)

  - Fixed an exception when CPPPATH or LIBPATH is a null string.
    (Bug reported by Richard Kiss.)

  - Add a --profile=FILE option to make profiling SCons easier.

  - Modify the new DVI builder to create .dvi files from LaTeX (.ltx
    and .latex) files.

  - Add support for Aliases (phony targets).

  - Add a WhereIs() method for searching for path names to executables.

  - Add PDF and PostScript document builders.

  - Add support for compiling Fortran programs from a variety of
    suffixes (a la GNU Make):  .f, .F, .for, .FOR, .fpp and .FPP

  - Support a CPPFLAGS variable on all default commands that use the
    C preprocessor.

  From Steve Leblanc:

  - Add support for the -U option.

  - Allow CPPPATH, LIBPATH and LIBS to be specified as white-space
    separated strings.

  - Add a document builder to create .dvi files from TeX (.tex) files.

  From Anthony Roach:

  - Fix:  Construction variables with values of 0 were incorrectly
    interpolated as ''.

  - Support env['VAR'] to fetch construction variable values.

  - Man page:  document Precious().



RELEASE 0.05 - Thu, 21 Feb 2002 16:50:03 -0600

  From Chad Austin:

  - Set PROGSUFFIX to .exe under Cygwin.

  From Charles Crain:

  - Allow a library to specified as a command-line source file, not just
    in the LIBS construction variable.

  - Compensate for a bug in os.path.normpath() that returns '' for './'
    on WIN32.

  - More performance optimizations:  cache #include lines from files,
    eliminate unnecessary calls.

  - If a prefix or suffix contains white space, treat the resulting
    concatenation as separate arguments.

  - Fix irregularities in the way we fetch DevStudio information from
    the Windows registry, and in our registry error handling.

  From Steven Knight:

  - Flush stdout after print so it intermixes correctly with stderr
    when redirected.

  - Allow Scanners to return a list of strings, and document how to
    write your own Scanners.

  - Look up implicit (scanned) dependencies relative to the directory
    of file being scanned.

  - Make writing .sconsign files more robust by first trying to write
    to a temp file that gets renamed.

  - Create all of the directories for a list of targets before trying
    to build any of the targets.

  - WIN32 portability fixes in tests.

  - Allow the list of variables exported to an SConscript file to be
    a UserList, too.

  - Document the overlooked LIBPATH construction variable.
    (Bug reported by Eicke Godehardt.)

  - Fix so that Ignore() ignores indirect, implicit dependencies
    (included files), not just direct dependencies.

  - Put the man page in the Debian distribution.

  - Run HTML docs through tidy to clean up the HTML (for Konqueror).

  - Add preliminary support for Unicode strings.

  - Efficiency:  don't scan dependencies more than once during the
    walk of a tree.

  - Fix the -c option so it doesn't stop removing targets if one doesn't
    already exist.
    (Bug reported by Paul Connell.)

  - Fix the --debug=pdb option when run on Windows NT.
    (Bug reported by Paul Connell.)

  - Add support for the -q option.

  From Steve Leblanc:

  - Add support for the -u option.

  - Add .cc and .hh file suffixes to the C Scanner.

  From Anthony Roach:

  - Make the scons script return an error code on failures.

  - Add support for using code to generate a command to build a target.



RELEASE 0.04 - Wed, 30 Jan 2002 11:09:42 -0600

  From Charles Crain:

  - Significant performance improvements in the Node.FS and
    Scanner subsystems.

  - Fix signatures of binary files on Win32 systems.

  - Allow LIBS and LIBPATH to be strings, not just arrays.

  - Print a traceback if a Python-function builder throws an exception.

  From Steven Knight:

  - Fix using a directory as a Default(), and allow Default() to
    support white space in file names for strings in arrays.

  - Man page updates:  corrected some mistakes, documented various
    missing Environment methods, alphabetized the construction
    variables and other functions, defined begin and end macros for
    the example sections, regularized white space separation, fixed
    the use of Export() in the Multiple Variants example.

  - Function action fixes:  None is now a successful return value.
    Exceptions are now reported.  Document function actions.

  - Add 'Action' and 'Scanner' to the global keywords so SConscript
    files can use them too.

  - Removed the Wrapper class between Nodes and Walkers.

  - Add examples using Library, LIBS, and LIBPATH.

  - The C Scanner now always returns a sorted list of dependencies
    so order changes don't cause unnecessary rebuilds.

  - Strip $(-$) bracketed text from command lines.  Use this to
    surround $_INCDIRS and $_LIBDIRS so we don't rebuild in response
    to changes to -I or -L options.

  - Add the Ignore() method to ignore dependencies.

  - Provide an error message when a nonexistent target is specified
    on the command line.

  - Remove targets before building them, and add an Environment
    Precious() method to override that.

  - Eliminate redundant calls to the same builder when the target is a
    list of targets:  Add a ListBuilder class that wraps Builders to
    handle lists atomically.  Extend the Task class to support building
    and updating multiple targets in a single Task.  Simplify the
    interface between Task and Taskmaster.

  - Add a --debug=pdb option to re-run SCons under the Python debugger.

  - Only compute a build signature once for each node.

  - Changes to our sys.path[] manipulation to support installation into
    an arbitrary --prefix value.

  From Steve Leblanc:

  - Add var=value command-line arguments.



RELEASE 0.03 - Fri, 11 Jan 2002 01:09:30 -0600

  From Charles Crain:

  - Performance improvements in the Node.FS and Sig.Calculator classes.

  - Add the InstallAs() method.

  - Execute commands through an external interpreter (sh, cmd.exe, or
    command.com) to handle redirection metacharacters.

  - Allow the user to supply a command handler.

  From Steven Knight:

  - Search both /usr/lib and /usr/local/lib for scons directories by
    adding them both to sys.path, with whichever is in sys.prefix first.

  - Fix interpreting strings of multiple white-space separated file names
    as separate file names, allowing prefixes and suffixes to be appended
    to each individually.

  - Refactor to move CompositeBuilder initialization logic from the
    factory wrapper to the __init__() method, and allow a Builder to
    have both an action and a src_builder (or array of them).

  - Refactor BuilderBase.__call__() to separate Node creation/lookup
    from initialization of the Node's builder information.

  - Add a CFile Builder object that supports turning lex (.l) and
    yacc (.y) files into .c files.

  - Document: variable interpretation attributes; how to propogate
    the user's environment variables to executed commands; how to
    build variants in multiple BuildDirs.

  - Collect String, Dict, and List type-checking in common utility
    routines so we can accept User{String,Dict,List}s all over.

  - Put the Action factory and classes into their own module.

  - Use one CPlusPlusAction in the Object Builder's action dictionary,
    instead of letting it create multiple identical instances.

  - Document the Install() and InstallAs() methods.

  From Steve Leblanc:

  - Require that a Builder be given a name argument, supplying a
    useful error message when it isn't.

  From Anthony Roach:

  - Add a "duplicate" keyword argument to BuildDir() that can be set
    to prevent linking/copying source files into build directories.

  - Add a "--debug=tree" option to print an ASCII dependency tree.

  - Fetch the location of the Microsoft Visual C++ compiler(s) from
    the Registry, instead of hard-coding the location.

  - Made Scanner objects take Nodes, not path names.

  - Have the C Scanner cache the #include file names instead of
    (re-)scanning the file each time it's called.

  - Created a separate class for parent "nodes" of file system roots,
    eliminating the need for separate is-parent-null checks everywhere.

  - Removed defined __hash__() and __cmp() methods from FS.Entry, in
    favor of Python's more efficient built-in identity comparisons.



RELEASE 0.02 - Sun, 23 Dec 2001 19:05:09 -0600

  From Charles Crain:

  - Added the Install(), BuildDir(), and Export() methods.

  - Fix the -C option by delaying setting the top of the FS tree.

  - Avoid putting the directory path on the libraries in the LIBS
    construction variable.

  - Added a GetBuildPath() method to return the full path to the
    Node for a specified string.

  - Fixed variable substitution in CPPPATH and LIBPATH.

  From Steven Knight:

  - Fixed the version comment in the scons.bat (the UNIX geek used
    # instead of @rem).

  - Fix to setup.py so it doesn't require a sys.argv[1] argument.

  - Provide make-like warning message for "command not found" and
    similar errors.

  - Added an EXAMPLES section to the man page.

  - Make Default() targets properly relative to their SConscript
    file's subdirectory.

  From Anthony Roach:

  - Documented CXXFLAGS, CXXCOM, and CPPPATH.

  - Fixed SCONS_LIB_DIR to work as documented.

  - Made Default() accept Nodes as arguments.

  - Changed Export() to make it easier to use.

  - Added the Import() and Return() methods.



RELEASE 0.01 - Thu Dec 13 19:25:23 CST 2001

A brief overview of important functionality available in release 0.01:

  - C and C++ compilation on POSIX and Windows NT.

  - Automatic scanning of C/C++ source files for #include dependencies.

  - Support for building libraries; setting construction variables
    allows creation of shared libraries.

  - Library and C preprocessor search paths.

  - File changes detected using MD5 signatures.

  - User-definable Builder objects for building files.

  - User-definable Scanner objects for scanning for dependencies.

  - Parallel build (-j) support.

  - Dependency cycles detected.

  - Linux packages available in RPM and Debian format.

  - Windows installer available.<|MERGE_RESOLUTION|>--- conflicted
+++ resolved
@@ -22,13 +22,10 @@
       when default setting is a boolean string.
 
   From Mats Wichmann:
-<<<<<<< HEAD
     - Clean up C and C++ FLAGS tests. Tests which use a real compiler
       are now more clearly distinguished (-live.py suffix and docstring).
-=======
     - runtest.py once again finds "external" tests, such as the tests for
       tools in scons-contrib. An earlier rework had broken this.  Fixes #4699.
->>>>>>> 93033b37
 
 
 RELEASE 4.9.1 -  Thu, 27 Mar 2025 11:40:20 -0700
