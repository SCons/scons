--- conflicted
+++ resolved
@@ -9,13 +9,10 @@
 RELEASE  VERSION/DATE TO BE FILLED IN LATER
 
   From Joseph Brill:
-<<<<<<< HEAD
-    - MSVS update: Remove unnecessary calls to find all installed versions of msvc when
-      constructing the installed visual studios list.
-=======
     - Internal MSVC and test updates: Rework the msvc installed versions cache so that it
       is not exposed externally and update external references accordingly.
->>>>>>> 09246e7f
+    - Internal MSVS update: Remove unnecessary calls to find all installed versions of msvc
+      when constructing the installed visual studios list.
 
   From William Deegan:
     - Fix yacc tool, not respecting YACC set at time of tool initialization.
