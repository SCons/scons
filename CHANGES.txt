--- conflicted
+++ resolved
@@ -13,19 +13,16 @@
 RELEASE  VERSION/DATE TO BE FILLED IN LATER
 
   From Mats Wichmann:
-<<<<<<< HEAD
     - PackageVariable now does what the documentation always said it does
       if the variable is used on the command line with one of the enabling
       string as the value: the variable's default value is produced (previously
       it always produced True in this case).
-=======
     - Minor updates to test framework. The functional change is that
       test.must_exist() and test.must_exist_one_of() now take an optional
       'message' keyword argument which is passed on to fail_test() if
       the test fails. The rest is cleanup and type annotations. Be more
       careful that the returns from stderr() and stdout(), which *can*
       return None, are not used without checking.
->>>>>>> a74da54e
 
 
 RELEASE 4.8.1 -  Tue, 03 Sep 2024 17:22:20 -0700
