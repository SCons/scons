--- conflicted
+++ resolved
@@ -38,16 +38,12 @@
 
   From Daniel Moody:
     - Add cache-debug messages for push failures.
-<<<<<<< HEAD
     - Ninja: Changed generated build.ninja file to run SCons only build Actions via
       a SCons Deamon. Added logic for starting and connecting to SCons daemon (currently
       only used for ninja)
     - Ninja: Fix issue where Configure files weren't being properly processed when build run
       via ninja.
-
-=======
     - Added ninja mingw support and improved ninja CommandGeneratorAction support.
->>>>>>> 1e607234
 
   From Mats Wichmann:
     - Tweak the way default site_scons paths on Windows are expressed to
