--- conflicted
+++ resolved
@@ -83,17 +83,14 @@
       Fixes #4468.
     - Fix bad typing in Action.py: process() and strfunction().
     - Add Pseudo() to global functions, had been omitted. Fixes #4474.
-<<<<<<< HEAD
     - Improve handling of file data that SCons itself processes - try
       harder to decode non-UTF-8 text. SCons.Util.to_Text now exists
       to convert a byte stream, such as "raw" file data.  Fixes #3569, #4462.
-=======
       The Pseudo manpage entry was updated to provide more clarity.
     - The internal routine which implements the PyPackageDir function
       would fail with an exception if called with a module which is
       not found.  It will now return None.  Updated manpage entry and
       docstring..
->>>>>>> b8fffb39
 
 
 RELEASE 4.6.0 -  Sun, 19 Nov 2023 17:22:20 -0700
