

                 SCons - a software construction tool

                            Change Log

NOTE: The 4.0.0 release of SCons dropped Python 2.7 support. Use 3.1.2 if
  Python 2.7 support is required (but note old SCons releases are unsupported).
NOTE: Since SCons 4.3.0, Python 3.6.0 or above is required.
NOTE: Since SCons 4.9.0, Python 3.7.0 or above is required.


RELEASE  VERSION/DATE TO BE FILLED IN LATER

  From John Doe:
    - Whatever John Doe did.

  From Thaddeus Crews:
    - Implement type hints for Node subclasses.
    - Ruff: Handle F401 exclusions more granularly, remove per-file exclusions.

  From William Deegan:
    - Fix SCons Docbook schema to work with lxml > 5
    - Update pyproject.toml to support Python 3.14 and remove restrictions on lxml version install

  From Mats Wichmann:
    - Introduce some unit tests for the file locking utility routines
    - More clarifications in manpage Builder Methods section.
    - Reduce unneeded computation of overrides. The Mkdir builder used an
      unknown argument ('explain') on creation, causing it to be considered
      an override. Also, if override dict is empty, don't even call the
      Override factory function.
    - Handle the default (unset) ProgressObject differently for the sole
      purpose of avoiding Sphinx 9.0+ blowing up on it (it's been giving
      a warning for years, but now it's a fatal error).
    - Improve covarage of API doc build by ignoring any setting of
      __all__ in a package and not showing inherited members from optparse.
    - Fix --debug=includes for case of multiple source files.
    - Unify internal "_null" sentinel usage.
<<<<<<< HEAD
    - All functions/classes/non-dunder methods in Environment have docstrings.
=======
    - Docbook tests: improve skip message, more clearly indicate which test
      need actual installed system programs (add -live suffix).
>>>>>>> d1a6abf5


RELEASE 4.10.1 - Sun, 16 Nov 2025 10:51:57 -0700

  From Thaddeus Crews:
    - Add support for Visual Studio 2026.

  From William Deegan:
    - Fix copyright date in API docs to match that in the rest of the build.

  From Mats Wichmann:
    - Switch test framework from using profile to cProfile. profile
      generates deprecation warnings starting with Python 3.15.
    - Improve documentation of builder methods and builder objects.
    - Make links clickable in the SetOption and GetOption manpage entries.
    - Enable membership tests on instances of Literal (non-substituting string).
    - In the SequenceTypes tuple used for dynamic type checks, include
      the dict contents views, exclude the dictionary view itself as it
      is not an iterable sequence type.
    - Internal: where the find method on a string was used to determine
      if a substring is present, use the more readable "in" and "not in".


RELEASE 4.10.0 -  Thu, 02 Oct 2025 11:40:20 -0700

  From Joseph Brill:
    - MSVC: A significant delay was experienced in the Github Actions windows
      2022 and 2025 runners due to the environment used by SCons to initialize
      MSVC when the Visual Studio vcpkg component is installed. The Visual
      Studio vcpkg component is not installed in the Github Actions windows
      2019 runner.
      The Visual Studio vcpkg component invokes a powershell script when the
      MSVC batch files are called.  The significant delay in the Github
      Actions windows 2022 and 2025 runners appears due to the environment
      used by SCons to initialize MSVC not including the pwsh executable on
      the system path, not including the powershell module analysis cache
      location, and not including the powershell module path.
      Adding the pwsh and powershell executable paths in the order discovered
      on the shell environment path, passing the powershell module analysis
      cache location, and adding a subset of the powershell module path to the
      environment used by SCons to initialize MSVC appears to have eliminated
      the significant delays in the Github Actions windows 2022 and 2025
      runners.
      In the Github Actions windows 2022 and 2025 runners, any one of the
      three additions appears to eliminate the significant delays. It is hoped
      that the combination of all three additions will guard against
      significant delays in other environment configurations as well.
    - MSVC: The following shell environment variables are now included in the
      environment used by SCons to initialize MSVC when defined:
      VCPKG_DISABLE_METRICS, VCPKG_ROOT, POWERSHELL_TELEMETRY_OPTOUT,
      PSDisableModuleAnalysisCacheCleanup, and PSModuleAnalysisCachePath. A
      subset of the shell environment PSModulePath is included in the
      environment used by SCons to initialize MSVC when defined.  None of
      these variables and values are propagated to the user's SCons
      environment after running the MSVC batch files.
    - GitHub workflow changes:
      * Add directory testing/ci for test runner files.  Move the existing
        windows ci skip file from the SCons root to the ci testing directory.
      * Remove the interactive tests from the windows ci skip file.
      * Add an exclude test file for MacOS that skips the two ninja tests that
        consistently fail.
      * Add a test file containing one test for the MSVC optional environment
        workflow.
      * Modify the experimental workflow to pass the exclude test file as an
        argument to the test runner for macos.
      * Add a workflow file to test MSVC with the optional environment
        variables.
      * Add a script in the testing/ci directory to populate the MSVC
        cache before running the test suite in select windows workflow files.
        The experimental test suite and the full test suite workflow files
        populate the MSVC cache before running the test suite on windows. The
        script is also run after the test suite in the optional MSVC
        environment variables workflow file to display the MSVC cache.
      * Upload the failed_tests.log artifact on failure in select workflow
        files. Prior to this change, the failed test log was uploaded only
        when none of the tests failed.
      * Modify the runtest workflow file to pair an OS version with a python
        version.
    - Ninja: Increase the number of generated source files in the ninja
      iterative speedup test from 200 to 250. Increasing the workload should
      reduce the likelihood that the ninja tests are slower.
    - Testing: Increase the default timeout from 20 seconds to 60
      seconds in the testing framework wait_for method.  At present, the
      wait_for method is only used for the interactive tests.
    - GitHub: Remove the packaging tar xz test from the windows ci skip file.
    - Testing: Update the packaging tar bz2 and xz tests on on Windows.
      Detect if the tar bz2 and xz formats are supported for the windows
      system tar executable using the reported version string.  The packaging
      tar bz2 and xz tests should be skipped on Windows 10 and GitHub
      windows-2022. The packaging tar bz2 and xz tests should be run on
      Windows 11 and GitHub windows-2025.
    - TEMPFILE: Move encoding the tempfile contents before creating the
      tempfile due to possible encoding errors. Ensure the tempfile file
      handle is closed after writing the tempfile contents. Raise a
      UserError exception when the tempfile contents encoding fails
      for known exception types.
    - TEMPFILE: Fix the tempfile encoding test regex strings to eliminate
      warnings in python 3.12 and 3.13.

  From William Deegan:
    - Fix Issue #4746. TEMPFILE's are written with utf-8 encoding, In case
      of decoding errors, TEMPFILEENCODING can now be specified to give
      more explicit instructions to SCons.


  From Edward Peek:
    - Fix the variant dir component being missing from generated source file
      paths with CompilationDatabase() builder (Fixes #4003).

  From Bill Prendergast:
    - Fixed SCons.Variables.PackageVariable to correctly test the default
      setting against both enable & disable strings. (Fixes #4702)
    - Extended unittests (crudely) to test for correct/expected response
      when default setting is a boolean string.

  From Keith Prussing:
    - Fixed LaTeX SCanner to mimic LaTeX's search behavior for included files.

  From Mats Wichmann:
    - Clean up C and C++ FLAGS tests. Tests which use a real compiler
      are now more clearly distinguished (-live.py suffix and docstring).
    - runtest.py once again finds "external" tests, such as the tests for
      tools in scons-contrib. An earlier rework had broken this.  Fixes #4699.
    - Clarify how pre/post actions on an alias work.
    - Rearrange Fortran e2e tests - "live" tests now live in a separate
      test file and don't share with flags-only mocked tests.
    - Tweak the two doc-generation modules. The significant change is
      turning the introductory comment in bin/SConsExamples into a docstring
      that can be rendered by Sphinx, and updating that text. The rest is
      minor fiddling like switching to f-strings small doc changes.
    - Fix a couple of unit tests to not fail with Python 3.14. These involve
      bytecode strings and error message contents; there was no problem with
      SCons itself using 3.14. Since 3.14 is now in Beta, there should
      be no further changes.
    - Replace use of old conditional expression idioms with the official
      one from PEP 308 introduced in Python 2.5 (2006). The idiom being
      replaced (using and/or) is regarded as error prone.
    - Improve the description of PackageVariable.
    - Tweak the "API Docs" build (Sphinx) configuration a bit. Some
      one-file modules were reported as duplicated, this is fixed.
      SConsDoc and SConsExample are now included - their API is
      interesting to developers working on SCons (needed to write docs),
      even if not part of "The SCons API" itself.
      Reworded the API Docs intro sectios a bit.
    - Include the roff (.1) manpages in the scons-doc tarball as a better
      long-term home than in the sdist.
    - Virtualenv support module modernized: previously looked first for an
      obsolete mechanism the external virtualenv tool used to use, now checks
      first for the official approach introduced in PEP 405.
    - Add missing manpage entry for Virtualenv(). Return type is documented
      as an empty string in case of a negative result (rather than None),
      and the code adjusted.  All internal usage, including tests,
      was dont boolean-style anyway ("if Virtualenv():").
    - Add internal routines _Remove_Targets and _Remove_Arguments to
      allow taking away values placed the public attributes BUILD_TARGETS,
      COMMAND_LINE_TARGETS, ARGUMENTS and ARGLIST. This is a step towards
      fixing the handling of option-arguments specified with a space
      separator (multiple issues, harvested from PR #3799 created by Dillan Mills).
      These interfaces are not part of the public API.
    - Minor test tweaks to clean up and add DefaultEnvironment call.
    - Ninja tool generate_command() fixed to call subst() with correct
      arguments in ListAction case. Unit tests added for generate_command.
      Fixes #4580.
    - Ninja tool now quotes targets (if necessary) when calling back to
      SCons - both in the POST request constructed to contact the
      daemon, and in the command eventually issued from the deamon.
      Initial suggestion from Julien Pommier. Fixes #4730.
    - Ninja tool is adjusted to recognize and emit the right rule in
      the case of special actions that the tool recognizes, like Copy.
      This was working in the case of single commands, but not when part
      of a list of actions. Recognition only happens if the special
      action is first in the list.  Initial suggestion from Julien Pommier.
      Fixes #4731.
    - Fix a test problem on Windows where UNC tests failed due to incorrect
      path munging if a non-default %TEMP% was defined (as in moving to
      a Dev Drive). Also some cleanup.
    - Improve the wording of Configure methods.
    - Add unit test cases for AppendUnique, PrependUnique - verify behavior
      if existing value already contained more than one of added value.
    - Tweak runtest.py and test framework to more reliably get the requested
      Python binary (for odd Windows setups + Python launcher)
    - Improve the wording of AppendENVPath and PrependENVPath in manpage.
    - Add more unit tests to internal AppendPath, PrependPath functions.
    - Add unit tests to show .filebase method strips only the last suffix if
      several apparent suffixes are present, and .suffix returns the last.
    - Improve the error message when an environment method is called which
      does not exist in that environment. Mostly this is intended to be a
      bit more helpful in the case of a builder which did not instantiate.
    - Incremental builds in Interactive mode could fail on platforms that
      support batch mode (currently: Windows).  Change the way the changed
      and unchanged target and source lists are accounted for to resolve.
      Fixes #3029.
    - Improve documentation of builder methods and builder objects.
    - Add tags to the remaining section headers in the User Guide. This is
      visible only in two ways: it's possible to link to any section now,
      and the generated html will no longer have obscure links
      (e.g. https://scons.org/doc/production/HTML/scons-user.html#id1514)
      that may change over time.


RELEASE 4.9.1 -  Thu, 27 Mar 2025 11:40:20 -0700


  From Adam Simpkins:
    - Fixed a hang in `wait_for_process_to_die()` on Windows, affecting
      clean-up of the SCons daemon used for Ninja builds.

  From Thaddeus Crews:
    - Nodes are now treated as PathLike objects.

  From Mats Wichmann:
    - Fix typos in CCFLAGS test. Didn't affect the test itself, but
      didn't correctly apply the DefaultEnvironment speedup.

    - New CacheDir initialization code failed on Python 3.7 for unknown
      reason (worked on 3.8+). Adjusted the approach a bit.  Fixes #4694.
    - Try to fix Windows fails on Docbook tests in case xsltproc is found.
      It's still not certain why this started failing.  On both GitHub
      Actions and AppVeyor, it's found as part of StrawberryPerl, part of
      the default install - maybe this wasn't the case before? The xsltproc
      from choco install is considerably older and may have been more lenient?
      Anyway, intermittent fails seem caused by something network related,
      so propagate two xsltproc flags that avoid loading the dtd that were
      present in three of the 11 "live" tests, but not the other eight.
      Also, all 11 now pass the test-discovered xslt processor the same
      way, which was not the case previously.
    - Update progress printing on three tools for SCons developers -
      the test runner and two of the doc generators.


RELEASE 4.9.0 -  Sun, 02 Mar 2025 17:22:20 -0700

  From Ruben Di Battista:
    - Expose `extra_libs` kwarg in Configure checks `CheckLibWithHeader`
      and 'CheckLib' and forward it downstream to `CheckLib`

  From Joseph Brill:
    - Added error handling when creating MSVC detection debug log file specified by
      SCONS_MSCOMMON_DEBUG.
    - MSVS: Added default HOST_ARCH values to sconstruct/sconscript environment for
      select msvs test scripts to allow tests to run on platforms not recognized by
      the msvs/msvc tool implementations.  Fixes #4608.
    - MSVS: Fix early exit after the first msvc version loop execution in select msvs
      test scripts.  Select msvs test scripts were being invoked for msvc version 8.0
      only.  Fixes #4609.
    - MSVS: Additional minor select msvs test script fixes as a result of the msvs
      tests being invoked for all msvc versions: fix vs version number for vc version
      14.3, fix expected platform toolset version, add and use a default known
      project GUID for some select tests, add AdditionalOptions Condition to expected
      vcx project file.
    - MSVS: Additional minor changes to the msvs tool as a result of the msvs tests
      being invoked for all msvc versions: use environment MSVS_PROJECT_GUID when
      generating project files information, fix the visual studio string for VS2015,
      add .vcxproj as an expected suffix for assigning the name to the file basename.
    - MSVS: Add additional msvs tests for multi-project and solution builds.
    - MSVS: Check for variant directory build of MSVSSolution and adjust the source
      node similar to the handling for MSVSProject.  The solution was generated in
      the build directory instead of the source directory.  The placeholder solution
      file is not generated in the build directory and the solution file is generated
      in the source directory similar to the handling for project files.
      Fixes #4612.
    - MSVS: Add project dsp nodes to the dsw source node list in the msvs tool.  This
      appears to always cause the project files to be generated before the solution
      files which is necessary to retrieve the project GUIDs for use in the solution
      file.  This does change the behavior of clean for a project generated with
      auto_build_solution disabled and explicit solution generation: when the
      solution files are cleaned, the project files are also cleaned.  The tests for
      vs 6.0-7.1 were changed accordingly.
    - MSVS: Add an optional keyword argument, auto_filter_projects, to MSVSSolution.
      Accepted values for auto_filter_projects are:
      - None [default]: raise an exception when solution file names or nodes are
        detected in the projects argument list.
      - True or evaluates True: automatically remove solution file names and nodes
        from the project argument list.
      - False or evaluates False: leave solution file names and nodes in the project
        argument list.  An exception is not raised.
      Solution file names and/or nodes in the project argument list cause erroneous
      Project records to be produced in the generated solution file.  As a
      convenience, an end-user may elect to ignore solution file names and nodes in
      the projects argument list rather than manually removing solution file names
      and nodes from the MSVSProject return values.  Resolves #4613.
    - MSVS: Remove the platform specification (i.e., platform = 'win32') from select
      test script environments.  The platform specification appears superfluous.
    - SCons C preprocessor changes:
      - Preserve literals that contain valid integer substring specifications.
        Previously, the integer suffix could be stripped from a symbol that contained
        an integer and suffix substring.
      - Update the optional integer suffixes to include the z|Z and wb|WB suffixes.
      - Update the optional integer suffixes to include support for alternate
        orderings of unsigned with long or long long as defined in the c/cpp
        grammar.
      - Update the optional integer suffixes for case insensitive specifications as
        defined in the c/cpp grammar.
      - Add support for binary integer constants.
      - Add support for octal integer constants.  Previously, octal integers were
        evaluated as decimal integers.  A literal zero (0) is treated as an octal
        number.
      - Change the attempted conversion of a define expansion from using int() to
        a constant expression evaluation.

  From Thaddeus Crews:
    - Removed Python 3.6 support.
    - Ruff/Mypy: Excluded items now synced.
    - Ruff: Linter includes new rules - `FA`, `UP006`, `UP007`, and `UP037` - to
      detect and upgrade legacy type-hint syntax.
    - Removed "SCons.Util.sctyping.py", as the functionality can now be substituted
      via top-level `from __future__ import annotations`.
    - Implemented type hints for Nodes.

  From William Deegan:
    - Update ninja tool to use ninja.BIN_DIR to find pypi packaged ninja binary.
      python ninja package version 1.11.1.2 changed the location and previous
      logic no longer worked.
    - Added TestSCons.NINJA_BINARY to TestSCons to centralize logic to find ninja binary
    - Refactored SCons.Tool.ninja -> SCons.Tool.ninja_tool, and added alias so
      env.Tool('ninja') will still work. This avoids conflicting with the pypi module ninja.
    - Renamed env.Help() & Help()'s argument `keep_local` to `local_only`, previously the documentation
      specified `local_only`, but the code and tests were using `keep_local`. The functionality
      more closely matches local only.  NOTE: It doesn't seem like any code in the wild was using
      local_only as we'd not received any reports of such until PR #4606 from hedger.
    - Fix Issue #2281, AddPreAction() & AddPostAction() were being ignored if no action
      was specified when the Alias was initially created.

  From Alex James:
    - On Darwin, PermissionErrors are now handled while trying to access
      /etc/paths.d. This may occur if SCons is invoked in a sandboxed
      environment (such as Nix).

  From Prabhu S. Khalsa:
    - Fix typo in man page

  From Dillan Mills:
    - Fix support for short options (`-x`).

  From Keith F Prussing:
    - Added support for tracking beamer themes in the LaTeX scanner.

  From Adam Scott:
    - Changed Ninja's TEMPLATE rule pool to use `install_pool` instead of
      `local_pool`, hoping it will fix a race condition that can occurs when
      Ninja defers to SCons to build.

  From Alex Thiessen:
    - Many grammatical and spelling fixes in the documentation.

  From Mats Wichmann:
    - PackageVariable now does what the documentation always said it does
      if the variable is used on the command line with one of the enabling
      string as the value: the variable's default value is produced (previously
      it always produced True in this case).
    - Minor updates to test framework. The functional change is that
      test.must_exist() and test.must_exist_one_of() now take an optional
      'message' keyword argument which is passed on to fail_test() if
      the test fails. The rest is cleanup and type annotations. Be more
      careful that the returns from stderr() and stdout(), which *can*
      return None, are not used without checking.
    - The optparse add_option method supports an additional calling style
      that is not directly described in SCons docs, but is included
      by reference ("see the optparse documentation for details"):
      a single arg consisting of a premade option object. Because optparse
      detects that case based on seeing zero kwargs and we always
      added at least one (default=) that would fail for AddOption. Fix
      for consistency, but don't advertise it further - not added to
      manpage synopsis/description.
    - Temporary files created by TempFileMunge() are now cleaned up on
      scons exit, instead of at the time they're used.  Fixes #4595.
    - Override environments, created when giving construction environment
      keyword arguments to Builder calls (or manually, through the undocumented
      Override method), were modified not to "leak" on item deletion.  The item
      will now not be deleted from the base environment. Override Environments
      now also pretend to have a _dict attribute so that regular environment
      methods don't have a problem if passed an OE instance.
    - Fix a problem with compilation_db component initialization - the
      entries for assembler files were not being set up correctly.
    - Add clang and clang++ to the default tool search orders for POSIX
      and Windows platforms. These will be searched for after gcc and g++,
      respectively. Does not affect explicitly requested tool lists.
      Note: on Windows, SCons currently only has builtin support for
      clang, not for clang-cl, the version of the frontend that uses
      cl.exe-compatible command line switches.
    - Some manpage cleanup for the gettext and pdf/ps builders.
    - Some clarifications in the User Guide "Environments" chapter.
    - Fix nasm test for missing include file, cleanup.
    - Change long-standing irritant in Environment tests - instead of using
      a while loop to pull test info from a list of tests and then delete
      the test, structure the test data as a list of tuples and iterate it.
    - Skip running a few validation tests if the user is root and the test is
      not designed to work for the root user.
    - Clarify documentation of Repository() in manpage and user guide.
    - Add a tag to each CacheDir to let systems ignore backing it up
      (per https://bford.info/cachedir/). Update the way a CacheDir
      is created, since it now has to create two files.
    - The Dictionary method now has an as_dict flag. If true, Dictionary
      always returns  a dict. The default remains to return different
      types depending on whether zero, one, or multiple construction
      variable names are given.
    - Update Clean and NoClean documentation.
    - Make sure unknown variables from a Variables file are recognized
      as such. Previously only unknowns from the command line were
      recognized (issue #4645).
    - A Variables object now makes available a "defaulted" attribute,
      a list of variable names that were set in the environment with
      their values taken from the default in the variable description
      (if a variable was set to the same value as the default in one
      of the input sources, it is not included in this list).
    - If a build Variable is created with no aliases, the name of the
      Variable is no longer listed in its aliases. Internally, the name
      and aliases are considered together anyway so this should not have
      any effect except for being visible to custom help text formatters.
    - A build Variable is now a dataclass, with initialization moving to
      the automatically provided method; the Variables class no longer
      writes directly to a Variable (makes static checkers happier).
    - Improved Variables documentation.
    - The (optional) C Conditional Scanner now does limited macro
      replacement on the contents of CPPDEFINES, to improve finding deps
      that are conditionally included.  Previously replacement was only
      done on macro definitions found in the file being scanned.
      Only object-like macros are replaced (not function-like), and
      only on a whole-word basis; recursion is limited to five levels
      and does not error out if that limit is reached (issue #4523).
    - Minor modernization: make use of stat object's st_mode, st_mtime
      and other attributes rather than indexing into stat return.
    - The update-release-info test is adapted to accept changed help output
      introduced in Python 3.12.8/3.13.1.
    - Update the User Guide Command() example which now shows a target name
      being created from '${SOURCE.base}.out' to use a valid special
      attribute and to explain what's being done in the example.
    - Test framework reformatted using settings from pyproject.toml.
      Includes code embedded in docstrings.
    - Handle case of "memoizer" as one member of a comma-separated
      --debug string - this was previously missed.
    - test YACC/live.py fixed - finally started failing on an "old-style"
      (K&R flavor) function declaration, updated.
    - Test framework - add recognizing list-of-path-components for
      the destination of fixtures too (matches docstrings now).


RELEASE 4.8.1 -  Tue, 03 Sep 2024 17:22:20 -0700

  From Thaddeus Crews:
    - Add explicit return types to sctypes `is_*` functions. For Python <=3.9,
      the return type is simply `bool`, same as before. Python 3.10 and later
      will benefit from `TypeGuard`/`TypeIs`, to produce intellisense similar
      to using `isinstance` directly.

  From Anthony Siegrist;
    - On win32 platform, handle piped process output more robustly. Output encoding
      now uses 'oem' which should be the systems default encoding for the shell where
      the process is being spawned.

  From Mats Wichmann:
    - env.Dump() now considers the "key" positional argument to be a varargs
      type (zero, one or many). However called, it returns a serialized
      result that looks like a dict. Previously, only a single "key" was
      accepted, and unlike the zero-args case, it was serialized to a
      string containing just the value (without the key). For example, if
      "print(repr(env.Dump('CC'))" previously returned "'gcc'", it will now
      return "{'CC': 'gcc'}".
    - Add a timeout to test/ninja/default_targets.py - it's gotten stuck on
      the GitHub Windows action and taken the run to the full six hour timeout.
      Usually runs in a few second, so set the timeout to 3min (120).
    - SCons 4.8.0 added an `__all__`  specifier at the top of the Variables
      module (`Variables/__init__.py`) to control what is made available in
      a star import. However, there was existing usage of doing
      `from SCons.Variables import *` which expected the variable *types*
      to be available. While we never advertised this usage, there's no
      real reason it shouldn't keep working - add to `__all__`.
    - Switch SCons build to use setuptools' supported version fetcher from
      the old homegrown one.
    - Improve wording of manpage "Functions and Environment Methods" section.
      Make doc function signature style more consistent - tweaks to AddOption,
      DefaultEnvironment and Tool,.
    - Fix a problem with AppendUnique and PrependUnique where a value could
      be erroneously removed due to a substring match.
    - Fix handling of ListVariable when supplying a quoted choice containing
      a space character (issue #4585).


RELEASE 4.8.0 -  Sun, 07 Jul 2024 17:22:20 -0700

  From Joseph Brill:
    - For msvc version specifications without an 'Exp' suffix, an express installation
      is used when no other edition is detected for the msvc version.  Similarly, an
      express installation of the IDE binary is used when no other IDE edition is
      detected.
    - VS2015 Express (14.0Exp) does not support the sdk version argument.  VS2015 Express
      does not support the store argument for target architectures other than x86.
      Script argument validation now takes into account these restrictions.
    - VS2015 BuildTools (14.0) does not support the sdk version argument and does not
      support the store argument.  Script argument validation now takes into account
      these restrictions.
    - The Windows SDK for Windows 7 and .NET Framework 4" (SDK 7.1) populates the
      registry keys in a manner in which the msvc detection would report that VS2010
      (10.0) is installed when only the SDK was installed.  The installed files are
      intended to be used via the sdk batch file setenv.cmd. The installed msvc
      batch files will fail. The msvc detection logic now ignores SDK-only VS2010
      installations.  Similar protection is implemented for the sdk-only installs that
      populate the installation folder and registry keys for VS2008 (9.0), if necessary.
    - For VS2005 (8.0) to VS2015 (14.0), vsvarsall.bat is employed to dispatch to a
      dependent batch file when configuring the msvc environment.  Previously, only the
      existence of the compiler executable was verified. In certain installations, the
      dependent batch file (e.g., vcvars64.bat) may not exist while the compiler
      executable does exist resulting in build failures.  The existence of vcvarsall.bat,
      the dependent batch file, and the compiler executable are now validated.
    - MSVC configuration data specific to versions VS2005 (8.0) to VS2008 (9.0) was added
      as the dependent batch files have different names than the batch file names used
      for VS2010 (10.0) and later.  The VS2008 (9.0) Visual C++ For Python installation
      is handled as a special case as the dependent batch files are: (a) not used and (b)
      in different locations.
    - When VS2008 (9.0) Visual C++ For Python is installed using the ALLUSERS=1 option
      (i.e., msiexec /i VCForPython27.msi ALLUSERS=1), the registry keys are written to
      HKEY_LOCAL_MACHINE rather than HKEY_CURRENT_USER.  An entry was added to query the
      Visual C++ For Python keys in HKLM following the HKCU query, if necessary.
    - For VS2008, a full development edition (e.g., Professional) is now selected before
      a Visual C++ For Python edition.  Prior to this change, Visual C++ For Python was
      selected before a full development edition when both editions are installed.
    - The registry detection of VS2015 (14.0), and earlier, is now cached at runtime and
      is only evaluated once for each msvc version.
    - The vswhere executable is frozen upon initial detection.  Specifying a different
      vswhere executable via the construction variable VSWHERE after the initial
      detection now results in an exception.  Multiple bugs in the implementation of
      specifying a vswhere executable via the construction variable VSWHERE have been
      fixed.  Previously, when a user specified vswhere executable detects new msvc
      installations after the initial detection, the internal msvc installation cache
      and the default msvc version based on the initial detection are no longer valid.
      For example, when no vswhere executable is found for the initial detection
      and then later an environment is constructed with a user specified vswhere
      executable that detects new msvc installations.
    - The vswhere detection of VS2017 (14.1), and later, is now cached at runtime and is
      only evaluated once using a single vswhere invocation for all msvc versions.
      Previously, the vswhere executable was invoked for each supported msvc version.
    - The vswhere executable locations for the WinGet and Scoop package managers were
      added to the default vswhere executable search list after the Chocolatey
      installation location.
    - Fix issue #4543: add support for msvc toolset versions 14.4X installed as the
      latest msvc toolset versions for msvc buildtools v143.  The v143 msvc buildtools
      may contain msvc toolset versions from 14.30 to 14.4X.

  From Thaddeus Crews:
    - GetSConsVersion() to grab the latest SCons version without needing to
      access SCons internals.
    - Migrate setup.cfg logic to pyproject.toml; remove setup.cfg.
    - Update .gitattributes to match .editorconfig; enforce eol settings.
    - Replace black/flake8 with ruff for more efficient formatting & linting.
    - When debugging (--debug=pdb), the filename SCsub is now recognized when
      manipulating breakpoints.

  From Raymond Li:
    - Fix issue #3935: OSErrors are now no longer hidden during execution of
      Actions. All exceptions during the execution of an Action are now
      returned by value rather than by raising an exception, for more
      consistent behavior.
      NOTE: With this change, user created Actions should now catch and handle
      expected exceptions (whereas previously many of these were silently
      caught and suppressed by the SCons Action execution code).

  From Ryan Carsten Schmidt:
    - Teach ParseFlags to put a --stdlib=libname argument into CXXFLAGS.
      If placed in CCFLAGS (the default location), it could be fed to the
      C compiler (gcc, clang) where it is not applicable and causes a
      warning message.

  From Mats Wichmann:
    - Updated Value Node docs and tests.
    - Python 3.13 compat: re.sub deprecated count, flags as positional args,
      caused update-release-info test to fail.
    - Dump() with json format selected now recognizes additional compound types
      (UserDict and UserList), which improves the detail of the display.
      json output is also sorted, to match the default display.
    - Python 3.13 (alpha) changes the behavior of isabs() on Windows. Adjust
      SCons usage of in NodeInfo classes to match.  Fixes #4502, #4504.
    - Drop duplicated __getstate__ and __setstate__ methods in AliasNodeInfo,
      FileNodeInfo and ValueNodeInfo classes, as they are identical to the
      ones in parent NodeInfoBase and can just be inherited.
    - Update manpage for Tools, and for TOOL, which also gets a minor
      tweak for how it's handled (should be more accurate in a few situations).
    - Test framework now uses a subdirectory named "scons" below the base
      temporary directory. This gives something invariant to tell antivirus
      to ignore without having to exclude tmpdir itself. Fixes #4509.
    - MSVS "live" tests of project files adjusted to look for the generated
      executable with an exe sufffix
    - Documentation build now properly passes through skipping the PDF
      (and EPUB) builds of manpage and user guide; this can also be done
      manually if directly calling doc/man/SConstruct and doc/user/SConstruct
      by adding SKIP_PDF=1.  This should help with distro packaging of SCons,
      which now does not need "fop" and other tools to be set up in order to
      build pdf versions which are then ignored.
    - Add the ability to print a Variables object for debugging purposes
      (provides a __str__ method in the class).
    - Mark Python 3.6 support as deprecated.
    - Clean up Variables: more consistently call them variables (finish the
      old change from Options) in docstrings, etc.; some typing and other
      tweaks.  Update manpage and user guide for Variables usage.
    - Regularize internal usage of Python version strings and drop one
      old Python 2-only code block in a test.
    - scons-time tests now supply a "filter" argument to tarfile.extract
      to quiet a warning which was added in Python 3.13 beta 1.
    - Improved the conversion of a "foreign" exception from an action
      into BuildError by making sure our defaults get applied even in
      corner cases. Fixes #4530.
    - Restructured API docs build (Sphinx) so main module contents appear
      on a given page *before* the submodule docs, not after. Also
      tweaked the Util package doc build so it's structured more like the
      other packages (a missed part of the transition when it was split).
    - Updated manpage description of Command "builder" and function.
    - Framework for scons-time tests adjusted so a path with a long username
      Windows has squashed doesn't get re-expanded. Fixes a problem seen
      on GitHub Windows runner which uses a name "runneradmin".
    - SCons.Environment.is_valid_construction_var() now returns a boolean to
      match the convention that functions beginning with "is" have yes/no
      answers (previously returned either None or an re.match object).
      Now matches the annotation and docstring (which were prematurely
      updated in 4.6). All SCons usage except unit test was already fully
      consistent with a bool.
    - When a variable is added to a Variables object, it can now be flagged
      as "don't perform substitution" by setting the argument subst.
      This allows variables to contain characters which would otherwise
      cause expansion. Fixes #4241.
    - The test runner now recognizes the unittest module's return code of 5,
      which means no tests were run. SCons/Script/MainTests.py currently
      has no tests, so this particular error code is expected - should not
      cause runtest to give up with an "unknown error code".
    - Updated the notes about reproducible builds with SCons and the example.
    - The Clone() method now respects the variables argument (fixes #3590)
    - is_valid_construction_var() (not part of the public API) moved from
      SCons.Environment to SCons.Util to avoid the chance of import loops. Variables
      and Environment both use the routine and Environment() uses a Variables()
      object so better to move to a safer location.
    - Performance tweak: the __setitem__ method of an Environment, used for
      setting construction variables, now uses the string method isidentifier
      to validate the name (updated from microbenchmark results).
    - AddOption and the internal add_local_option which AddOption calls now
      recognize a "settable" keyword argument to indicate a project-added
      option can also be modified using SetOption. Fixes #3983.
      NOTE: If you were using ninja and using SetOption() for ninja options
      in your SConscripts prior to loading the ninja tool, you will now
      see an error. The fix is to move the SetOption() to after you've loaded
      the ninja tool.
    - ListVariable now has a separate validator, with the functionality
      that was previously part of the converter. The main effect is to
      allow a developer to supply a custom validator, which previously
      could be inhibited by the converter failing before the validator
      is reached.
    - Regularized header (copyright, licens) at top of documentation files
      using SPDX.
    - Updated introductory section of manual page.
    - Minor cleanups in tests - drop unused "% locals()" stanzas.


RELEASE 4.7.0 -  Sun, 17 Mar 2024 17:22:20 -0700

  From Ataf Fazledin Ahamed:
    - Use of NotImplemented instead of NotImplementedError for special methods
      of _ListVariable class

  From Joseph Brill:
    - Fix issue #2755: the msvs tool no longer writes the OS environment SCONS_HOME
      value into the SCons environment when the SCONS_HOME variable already exists
      in the SCons environment.  Prior to this change, a valid user-defined SCons
      environment value for SCONS_HOME would be overwritten with the OS environment
      value of SCONS_HOME which could be None (i.e., undefined).
    - Update the windows registry keys for detection of Visual Studio 2015 Express
      ('14.0Exp'): the VS2015 registry key ('WDExpress') appears to be different
      than the registry key ('VCExpress') for earlier Visual Studio express
      versions.  The registry key value is relative to the installation root rather
      than the VC folder and requires additional path components during evaluation.
    - Fix the vs-6.0-exec.py test script: the msvs generated project is 'foo.dsp'
      and the command-line invocation of the Visual Studio development environment
      program was attempting to build 'test.dsp'.  The command-line invocation was
      changed to build 'foo.dsp'.
    - Update the msvs project generation test scripts: the msvs project execution
      tests could produce a "false positive" test result when the test executable is
      correctly built via the SConstruct env.Program() call and the command-line
      invocation of the Visual Studio development environment program fails.  The
      test passes due to the existence of the test executable from the initial
      build.  The tests were modified to delete the test executable, object file,
      and sconsign file prior to the command-line invocation of the VS development
      binary.
    - Method unlink_files was added to the TestCmd class that unlinks a list of
      files from a specified directory.  An attempt to unlink a file is made only
      when the file exists; otherwise, the file is ignored.
    - Fix issue #4320: add an optional argument list string to configure's CheckFunc
      method so that the generated function argument list matches the function's
      prototype when including a header file.

  From Thaddeus Crews:
    - Explicitly wrap non-serializable values in json dump
    - Implemented SCons.Util.sctyping as a safe means of hinting complex types. Currently
      only implemented for `Executor` as a proof-of-concept.

  From William Deegan:
    - Fix sphinx config to handle SCons versions with post such as: 4.6.0.post1

  From Michał Górny:
    - Remove unnecessary dependencies on pypi packages from setup.cfg

  From Sten Grüner:
    - Fix of the --debug=sconscript option to return exist statements when using return
      statement with stop flag enabled

  From Prabhu S. Khalsa:
    - Fix typo in user documentation (issue #4458)

  From Andrew Morrow:
    - The NewParallel scheduler is now the default, the `tm_v2` flag is removed,
      and the old scheduler is opt-in under `--experimental=legacy_sched`. Additionally,
      the new scheduler is now used for -j1 builds as well.
    - A python interpreter with support for the `threading` package is now required,
      and this is enforced on startup. SCons currently sets its minimum supported
      Python to 3.6, and it was not until Python 3.7 where `threading` became
      default supported. In practice, we expect most real world Python 3.6 deployments
      will have `threading` support enabled, so this will not be an issue.
    - CacheDir writes no longer happen within the taskmaster critical section,
      and therefore can run in parallel with both other CacheDir writes and the
      taskmaster DAG walk.
    - The NewParallel scheduler now only adds threads as new work requiring execution
      is discovered, up to the limit set by -j. This should reduce resource utilization
      when the achievable parallelism in the DAG is less than the -j limit.

  From Mats Wichmann:
    - Add support for Python 3.13 (as of alpha 2). So far only affects
      expected bytecodes in ActionTests.py.
    - sconsign cleanup - remove some dead code, minor manpage tweaks.
    - Be more cautious about encodings fetching command output on Windows.
      Problem occurs in piped-spawn scenario, used by Configure tests.
      Fixes #3529.
    - Clarify/fix documentation of Scanners in User Guide and Manpage.
      Fixes #4468.
    - Fix bad typing in Action.py: process() and strfunction().
    - Add Pseudo() to global functions, had been omitted. Fixes #4474.
    - Improve handling of file data that SCons itself processes - try
      harder to decode non-UTF-8 text. SCons.Util.to_Text now exists
      to convert a byte stream, such as "raw" file data.  Fixes #3569, #4462.
      The Pseudo manpage entry was updated to provide more clarity.
    - Clarify how SCons finds the project top directory, and what that is used for.
    - The internal routine which implements the PyPackageDir function
      would fail with an exception if called with a module which is
      not found.  It will now return None.  Updated manpage entry and
      docstring..
    - Doc update: standardized on the use of a new entity &MSVC; to
      describe the Microsoft C++ compiler. Update the version table slightly.
      Amplified the usage of MSVC_VERSION.
    - Improve SharedLibrary docs a bit.
    - More consistent use of &Python; in the manpage.  A few links added.
      A warning about overwriting env['ENV'] and one about Configure
      checks possibly not running in in no-exec mode also added.
    - Update warnings module: adds docstrings, drop three unused warnings
      (DeprecatedSourceCodeWarning, TaskmasterNeedsExecuteWarning,
      DeprecatedMissingSConscriptWarning) add two warnings to manpage
      (cache-cleanup-error, future-reserved-variable), improve unittest, tweak
      Sphinx build.
    - Add locking around creation of CacheDir config file. Fixes #4489.
    - Clarify MergeFlags usage of a dict argument.
    - SCons documentation build can now be controlled through SKIP_DOC
      variable - rather than just true/false can now specify
      skip none, skip all, skip pdf docs, skip api docs.


RELEASE 4.6.0 -  Sun, 19 Nov 2023 17:22:20 -0700

  From Max Bachmann:
    - Add missing directories to searched paths for mingw installs

  From Joseph Brill:
    - Fix issue #4312: the cached installed msvc list had an indirect dependency
      on the target architecture in the environment dictionary.  The first call
      to construct the installed msvc list now forces the target architecture to be
      undefined, constructs the installed msvc list, and then restores the original
      target architecture.
      Note: an indirect dependency on the VSWHERE construction variable in the
      environment remains.
    - Fix issue #4312: explicitly guard against an empty regular expression list
      when msvc is not installed.
    - When trying to find a valid msvc batch file, check that the compiler executable
      (cl.exe) exists for VS6 to VS2015 to avoid executing the msvc batch file.  Always
      check that the compiler executable is found on the msvc script environment path
      after running the msvc batch file.  Only use the sdk batch files when all of the
      msvc script host/target combinations have been exhausted and a valid script was
      not found.
    - Add ARM64 host configurations for windows and msvc.
      Note: VS2013 and earlier has not been tested on ARM64.
    - If necessary, automatically define VSCMD_SKIP_SENDTELEMETRY for VS2019 and later
      on ARM64 hosts when using an arm32 build of python to prevent a powershell dll
      not found error pop-up window.
    - Fix an issue where test SConfTests.py would fail when mscommon debugging
      was enabled.  The mscommon debug filter class registered with the logging
      module was refactored.
    - Add arm64 to the MSVS supported architectures list for VS2017 and later to be
      consistent with the current documentation of MSVS_ARCH.
    - Fix an issue with an unhandled MissingConfiguration exception due to an msvc
      registry query that returns a path that does not exist.  Multiple invocation
      paths were not prepared to handle the MissingConfiguration exception.  The
      MissingConfiguration exception type was removed.
    - The MSCommon module import was changed from a relative import to a top-level
      absolute import in the following Microsoft tools: midl, mslib, mslink, mssdk, msvc,
      msvs. Moving any of these tools that used relative imports to the scons site tools
      folder would fail on import (i.e., the relative import paths become invalid when
      moved).
    - The detection of the msvc compiler executable (cl.exe) has been modified:
        * The host os environment path is no longer evaluated for the existence of the
          msvc compiler executable when searching the detection dictionary.
        * The existence of the msvc compiler executable is checked in the detection
          dictionary and the scons ENV path before the detection dictionary is merged
          into the scons ENV.
        * Different warnings are produced when the msvc compiler is not detected in the
          detection dictionary based on whether or not an msvc compiler was detected in
          the scons ENV path (i.e., a msvc compiler executable already exists in the
          user's ENV path prior to detection).
        * The warning message issued when a msvc compiler executable is not found in the
          detection dictionary was modified by adding the word "requested":
            Old warning: "Could not find MSVC compiler 'cl'."
            New warning: "Could not find requested MSVC compiler 'cl'.".
        * An additonal sentence is appended to the warning message issued when an msvc
          compiler executable is not found in the msvc detection dictionary and is found
          in the user's ENV path prior to detection:
            " A 'cl' was found on the scons ENV path which may be erroneous."

  From Vitaly Cheptsov:
    - Fix race condition in `Mkdir` which can happen when two `SConscript`
      are processed simultaneously by two separate build commands.

  From William Deegan:
    - The --debug flag now has a 'json' option which will write information
      generated by --debug={count, memory, time, action-timestamps} and about
      the build.
    - Obsoleted YACCVCGFILESUFFIX, being replaced by YACC_GRAPH_FILE_SUFFIX.
      If YACC_GRAPH_FILE_SUFFIX is not set, it will respect YACCVCGFILESUFFIX.

  From Sten Grüner
    - The newly added --debug=sconscript option (new) will output notices when
      entering an exiting each SConscript as they are processed.

  From Philipp Maierhöfer:
    - Fix gfortran tool initialization. Defaults to using binary named gfortran
      as would be expected, and properly set's SHFORTRAN flags to include -fPIC
      where previously it was only doing so for the other fortran versions (F77,..)

  From Jonathon Reinhart:
    - Fix another instance of `int main()` in CheckLib() causing failures
      when using -Wstrict-prototypes.

  From Mats Wichmann
    - C scanner's dictifyCPPDEFINES routine did not understand the possible
      combinations of CPPDEFINES - not aware of a "name=value" string either
      embedded in a sequence, or by itself.  The conditional C scanner thus
      did not always properly apply the defines. The regular C scanner does
      not use these, so was not affected.  [fixes #4193]
    - Minor cleanup for ValidateOptions - docs and docstring tweaked,
      add missed versionadded indicator.
    - Added some typing annotations generated by a tool, to eliminate manual
      work in future on things which are safe for the tool to produce.
      Then manually fixed up some things related to bool that the tool did
      not handly ideally. For example, simple functions which just did
      "return 1" were interpreted by the tool as returning int, when bool
      was really the intent.  Functions/methods named like "is_*", "has_*",
      "exists" are now pretty consistently marked as "-> bool".
    - Simplify some code due to pylint observation: "C2801: Unnecessarily
      calls dunder method __call__. Invoke instance directly."
    - Python 3.9 dropped the alias base64.decodestring, deprecated since 3.1.
      Only used in msvs.py. Use base64.decodebytes instead.
    - When debugging (--debug=pdb), the filenames SConstruct and SConscript
      are now recognized when manipulating breakpoints. Previously,
      only a full pathname to an sconscript file worked, as pdb requires
      a .py extension to open a file that is not an absolute path.
    - SCons test runner now uses pathlib to normalize and compare paths
      to test files.
    - D compilers : added support for generation of .di interface files.
      New variables DI_FILE_DIR, DI_FILE_DIR_PREFIX, DI_FILE_DIR_SUFFIX,
      DI_FILE_SUFFIX.
    - Fixed: when using the mingw tool, if an msys2 Python is used (os.sep
      is '/' rather than the Windows default '\'), certain Configure checks
      could fail due to the construction of the path to run the compiled check.
    - Added effort to find mingw if it comes from Chocolatey install of msys2.
    - Minor doc fixes: signature of Alias() now matches implementation
      to avoid problem if kwargs used; case of Alias with no targets is
      mentioned in text (was already shown in example); now mention that
      Action([item]) does not return a ListAction - previously implied
      that if arg was a list, a ListAction was *always* returned; mention
      default Decider and sort the names of available decider functions,
      and add a version marking.  Minor fiddling with Alias.py docstrings.
    - Python 3.12 support: new bytecodes for ActionTests.py, adapt to
      changes to pathlib module in runtest.py (PosixPath no longer
      converts slashes if given a Windows-style path). Also switch to
      using `subTest` in `ActionTests`, so that we can see all 21 fails
      due to bytecode changes (previously testcases aborted on the first
      assert fail so we only saw seven), and use unittest asserts to
      simplify complex printing stanzas.
    - Added copyright headers to files in test/ that didn't have them.
    - Drop three unused methods from the Environment Base class:
      get_src_sig_type and get_tgt_sig_type, as well as "private"
      _changed_source. These were orphaned when the long-deprecated
      Source Signatures and Target Signatures were removed, these were
      missed at that time.
    - Remove dead code: some mocked classes in unit tests had methods
      which have been removed from the Node class they're mocking,
      there's no need to shadow those any more as there are no callers.
      The methods are depends_on (base functionality removed in 2005)
      and is_pseudeo_derived (base functionality removed in 2006). There
      may well be more!
    - Added pass_test() call to test/MSVC/MSVC_BATCH-spaces-targetdir.py.
      It looked it was missing a more detailed check, but it should be
      sufficient just to check the build worked. Renamed the fixture
      dir to follow naming convention in test/MSVC overall, and added
      a sconstest.skip file, also to follow convention.
    - Marked some scanner methods as @staticmethod.
    - Class ActionBase is now an abstract base class to more accurately
      reflect its usage. Derived _ActionAction inherits the ABC, so it
      now declares (actually raises NotImplementedError) two methods it
      doesn't use so it can be instantiated by unittests and others.
    - The yacc tool now understands the bison behavior of --header,
      --defines and --graph being called without option-argument as being
      synonyms for -d (first two) and -g. -H also recognized as a synonym
      for -d.  Default value for $YACC_GRAPH_FILE_SUFFIX changed to '.gv'
      to match current bison default (since bison 3.8).  Set this variable
      to '.dot' if using byacc. The graph file name (-g) is now generated
      relative to the requested target file name, not to the source file
      name, to match actual current behavior (only affects if target
      explicitly requested with a different base name
      than source).  Docs updated.  Fixes #4326 and #4327.
    - Cleaned up dblite module (checker warnings, etc.).
    - Some cleanup in the FortranCommon tool.
    - Rewrite the internal _subproc routine - a new scons_subproc_run() now
      makes use of Python's subprocess.run in a more natural way, getting
      around some of the issues with attempted context manager use, fetching
      output, etc. - we let the subprocess module do the hard work,
      since it's well debugged and supported.  _subproc is no longer
      called by internal code, but remains in place in case there are builds
      which call to it (even though it was never "published API").
    - Changed the message about scons -H to clarify it shows built-in options.
    - Improve CacheDir() Documentation.
    - Release-building setup tweaked. (most of) the targets listed in
      SCons' own "scons --help" now work again.
    - Fix platform unit test on Windows for Py 3.12+. Fixes #4376.
    - More tweaking of test framework overview (which is duplicated onto
      the website, but not in the regular documentation section).
    - Extend range of recognized Java versions to 20.
    - Builder calls now accept PathLike objects in source lists. Fixes #4398.
    - The Help() function now takes an additional keyword argument
      keep_local: when starting to build a help message, you can now
      retain help from AddOption calls, but omit help for SCons' own
      command-line options with "Help(newtext, append=True, local_only=True)".
    - A little more code "modernization", done via "pypgrade" tool set
      to "3.6 and above" setting.
    - Finish the change to make calling SConscript() with a nonexistent
      file an error. It has issued a warning since 3.0, with "warn instead
      of fail" deprecated since 3.1.  Fixes #3958.
    - Minor (non-functional) cleanup of some tests, particuarly test/MSVC.
    - Added more error handling while reading msvc config cache.
      (Enabled/specified by SCONS_CACHE_MSVC_CONFIG).
      The existing cache will be discarded if there's a decode error reading it.
      It's possible there's a race condition creating this issue in certain CI
      builds.  Also add a simple filesystem-based locking protocol to try to
      avoid the problem occuring.
    - Update the first two chapters on building with SCons in the User Guide.
    - Update docs on Export/Import - make sure mutable/immutable status has
      been mentioned.
    - Some cleanup to the Util package, including renaming SCons.Util.types
      to SCons.Util.sctypes to avoid any possible confusion with the
      Python stdlib types module.
    - TeX tests: skip tests that use makeindex or epstopdf not installed, or
      if `kpsewhich glossaries.sty` fails.
    - Added a .note.GNU-stack section to the test assembler files to
      avoid the GNU linker issuing warnings for its absence.
    - Eliminate more http: references (mostly in comments/docstrings where
      they really weren't harmful). A few links labeled dead with no alt.
    - Add JDK 21 LTS support
    - Add a LIBLITERALPREFIX variable which can be set to the linker's
      prefix for considering a library argument unmodified (e.g. for the
      GNU linker, the ':' in '-l:libfoo.a'). Fixes Github issue #3951.
    - Update PCH builder docs with some usage notes.

RELEASE 4.5.2 -  Sun, 21 Mar 2023 14:08:29 -0700

  From Michał Górny:
    - Remove the redundant `wheel` dependency from `pyproject.toml`,
      as it is added automatically by the setuptools PEP517 backend.

  From Mats Wichmann
    -  Fix a problem (#4321) in 4.5.0/4.5.1 where ParseConfig could cause an
       exception in MergeFlags when the result would be to add preprocessor
       defines to existing CPPDEFINES. The following code illustrates the
       circumstances that could trigger this:
          env=Environment(CPPDEFINES=['a'])
          env.Append(CPPDEFINES=['b'])
          env.MergeFlags({'CPPDEFINES': 'c'})


RELEASE 4.5.1 -  Mon, 06 Mar 2023 14:08:29 -0700

  From Mats Wichmann
    - Fix a problem in 4.5.0 where using something like the following code
      will cause a Clone()'d environment to share the CPPDEFINES with the
      original Environment() which was cloned. Causing leakage of changes
      to CPPDEFINES when they should be completely independent after the Clone.
          env=Environment(CPPDEFINES=['a'])
          env.Append(CPPDEFINES=['b']) (or AppendUnique,Prepend,PrependUnique)
          env1=env.Clone()
          env1.Append(CPPDEFINES=['c']) (or any other modification, but not overwriting CPPDEFINES
      Now env['CPPDEFINES'] will contain 'c' when it should not.


RELEASE 4.5.0 -  Sun, 05 Mar 2023 14:08:29 -0700

  From Anatoli Babenia:
    - Do not initialize DefaultEnvironment when calling EnsureSConsVersion(),
      EnsurePythonVersion(), Exit(), GetLaunchDir() and SConscriptChdir().
    - Remove unused private method SConsEnvironment._exceeds_version().

  From William Deegan:
    - Added ValidateOptions() which will check that all command line options are in either
      those specified by SCons itself, or by AddOption() in SConstruct/SConscript.  It should
      not be called until all AddOption() calls are completed. Resolves Issue #4187
    - Refactored SCons/Taskmaster into a package. Moved SCons/Jobs.py into that package.
      NOTE: If you hook into SCons.Jobs, you'll have to change that to use SCons.Taskmaster.Jobs
    - Changed the Taskmaster trace logic to use python's logging module. The output formatting
      should remain (mostly) the same. Minor update to unittest for this to adjust for 1 less newline.
    - Migrated logging logic for --taskmastertrace to use Python's logging module. Added logging
      to NewParallel Job class (Andrew Morrow's new parallel job implementation)
    - Ninja: Fix execution environment sanitation for launching ninja. Previously if you set an
      execution environment variable set to a python list it would crash. Now it
      will create a string joining the list with os.pathsep
    - Move execution environment sanitation from Action._subproc() to
      SCons.Util.sanitize_shell_env(ENV)
    - Moved rpm and debian directories under packaging
    - Added logic to help packagers enable reproducible builds into packaging/etc/. Please
      read packaging/etc/README.txt if you are interested.
    - Added --experimental=tm_v2, which enables Andrew Morrow's new NewParallel Job implementation.
      This should scale much better for highly parallel builds. You can also enable this via SetOption().
    - Fixed command line argument --diskcheck: previously a value of 'none' was ignored.
      SetOption('diskcheck','none') is unaffected, as it did not have the problem.
    - Added overrides argument to SCons.Subst.scons_subst(), subst_list(), subst(), and Action's process(),
      strfunction(). This allows passing a dictionary of envvars to override when evaluating subst()'d strings/lists
    - Fixed Issue #4275 - when outputting compilation db and TEMPFILE was in use, the compilation db would have
      command lines using the generated tempfile for long command lines, instead of the full command line for
      the compilation step for the source/target pair.
    - Renamed the qt tools to qt3 since the logic in that tool is only for QT version 3.  Renamed all env vars
      which affect qt3 from QT_ to QT3_.  If you are still using SCons to build QT 3 code, you'll need to update
      your SConscripts.  Note that using 'qt' tool has been deprecated for some time.

  From David H:
    - Added JAVAPROCESSORPATH construction variable which populates -processorpath.
    - Updated JavaScanner to scan JAVAPROCESSORPATH.

  From Nickolai Korshunov
    - Added FILE_ENCODING, to allow explicitly setting the text encoding for files
      written by the Textfile() and Substfile() builders. If not specified, Textfile() and Substfile() builders
      will write files as UTF-8. Fixed Issue #4302.

  From Dan Mezhiborsky:
    - Add newline to end of compilation db (compile_commands.json).

  From Daniel Moody:
    - Added error message to handle the case when SCons attempts to retrieve all the targets
      for a specified builder from the CacheDir, fails to do so, and then runs into an error
      when deleting the files which were retrieved. Previously if this happened there was no
      errors or warnings.
    - Fix issue #2757, where Configure checks that perform a check which reads a modified source
      (including program, source or header file(s)) would incorrectly mark that file "up to date" so the
      actual build would not see the file as modified. Leading to incorrect incremental builds.
      Now configure checks now clear node info for non conftest nodes, so they will be re-evaluated for
      the real taskmaster run when the build commences.

  From Andrew Morrow
    - Avoid returning UniqueList for `children` and other `Executor` APIs. This type
      iterates more slowly than the builtin types. Also simplify uniquer_hashables to
      use an faster implementation under the assumption of ordered dictionaries.

  From Ryan Saunders:
    - Fixed runtest.py failure on Windows caused by excessive escaping of the path to python.exe.

  From Lukas Schrangl:
    - Run LaTeX after biber/bibtex only if necessary

  From Flaviu Tamas:
    - Added -fsanitize support to ParseFlags().  This will propagate to CCFLAGS and LINKFLAGS.

  From Mats Wichmann:
    - A list argument as the source to the Copy() action function is now
      correctly handled by converting elements to string. Copy errors out
      if asked to copy a list to an existing non-directory destination.
      Both the implementation and the strfunction which prints the progress
      message were adjusted. Fixes #3009.
    - doc: EnsureSConsVersion, EnsurePythonVersion, Exit, GetLaunchDir and
      SConscriptChdir are now listed as Global functions only; the
      Environment versions still work but are not documented.
    - The Java scanner processing of JAVACLASSPATH for dependencies was
      changed to split on os.pathsep instead of space, to match usage of
      passing a path string like "xxx:yyy:zzz". This is not portable -
      passing a POSIX-style path string (with ':') won't work on Windows
      (';') - which is now documented with a hint to use a list instead
      to be portable. Splitting on space broke paths with embedded spaces.
      Fixes #4243.
    - Cleanup: make sure BoolVariable usage in tests and examples uses Python
      boolean values instead of 0/1.
    - Stop telling people to run "python setup.py install" in the User Guide.
      Adds new content on using virtualenvs to be able to have multiple
      different SCons versions available on one system.
    - Added the "DefaultEnvironment(tools=[])" stanza to a number of tests
      that are known to be particularly slow.  It's still just a tiny
      speedup, but the Windows CI had been occasionally timing out,
      so maybe this helps a bit.
    - Remove an extra existence check in one ninja test that caused it
      to be skipped on some otherwise-valid Windows installations.
    - test framework tests now pass on Linux and Windows (the latter can
      still run into problems on some configurations), and automated
      tests are now run on changes in this area so future problems can
      be spotted.
    - The single-file Util module was split into a package with a few
      functional areas getting their own files - Util.py had grown to
      over 2100 lines.
    - Add a zipapp package of scons-local: can use SCons from a local
      file which does not need unpacking.
    - Additional explanations for MSVSProject and MSVSSolution builders.
    - Fix a problem (present in 4.4.0 only) where a Java inner class could
      not be cached because the emitted filename contained a '$' and when
      looked up through a node ended up generating a Python SyntaxError
      because it was passed through scons_subst().
    - Have the gfortran tool do a better job of honoring user preferences
      for the dialect tools (F77, F90, F03 and F09, as well as the shared-library
      equivalents SHF77,  SHF90, SHF03, SHF09). Previously these were
      unconditionally overwritten to 'gfortran'; the change should be more
      in line with expectations of how these variables should work.
      Also cleaned a few Fortran tests - test behavior does not change.
    - Updated MSVC documentation - adds "version added" annotations on recently
      added construction variables and provides a version-mapping table.
    - Add Python 3.12 support, and indicate 3.11/3.12 support in package.
      3.12 is in alpha for this SCons release, the bytecode sequences
      embedded in SCons/ActionTests.py may need to change later, but
      based on what is known now, 3.12 itself should work with this release.
    - Add "append" keyword argument to Configure context's CheckLib and
      CheckLibWithHeader to control whether to append or prepend (issue #2767)
      Also added "unique" keyword, to control whether a library is added
      or not if it is already in the $LIBS construction var in the
      configure context. (issue #2768).
    - Completely refactored the CPPDEFINES logic in Append/AppendUnique/Prepend/PrependUnique
      This change fixes the following GH Issues:
      - GH Issue #3876 - Append() and AppendUnique() will handle CPPDEFINES the same
      - GH Issue #4254 - Make handling tuples in CPPDEFINES consistent.
      - We no longer sort the keys added to CPPDEFINES by their dictionary keys.
        We take advantage that their order is now stable based on insertion order
        in Python 3.5+
      - Added/modifed unit and system tests to verify these changes.


RELEASE 4.4.0 -  Sat, 30 Jul 2022 14:08:29 -0700

  From Joseph Brill:
    - Verify that a user specified msvc script (via MSVC_USE_SCRIPT) exists and raise an exception
      when the user specified msvc script does not exist.
    - Fix issue where if you only had mingw installed on a Windows system and no MSVC compiler, and
      did not explicitly request the mingw tool, mingw tool initialization would fail and set the
      default compiler to MSVC which wasn't installed, yielding broken build.
      Updated mingw tool so that the generate and exists methods use the same mingw search paths
      (issue #4134).
    - Update the debug output written to stdout for MSVC initialization which is enabled by setting
      SCONS_MSCOMMON_DEBUG=- to use the logging module. Also changed the debug output format
      written to stdout to include more information about the source for each message of MSVC
      initialization debugging output.  A single space was added before the message for all
      debugging output records written to stdout and to files.
    - Refactor the data definitions for msvc configurations to allow derived data structures to be
      constructed during initialization that removes the need for special case handling during
      runtime execution. Special case handling of host/target combinations is eliminated and
      replaced with pre-computed search lists that implicitly handle the differences between full
      versions and express versions of msvc. This fixes an issue where Express versions of the MSVC
      compiler were not detected due to differences in initial msvc detection and msvc batch file
      determination when configuring the build environment.  This could lead to build failures when
      only an MSVC Express instance is installed and the MSVC version is not explicitly specified
      (issue #2668 and issue #2697).
    - Added MSVC_USE_SETTINGS construction variable to pass a dictionary to configure the msvc compiler
      system environment as an alternative to bypassing Visual Studio autodetection entirely.
    - Added MSVC_SDK_VERSION construction variable which allows building with a specific Microsoft
      SDK version. This variable is used with the msvc batch file determined via autodetection subject
      to validation constraints.  Refer to the documentation for additional requirements and validation
      details.
    - Added MSVC_TOOLSET_VERSION construction variable which allows building with a specific toolset
      version. This variable is used with the msvc batch file determined via autodetection subject to
      validation constraints. This variable does not affect the autodetection and selection of msvc
      instances. The toolset version is applied after an msvc instance is selected. This could be the
      default version of msvc. Refer to the documentation for additional requirements and validation
      details.  Addresses issue #3265, issue #3664, and pull request #4149.
    - Added MSVC_SPECTRE_LIBS construction variable which allows building with spectre-mitigated
      Visual C++ libraries. This variable is used with the msvc batch file determined via autodetection
      subject to validation constraints. Refer to the documentation for additional requirements and
      validation details.
    - Added MSVC_SCRIPT_ARGS construction variable which specifies command line arguments that are
      passed to the msvc batch file determined via autodetection subject to validation constraints.
      Refer to the documentation for additional requirements and validation details.  Addresses
      enhancement issue #4106.
    - An exception is raised when MSVC_UWP_APP is enabled for Visual Studio 2013 and earlier.
      Previous behavior was to silently ignore MSVC_UWP_APP when enabled for Visual Studio 2013
      and earlier. Refer to the documentation for additional requirements and validation details.
      MSVC_UWP_APP was extended to accept True, False, and None in addition to '1' and '0'.
    - The imported system environment variable names for MSVC 7.0 and 6.0 have been changed to the
      names set by their respective installers.  Prior to this change, bypassing MSVC detection by
      specifying the MSVC 7.0 batch file directly would fail due to using an erroneous environment
      variable name.  Arguments are no longer passed to the MSVC 6.0 to 7.1 batch files as no
      arguments are required and could improve the effectiveness of the internal MSVC cache.
    - Propagate the OS and windir environment variables from the system environment to the msvc
      environment.  The OS and windir environment variables are used in the MSVC 6.0 batch file
      and the SDK 6.0-7.1 SetEnv.cmd batch files.  Inclusion of the OS and windir environment
      variables eliminates some partial paths and warnings generated by the MSVC 6.0 and SDK
      6.0-7.1 batch files when the variables are not defined.
      Note: Attempting to run the SDK 6.0-7.1 batch files directly via MSVC_USE_SCRIPT can lead to
            build failures and/or incomplete build environments.  The SDK 6.0-7.1 batch files
            require delayed expansion to be enabled which is currently not supported and is
            typically not enabled by default on the host system. The batch files may also require
            environment variables that are not included by default in the msvc environment.
    - Suppress issuing a warning when there are no installed Visual Studio instances for the default
      tools configuration (issue #2813).  When msvc is the default compiler because there are no
      compilers installed, a build may fail due to the cl.exe command not being recognized.  At
      present, there is no easy way to detect during msvc initialization if the default environment
      will be used later to build a program and/or library. There is no error/warning issued for the
      default tools as there are legitimate SCons uses that do not require a c compiler.
    - Added a global policy setting and an environment construction variable for specifying the
      action to be taken when an msvc request cannot be satisfied. The available options are "error",
      "exception", "warning", "warn", "ignore", and "suppress".  The global policy variable may be
      set and retrieved via the functions msvc_set_notfound_policy and msvc_get_notfound_policy,
      respectively.  These two methods may be imported from SCons.Tool.MSCommon. The environment
      construction variable is MSVC_NOTFOUND_POLICY.  When defined, the environment construction
      variable overrides the global policy setting for a given environment. When the active policy
      is "error" or "exception", an MSVCVersionNotFound exception is raised.  When the active policy
      is "warning" or "warn", a VisualCMissingWarning warning is issued and the constructed
      environment is likely incomplete. When the active policy is "ignore" or "suppress", no action
      is taken and the constructed environment is likely incomplete.  As implemented, the default
      global policy is "warning".  The ability to set the global policy via an SCons command-line
      option may be added in a future enhancement.
    - Added a global policy setting and an environment construction variable for specifying the
      action to be taken when msvc script errors are detected. The available options are "error",
      "exception", "warning", "warn", "ignore", and "suppress".  The global policy variable may be
      set and retrieved via the functions msvc_set_scripterror_policy and msvc_get_scripterror_policy,
      respectively.  These two methods may be imported from SCons.Tool.MSCommon. The environment
      construction variable is MSVC_SCRIPTERROR_POLICY.  When defined, the environment construction
      variable overrides the global policy setting for a given environment. When the active policy
      is "error" or "exception", an MSVCScriptExecutionError exception is raised when msvc batch file
      errors are detected.  When the active policy is "warning" or "warn", an MSVCScriptExecutionWarning
      warning is issued when msvc batch file errors are detected. When the active policy is "ignore" or
      "suppress", msvc batch error messages are suppressed.  As implemented, the default global policy
      is "ignore".  The ability to set the global policy via an SCons command-line option may be added
      in a future enhancement.
    - Added experimental function msvc_query_version_toolset to SCons.Tool.MSCommon. Given a version
      specification, this function will return an msvc version and an msvc toolset version.  The msvc
      toolset version may be None.  The msvc version and msvc toolset version can be used in the
      environment construction variables MSVC_VERSION and MSVC_TOOLSET_VERSION, respectively.  The
      version specification may be an msvc version or an msvc toolset version. This is a proxy for
      using an msvc toolset version to select an msvc instance. This function may be removed when an
      msvc toolset version is used during msvc instance selection.
    - Modify the MSCommon logger configuration to be independent of the root logger. This fixes an issue
      when multiple loggers are created and the MSCommon logger added computed fields to the root logger
      that are not present in other logging instances.
    - Modify the MSVC_USE_SCRIPT_ARGS test fixture to disable the msvc cache. This fixes an issue where
      the MSVC_USE_SCRIPT_ARGS test for success relied on a debug log message that was not produced when
      the msvc cache file exists and the test keys are already in the cache as the msvc script invocation
      was bypassed.

  From William Deegan:
    - Fix check for unsupported Python version. It was broken. Also now the error message
      will include what is the minimum supported version of Python
    - Fix ActionTests to work with python 3.10.1 (and higher)
    NOTE: If you build with Python 3.10.0 and then rebuild with 3.10.1 (or higher), you may
          see unexpected rebuilds. This is due to Python internals changing which changed
          the signature of a Python Action Function.
    - Fix a number of Python ResourceWarnings which are issued when running SCons and/or it's tests
      with python 3.9 (or higher)
    - Action._subproc() can now be used as a python context manager to ensure that the
      POpen object is properly closed.
      (Thanks to Mats Wichmann for catching that DummyPopen needed additional logic)
    - Added project_url for mailing lists and Discord
    - Updated project url in steup.cfg to be https instead of http
    - Updated setup.cfg to remove Python 3.5 and add Python 3.10
    - Added default values for source and target arguments to _defines() function. This
      is used to expand CPPDEFINES (and others). Previous change added those arguments
      with no defaults, so old usage where _defines() was called without source and target
      arguments would yield an exception. This issue was found via qt4 and qt5 tools in
      scons-contrib https://github.com/SCons/scons-contrib/issues/45

  From David H:
    - Add JavaScanner to include JAVACLASSPATH as a dependency when using the Java tool.
    - Fix incorrect Java classpath generation when a NodeList is used as part of any JAVA*PATH variables.

  From Daniel Moody:
    - Add cache-debug messages for push failures.
    - Ninja: Changed generated build.ninja file to run SCons only build Actions via
      a SCons Deamon. Added logic for starting and connecting to SCons daemon (currently
      only used for ninja)
    - Ninja: Fix issue where Configure files weren't being properly processed when build run
      via ninja.
    - Ninja: Added ninja mingw support and improved ninja CommandGeneratorAction support.
    - Ninja: Update ninja file generation to only create response files for build commands
      which exceed MAXLINELENGTH
    - Ninja: Added NINJA_GENERATED_SOURCE_ALIAS_NAME which allows user to specify an
      Alias() which the ninja tool can use to determine which files are generated sources.
      If this is not set by the user then the ninja tool will still dynamically determine
      which files are generated sources based on NINJA_GENERATED_SOURCE_SUFFIXES, and create
      a phony target _ninja_generated_sources. Generated sources will be built first by
      ninja. This is needed because ninja cannot determine which generated sources are
      required by other build targets. Code contributed by MongoDB
      The downstream commit is here:
      https://github.com/mongodb/mongo/commit/2fef432fa6e7cf3fd4f22ba3b193222c2887f14f
    - Ninja: Added special case for ninja scons daemon to work in win32 python3.6 environments.
      This particular environment does a bad job managing popen standard file handles, so
      some special workarounds are needed.
    - Ninja:Added user configurable setting of ninja depfile format via NINJA_DEPFILE_PARSE_FORMAT.
      Now setting NINJA_DEPFILE_PARSE_FORMAT to [msvc,gcc,clang] can force the ninja expected
      format. Compiler tools will also configure the variable automatically.
    - Ninja: Made ninja tool force the ninja file as the only target.
    - Ninja: Improved the default targets setup and made sure there is always a default target for
      the ninja file, which excludes targets that start and stop the daemon.
    - Ninja: Update ninja tool so targets passed to SCons are propagated to ninja when scons
      automatically executes ninja.
    - Small refactor of scons daemons using a shared StateInfo class for communication
      between the scons interactive thread and the http server thread. Added error handling
      for scons interactive failing to startup.
    - Ninja: Updated ninja scons daemon scripts to output errors to stderr as well as the daemon log.
    - Ninja: Fix typo in ninja scons daemon startup which causes ConnectionRefusedError to not retry
    - Added SHELL_ENV_GENERATORS construction variable. This variable should be set to a list
      (or an iterable) which contains functions to be called in order
      when constructing the execution environment (Generally this is the shell environment
      variables). This allows the user to customize how (for example) PATH is constructed.
      Note that these are called for every build command run by SCons. It could have considerable
      performance impact if not used carefully.
      to connect to the server during start up.
    - lex: Fixed an issue with the lex tool where file arguments specified to either "--header-file="
      or "--tables-file=" which included a space in the path to the file would be processed incorrectly
    - Ninja: added option "--skip-ninja-regen" to enable skipping regeneration of the ninja file
      if scons can determine the ninja file doesnot need to be regenerated, which will also
      skip restarting the scons daemon. Note this option is could result in incorrect rebuilds
      if scons Glob or scons generated files are used in ninja build target's command lines.
    - Ninja: Added new alias "shutdown-ninja-scons-daemon" to allow ninja to shutdown the daemon.
      Also added cleanup to test framework to kill ninja scons daemons and clean ip daemon logs.
      NOTE: Test for this requires python psutil module. It will be skipped if not present.
    - Ninja: Added command line variable NINJA_CMD_ARGS that allows to pass through ninja command line args.
      This can also be set in your Environment().

  From Mats Wichmann:
    - Tweak the way default site_scons paths on Windows are expressed to
      conform to conventions (what they actually resolve to is unchanged),
      drop a Py2 workaround, and pick a better "system" path, old one
      remains supported (%AllUsersProfile%\scons\site_scons vs old
      %AllUsersProfile%\Application Data\scons\site_scons).
    - Fix testsuite to work on Windows systems where there is no usable
      association for running .py files directly. There are a few tests where
      we need to do this for internal reasons, those are skipped in that case.
      Bad association could mean some other tool took it over (Visual
      Studio Code is known to do this), or no association at all.
    - Updated debug code in MSVC and MSVS tools to conform to the
      suggested "lazy interpolation" use of the Python logging module.
      Calls now look like 'debug("template %s", text)' rather than
      'debug("template %s" % text)' so the logging system does the
      interpolation only when/if needed (was a pylint warning).
    - Update Help (-H) output a bit. Drop "ignored for compat" entry.
      Pass window size to formatter so it formats for wider displays too.
    - runtest.py now accepts -j 0 to auto-detect number of usable
      processors for testing threads.
    - Fixed crash in C scanner's dictify_CPPDEFINES() function which happens if
      AppendUnique is called on CPPPATH. (Issue #4108).
    - The MSVC script_env_cache now contains a sanity check: if the retrieved
      tools path does not exist, the entry is invalidated so it will
      be recomputed, in an attempt to avoid scons failing when certain
      compiler version bumps have taken place.  The dictionary key (uses
      the name of a batch file and any arguments which may have been
      passes), is now computed a bit differently: the dashes are left
      off if there are no arguments.  The default cachefile is changed
      to have a .json suffix, for better recognition on Windows since
      the contents are json.
    - As "code modernization" all of SCons now uses the current super()
      zero-argument syntax instead of direct calls to a parent class method
      or the super() two-argument syntax.
    - Renamed ParseFlag's internal data structure to "mapping" instead of
      "dict" (avoid redefining builtin)
    - Fix an old use-before-set bug in tex tool (issue #2888)
    - Fix a test harness exception returning stderr if a wait_for timed out.
    - ParseConfig now correctly passes the *unique* flag to a user-supplied
      flag-merging function.
    - Restore the ability of the content-timestamp decider to see that a
      a source which is a symlink has changed if the file-system target of
      that link has been modified (issue #3880)
    - Modernize a few tests that use now-deprecated unittest.getTestCaseNames
      and unittest.makeSuite - Python itself suggests the replacements.
    - SCons.Tool.find_program_path now takes an optional add_path argument
      to add a path to the execution environment if it was discovered in
      default_paths. Previously, the routine, called by many tool modules,
      never altered the execution environment, leaving it to the tools.
    - A new construction variable FORTRANCOMMONFLAGS is added which is
      applied to all Fortran dialects, in case someone needs to set some
      flags globally. FORTRANFLAGS looked like it was intended for that,
      but was not applied to other dialects, and e2e tests explicitly checked
      that FORTRANFLAGS did not propagate outside the FORTRAN dialect,
      so the conclusion is that behavior is intentional (issue #2257)
    - SCons programmatic importing (tool modules and platform modules)
      no longer uses the deprecated (since Py 3.10) importlib.load_module
      routine, shifting to the preferred exec_module.  Old Python 2 compatible
      import fallback (using the imp module) in tool module loading is dropped.
      Tool module loading no longer special-cases Jython, which is a dead
      project as far as SCons (no timeline in sight for Python 3 support).
    - Improvements to lex and yacc tools: better documentation of
      extra-file options, add test for extra-file behavior.
      -  Two new construction variables are introduced for lex (LEX_HEADER_FILE
      and LEX_TABLES_FILE) as the preferred way of specifying these extra-file
      options.
      -  Two new construction variables are introduced for yacc
      (YACC_HEADER_FILE and YACC_GRAPH_FILE) as the preferred way of
      specifying these extra-file options.


  From Zhichang Yu:
    - Added MSVC_USE_SCRIPT_ARGS variable to pass arguments to MSVC_USE_SCRIPT.
    - Added Configure.CheckMember() checker to check if struct/class has the specified member.

  From Ivan Kravets, PlatformIO:
    - Conditional C/C++ Preprocessor: Strip shell's backslashes from the computed include (-DFOO_H=\"foo.h\")

RELEASE 4.3.0 - Tue, 16 Nov 2021 18:12:46 -0700

  From Jacob Cassagnol:
    - Default hash algorithm check updated for SCons FIPS compliance. Now checks for hash viability
      first and then walks the tree to use the first viable hash as the default one. This typically
      selects SHA1 on FIPS-enabled systems less than Python 3.9 as the new default instead of MD5,
      unless SHA1 has also been disabled by security policy, at which point SCons selects SHA256
      as the default. For systems running Python 3.9 and later, the hashlib bug has been fixed,
      and SCons will once again default to MD5 as the preferred algorithm.

  From Joseph Brill:
    - Fix MSVS tests (vs-N.N-exec.py) for MSVS 6.0, 7.0, and 7.1 (import missing module).
    - Add support for Visual Studio 2022.

  From William Deegan:
    - Fix reproducible builds. Restore logic respecting SOURCE_DATE_EPOCH when set.
    - Fix version tests to work with updated scons --version output. (Date format changed)
    - Fix issue #4021.  Change the way subst() is used in Textfile() to not evaluate '$$(' -> '$',
      but instead it should yield '$('.
    - Change SCons.Platform.win32.get_architecture() to return platform.platform() when run in an
      environment where neither: PROCESSOR_ARCHITEW6432 nor PROCESSOR_ARCHITECTURE is set.
      This should fix platform tests which started failing when HOST_OS/HOST_ARCH changes
      introduced by Aaron Franke (listed below) were merged.
    - Further PCH updates. It's now recommended that env['PCH'] should always be a File node.
      Either via return value from env.PCH() or by explicitly using File('StdAfx.pch').
    - Added --no-ignore-skips to runtest.py. Changed default to ignore skips when setting
      runtest.py's exit status. Previously would exit 2 if any tests were skipped.
      Now will only exit 2 if user specifies --no-ignore-skips and some tests were skipped.

  From Ryan Egesdahl:
    - Small fix to ensure CLVar default value is an empty list.
      See MongoDB bug report: https://jira.mongodb.org/browse/SERVER-59656
      Code contributed by MongoDB.
    - Ninja - Fixed an issue where if you control-c and/or killed ninja while it was running scons to
      regenerate build.ninja you would end up with no build.ninja file and have to rerun scons from scratch.
      Code contributed by MongoDB.

  From Aaron Franke:
    - Define HOST_OS and HOST_ARCH in the environment for all platforms.
      Before this change, these were only defined for Win32 and OS/2.

  From Daniel Moody:
    - Fix ninja tool to never use for_sig substitution because ninja does not use signatures. This
      issue affected CommandGeneratorAction function actions specifically.
    - Expanded ninja Mkdir to also support Mkdir actions.
    - Added support for the PCH environment variable to support subst generators.
    - Fix command line escaping for ninja dollar sign escape. Without escaping ninja properly,
      the ninja file scons regenerate and callback invocations will lose the $ characters used in
      the scons command line which ninja uses itself for escaping. For Example:
          scons BUILD=xyz OTHERVAR=$BUILD
      Prior to this fix, it would cause ninja to fail to escape the dollar sign, leading to the
      single dollar sign being used as a ninja escape character in the ninja file.

  From Daniel Moody:
    - Added ninja API 'NINJA_FORCE_SCONS_BUILD' to force a node to callback to scons.

  From Mats Wichmann:
    - Two small Python 3.10 fixes: one more docstring turned into raw
      because it contained an escape; updated "helpful" syntax error message
      from 3.10 was not expected by SubstTests.py and test/Subst/Syntax.py
    - EmitterProxy rich comparison set is completed (checker warning).
      Added __le__, __gt__, __ge__.
    - Fix gcc/g++ tool failing if "gcc --version" returns text which fails
      to_String conversion (i.e., not UTF-8) - failure happens when tool
      initialization checks version. For gcc, the initial version string is
      not translated, for the rest, don't convert, just consume raw and discard.
    - Maintenance and doc: modernize some usage in Scanner package,
      calling super(), switching some imitialization to comprehensions,
      and code formatting.  Docstring for scanner Base moved from
      init-method to class-level so it's picked up by Sphinx.
      Added new sconsign filenames to skip_entry_list in Scanner/Dir.py
    - Change SCons.Scanner.Base to ScannerBase. Old name kept as an alias
      but is now unused in SCons itself.
    - Call Variables option converter consistently - the converter should
      have access to the env if it needs to (issue #2064).
    - Fixed the variables Add() method to accept a tuple for the variable
      name the same way AddVariables() does (issue #3869).
    - The premade validator PathIsDirCreate for for PathVariable now catches
      the case where the directory could not be created due to permission
      problems, allowing a more helpful error to be emitted (issue #2828)
    - Maintenance: Python thread.setDaemon is deprecated in favor of
      directly updating daemon attribute - update SCons to do this.
    - Make sure when subst'ing a callable, the callable is called with
      the correct for_signature value, previously it would be true even
      if doing SUBST_RAW (issue #4037)
    - Update Util/NodeList implementation to get rid of a workaround for
      early Python 3 slicing issue that is no longer a problem.
    - Rework some Java tests to skip rather than fail on CI systems, where
      the working java is > v9, but a 1.8 or 9 was also found.
    - Java updates: on Windows, detect more default JDK install locations.
      On all platforms, more Java versions (up to 17.0 now).  Add more information
      on version selection to docs.
      Update docs on JavaH tool in light of javah command dropped since 10.0.
      Try to be better about preserving user's passed-in JAVA* construction vars.
    - Start the deprecation of the qt tool, which refers to Qt3 (usupported
      since around 2006). There's a deprecation warning added, initially
      defaulting to disabled.

  From Brian Quistorff:
    - Fix crash when scons is run from a python environement where a signal
      is set from outside Python.


RELEASE 4.2.0 - Sat, 31 Jul 2021 18:12:46 -0700

  From Byron Platt:
    - Fix Install() issue when copytree recursion gives bad arguments that can
      lead to install side-effects including keeping dangling symlinks and
      silently failing to copy directories (and their subdirectories) when the
      directory already exists in the target.

  From Joseph Brill:
    - Internal MSVS update: Remove unnecessary calls to find all installed versions of msvc
      when constructing the installed visual studios list.

  From William Deegan:
    - Improve Subst()'s logic to check for proper callable function or class's argument list.
      It will now allow callables with expected args, and any extra args as long as they
      have default arguments. Additionally functions with no defaults for extra arguments
      as long as they are set using functools.partial to create a new callable which set them.
    - Fix Issue #3035 - mingw with SHLIBVERSION set fails with either not a dll error or
      "Multiple ways to build the same target were specified for:".  Now mingw will disable
      creating the symlinks (and adding version string to ) dlls.  It sets SHLIBNOVERSIONSYMLINKS,
      IMPLIBNOVERSIONSYMLINKS and LDMODULENOVERSIONSYMLINKS to True.
    - Added --experimental flag, to enable various experimental features/tools.  You can specify
      'all', 'none', or any combination of available experimental features.
    - Fix Issue #3933 - Remove unguarded print of debug information in SharedLibrary logic when
      SHLIBVERSION is specified.
    - Fix versioned shared library naming for MacOS platform. (Previously was libxyz.dylib.1.2.3,
      has been fixed to libxyz.1.2.3.dylib. Additionally the sonamed symlink had the same issue,
      that is now resolved as well)
    - Add experimental ninja builder. (Contributed by MongoDB, Daniel Moody and many others).
    - Fix #3955 - _LIBDIRFLAGS leaving $( and $) in *COMSTR output.  Added affect_signature flag to
      _concat function.  If set to False, it will prepend and append $( and $). That way the various
      Environment variables can use that rather than "$( _concat(...) $)".
    - Fix issue with exparimental ninja tool which would fail on windows or when ninja package wasn't
      installed but --experimental=ninja was specified.
    - As part of experimental ninja tool, allow SetOption() to set both disable_execute_ninja and
      disable_ninja.

  From David H:
    - Fix Issue #3906 - `IMPLICIT_COMMAND_DEPENDENCIES` was not properly disabled when
      set to any string value (For example ['none','false','no','off'])
      Also previously 'All' wouldn't have the desired affect.

  From Ivan Kravets:
    - Provide a custom argument escape function for `TempFileMunge` using a new
      `TEMPFILEARGESCFUNC` variable. Useful if you need to apply extra operations on
      a command argument before writing to a temporary file (fix Windows slashes,
      normalize paths, etc.)

  From Henrik Maier:
   - DocbookXslt tool: The XSLT stylesheet file is now initialized to an env.File() Node,
     such that dependencies work correctly in hierarchical builds (eg when using
     DocbookXslt in SConscript('subdir/SConscript') context.

  From Daniel Moody:
    - Update CacheDir to use uuid for tmpfile uniqueness instead of pid.
      This fixes cases for shared cache where two systems write to the same
      cache tmpfile at the same time because the happened to get the same pid.
    - Added support for passing custom CacheDir derived classes to SCons. Moved
      copy_from_cache attribute from the Environment class to CacheDir class.
      Code contributed by MongoDB.
    - Update BuildTask to pass all targets to the progress object fixing an issue
      where multi-target build nodes only got the first target passed to the progress
      object.
    - Fix a potential race condition in shared cache environments where the permissions are
      not writeable for a moment after the file has been renamed and other builds (users) will copy
      it out of the cache. Small reorganization of logic to copy files from cachedir. Moved CacheDir
      writeable permission code for copy to cache behind the atomic rename operation.
    - Added marking of intermediate and and multi target nodes generated from SConf tests so that
      is_conftest() is more accurate.
    - Added test for configure check failing to ensure it didn't break generating and running ninja.


  From Mats Wichmann:
    - Initial support in tests for Python 3.10 - expected bytecode and
      one changed expected exception message. Change some more regexes
      to be specified as rawstrings in response to DeprecationWarnings.
    - Add an example of adding an emitter to User Guide (concept
      from Jeremy Elson)
    - Add timing information for sconsign database dump when --debug=time
      is selected. Also switch to generally using time.perf_counter,
      which is the Python recommended way for timing short durations.
    - Drop remaining definitions of dict-like has_key methods, since
      Python 3 doesn't have a dictionary has_key (maintenance)
    - Do not treat --site-dir=DIR and --no-site-dir as distinct options.
      Allows a later instance to override an earlier one.
    - Ignore empty cmdline arguments when computing targets (issue 2986)
    - Remove long-deprecated construction variables PDFCOM, WIN32_INSERT_DEF,
      WIN32DEFPREFIX, WIN32DEFSUFFIX, WIN32EXPPREFIX, WIN32EXPSUFFIX.
      All have been replaced by other names since at least 1.0.
    - Add a __iadd__ method to the CLVar class so that inplace adds
      (+=) also work as expected (issue 2399)
    - Remove local copy of CLVar in EnvironmentTests unittest file -
      should be testing against the production version, and they
      didn't really differ.
    - Don't strip spaces in INSTALLSTR by using raw subst (issue 2018)
    - Deprecate Python 3.5 as a supported version.
    - CPPDEFINES now expands construction variable references (issue 2363)
    - Restore behavior that Install()'d files are writable (issue 3927)
    - Simplified Mkdir(), the internal mkdir_func no longer needs to handle
      existing directories, it can now pass exist_ok=True to os.makedirs().
    - Avoid WhereIs exception if user set a tool name to empty (from issue 1742)
    - Maintenance: remove obsolete __getslice__ definitions (Py3 never calls);
      add Node.fs.scandir to call new (Py3.5) os.scandir; Node.fs.makedirs
      now passes the exist_ok flag; Cachedir creation now uses this flag.
    - Maintenance: remove unneeded imports and reorganize some.  Fix uses
      of warnings in some tools which instantiated the class but did nothing
      with them, need to instead call SCons.Warnings.warn with the warn class.
    - Drop overridden changed_since_last_build method in Value class.
    - Resync the SetOption implementation and the manpage, making sure new
      options are available and adding a notes column for misc information.
      SetOption equivalents to --hash-chunksize, --implicit-deps-unchanged
      and --implicit-deps-changed are enabled.
    - Add tests for SetOption failing on disallowed options and value types.
    - Maintenance: eliminate lots of checker complaints about Util.py.
    - Maintenance: fix checker-spotted issues in Environment (apply_tools)
      and EnvironmentTests (asserts comparing with self).
      For consistency, env.Tool() now returns a tool object the same way
      Tool() has done.
    - Change SConscript() missing SConscript behavior - if must_exist=False,
      the warning is suppressed.
    - Make sure TEMPFILEPREFIX can be set to an empty string (issue 3964)

  From Dillan Mills:
    - Add support for the (TARGET,SOURCE,TARGETS,SOURCES,CHANGED_TARGETS,CHANGED_SOURCES}.relpath property.
      This will provide a path relative to the top of the build tree (where the SConstruct is located)
      Fixes #396

  From Andrew Morrow:
    - Fix issue #3790: Generators in CPPDEFINES now have access to populated source
      and target lists

RELEASE 4.1.0 - Tues, 19 Jan 2021 15:04:42 -0700

  From James Benton:
    - Add COMPILATIONDB_PATH_FILTER env option for CompilationDatabase() builder which allows
      filtering of entries based on the output file paths using glob style file matching (issue #3742).

  From Joseph Brill:
    - Internal MSVC and test updates: Rework the msvc installed versions cache so that it
      is not exposed externally and update external references accordingly.
    - Modify the MSCommon internal-use only debug logging records to contain the correct relative
      file path when the debug function is called from outside the MSCommon module.

  From William Deegan:
    - Fix yacc tool, not respecting YACC set at time of tool initialization.
    - Refactor SCons.Tool to move all common shared and loadable module linking logic to SCons.Tool.linkCommon
    - Remove pywin32 imports from SCons.Script.Main. No longer needed.
    - Switch to use ctypes instead of pywin32 (requiring an extra pip install) - Fixes Github Issue #2291
       - pywin32 no longer necessary for SCons install. (pip install SCons will no longer also require pywin32 on win32)
       - Remove pywin32 usage from SCons.Util where it was used for accessing the registry. Python native winreg
         library already includes this functionality.
       - Remove using pywin32 to retrieve peak memory usage on Win32 for `--debug=memory`
    - Fix Issue #3759 - include scons.1, sconsign.1, scons-time.1 manpages in sdist and wheel packages.
    - Change SCons's build so the generated `SCons/__init__.py` is no longer removed by `scons -c`
    - Completely rewrote versioned shared libraries logic. Added support for SOVERSION via dmoody's initial PR #3733
    - No longer automatically disable setting SONAME on shared libraries on OpenBSD.
    - Fix race condition bug when initializing a scons cache directory at the
      same time from multiple threads or processes. Problem described in PR #3114.
      This is a simpler fix which should avoid some problems identified with the initial PR.
      (Credit to Fredrik Medley for reporting the issue, the initial PR, and discussing and testing
       this solution)
    - Minor edits to User Guide and manpage's header with copyright, released date changed.

  From Michał Górny:
    - Fix dvipdf test failure due to passing incorrect flag to dvipdf.

  From Adam Gross:
    - Fix minor bug affecting SCons.Node.FS.File.get_csig()'s usage of the MD5 chunksize.
      User-facing behavior does not change with this fix (GH Issue #3726).
    - Fix occasional test failures caused by not being able to find a file or directory fixture
      when running multiple tests with multiple jobs.
    - Added support for a new command-line parameter `--hash-format` to override the default
      hash format that SCons uses. It can also be set via `SetOption('hash_format')`. Supported
      values are: `md5`, `sha1`, and `sha256`. For all hash formats other than
      the default of `md5`, the SConsign database will include the name of the hash format.
      For example, `--hash-format=sha256` will create a SConsign with name
      `.sconsign_sha256.dblite.`.
    - Fix incorrect cache hits and/or misses when running in interactive mode by having
      SCons.Node.Node.clear() clear out all caching-related state.
    - Change Environment.SideEffect() to not add duplicate side effects.
      NOTE: The list of returned side effect Nodes will not include any duplicate side effect Nodes.
    - Add support to the Python scanner for finding dynamically generated dependencies.
      Previously the scanner only found imports if they existed on disk at scanning time.

  From David H:
    - Add ZIP_OVERRIDE_TIMESTAMP env option to Zip builder which allows for overriding of the file
      modification times in the archive.
    - Fix Zip builder not rebuilding when ZIPROOT env option was changed.

  From Jason Kenny
    - Fix python3 crash when Value node get_text_content when child content does not have decode()
      NOTE: If you depend on Value node's get_text_content returning concatenated contents of it's
      children. This may break your code. It now concatenates the csig() of all children.

  From Joachim Kuebart:
    - Suppress missing SConscript deprecation warning if `must_exist=False`
      is used.

  From Rocco Matano:
    - Fix Zip tool to respect ZIPCOMSTR. Previously all zip builder calls would yield something
      like zip(["test.zip"], ["zip_scons.py"]) and ignore ZIPCOMSTR if ZIPCOM and ZIPCOMSTR
      weren't set after the Environment/Tool is initialized. (Explained in PR #3659)

  From Daniel Moody:
    - Fix issue where java parsed a class incorrectly from lambdas used after a new.

  From Simon Tegelid
    - Fix using TEMPFILE in multiple actions in an action list. Previously a builder, or command
      with an action list like this:
      ['${TEMPFILE("xxx.py -otempfile $SOURCE")}', '${TEMPFILE("yyy.py -o$TARGET tempfile")}']
      Could yield a single tempfile with the first TEMPFILE's contents, used by both steps
      in the action list.

  From Mats Wichmann:
    - Complete tests for Dictionary, env.keys() and env.values() for
      OverrideEnvironment. Enable env.setdefault() method, add tests.
    - Raise an error if an option (not otherwise consumed) is used which
      looks like an abbreviation of one one added by AddOption. (#3653)
    - Tool module not found will now raise a UserError to more clearly indicate this is
      probably an SConscript problem, and to make the traceback more relevant.
    - Fix three issues with MergeFlags:
      - Signature/return did not match documentation or existing usage - the implementation
        now no longer returns the passed env
      - merging --param arguments did not work (issue #3107);
      - passing a dict to merge where the values are strings failed (issue #2961).
    - Include previously-excluded SideEffect section in User Guide.
    - Clean up unneeded imports (autoflake tool).
    - Make sure cProfile is used if profiling - SCons was expecting
      the Util module to monkeypatch in cProfile as profile if available,
      but this is no longer being done.
    - Cleanup in SCons.Util.AddMethod. If called with an environment instance
      as the object to modify, the method would not be correctly set up in
      any Clone of that instance.  Now tries to detect this and calls
      MethodWrapper to set up the method the same way env.AddMethod does.
      MethodWrapper moved to Util to avoid a circular import. Fixes #3028.
    - Some Python 2 compatibility code dropped
    - Rework runtest.py to use argparse for arg handling (was a mix
      of hand-coded and optparse, with a stated intent to "gradually port").
    - Add options to runtest to generate/not generate a log of failed tests,
      and to rerun such tests. Useful when an error cascades through several
      tests, can quickly try if a change improves all the fails. Dropped
      runtest test for fallback from qmtest, not needed; added new tests.
    - Eliminate tex tool usage of "for foo in range(len(iterable))"
    - Restore internal Trace function to functional state.
    - Only try to initialize the wix tool by default (or when tool `default` is explicitly installed)
      on Windows based systems.
    - Pick a better "Topic" Trove classifier for SCons: SW Dev / Build Tools
    - Use os.replace instead of os.rename in dblite so don't need to
      special-case Windows here. dblite is the default storage engine for the SConsign file(s).
    - Fix cut-n-paste error in msvc debug printout and make some debug output
      in msvs and msvsTests.py be off until needed (uncomment to use)
    - Fix Issue #3014 - Empty file and missing file have same csig
    - Refactor env.Append/Prepend to remove Py 1.5 era need to nest
      try blocks, can now "continue" at the appropriate places.
    - Add /snap/bin to env['PATH'] on POSIX, although this is only
      really useful for a subset of POSIX systems that use snaps.
      Was needed for CI builds, which run on Ubuntu LTS images.
    - Eliminate Py2-ism __nonzero__ (now __bool__). Work around issue #3860
      where a check for BuilderBase raising exc. on __bool__ was optimized out.
      This issue was found due to a bug in Python 3.10.0a4. See issue #3860 for details.


RELEASE 4.0.1 - Mon, 16 Jul 2020 16:06:40 -0700

  From Rob Boehne:
    - Fix fortran tools to set SHFORTRAN variables to $FORTRAN, similarly SHF77, SHF90, SHF95,
      SHF03 and SHF08 will default to the variables $F77, $F90, $F95, $F03 and $F08 respectively.
      If you were depending on changing the value of FORTRAN (or $F[0-9][0-9]) having no effect
      on the value of SHFORTRAN, this change will break that.   The values of FORTRAN, F77, F90,
      F95, F03, F08 and SHFORTRAN, SHF77 (etc.) now are not overridden in generate if alredy set
      by the user.
    - Fix subprocess execution of 'lslpp' on AIX to produce text standard i/o.
    - Re-do the fix for suncxx tool (Oracle Studio compiler) now that only Python 3 is supported,
      to avoid decoding errors.

  From William Deegan:
    - Added Environment() variable TEMPFILEDIR which allows setting the directory which temp
      files createdby TEMPFILEMUNGE are created in.

  From Daniel Moody:
    - Added method on Node to test if its node used in SConf. (Github Issue #3626)



RELEASE 4.0.0 - Sat, 04 Jul 2020 12:00:27 +0000

  From Dirk Baechle:
    - Updated documentation toolchain to work properly under Python3, also
      removed libxslt support from the Docbook Tool. (issue #3580)
    - Added Docker images for building and testing SCons. (issue #3585)


  From James Benton:
    - Improve Visual Studio solution/project generation code to add support
      for a per-variant cppflags. Intellisense can be affected by cppflags,
      this is especially important when it comes to /std:c++* which specifies
      what C++ standard version to target. SCons will append /Zc:__cplusplus
      to the project's cppflags when a /std:c++* flag is found as this is
      required for intellisense to use the C++ standard version from cppflags.

  From Rob Boehne
    - Specify UTF-8 encoding when opening Java source file as text.  By default, encoding is the output
    of locale.getpreferredencoding(False), and varies by platform.

  From Joseph Brill:
    - MSVC updates: When there are multiple product installations (e.g, Community and
      Build Tools) of MSVC 2017 or MSVC 2019, an Enterprise, Professional,
      or Community installation will be selected before a Build Tools installation when
      "14.1" or "14.2" is requested, respectively. (GH Issue #3699).
    - MSVC updates: When there are multiple product installations of MSVC 2017 (e.g.,
      Community and Express), 2017 Express is no longer returned when "14.1" is
      requested.  Only 2017 Express will be returned when "14.1Exp" is requested.
      (GH Issue #3699).
    - MSVC updates: An MSVC 6.0 installation now appears in the installed versions list
      when msvc debug output is enabled (GH Issue #3699).
    - MSVS test updates: Tests for building a program using generated MSVS project and
      solution files using MSVS 2015 and later now work as expected on x86 hosts.
    - Test update: Reduce the number of "false negative" test failures for the interactive
      configuration test (test/interactive/configure.py).
    - MSVS update: Fix the development environment path for MSVS 7.0.

  From William Deegan:
    - Fix broken clang + MSVC 2019 combination by using MSVC configuration logic to
      propagate'VCINSTALLDIR' and 'VCToolsInstallDir' which clang tools use to locate
      header files and libraries from MSVC install. (Fixes GH Issue #3480)
    - Added C:\msys64\mingw64\bin to default mingw and clang windows PATH's.  This
      is a reasonable default and also aligns with changes in Appveyor's VS2019 image.
    - Drop support for Python 2.7. SCons will be Python 3.5+ going forward.
    - Change SCons.Node.ValueWithMemo to consider any name passed when memoizing Value() nodes
    - Fix Github Issue #3550 - When using Substfile() with a value like Z:\mongo\build\install\bin
      the implementation using re.sub() would end up interpreting the string and finding regex escape
      characters where it should have been simply replacing existing text. Switched to use string.replace().
    - Fix Github Issue #2904 - Provide useful error message when more than one Configure Contexts are opened.
      Only one open is allowed. You must call conf.Finish() to complete the currently open one before creating another
    - Add msys2 installed mingw default path to PATH for mingw tool.
      - C:\msys64\mingw64\bin
    - Purge obsolete internal build and tooling scripts
    - Allow user specified location for vswhere.exe specified by VSWHERE.
      NOTE: This must be set at the time the 'msvc' 'msvs' and/or 'mslink' tool(s) are initialized to have any effect.
    - Resolve Issue #3451 and Issue #3450 - Rewrite SCons setup.py and packaging. Move script logic to entry points so
      package can create scripts which use the correct version of Python.
    - Resolve Issue #3248 - Removing '-Wl,-Bsymbolic' from SHLIBVERSIONFLAGS
      NOTE: If your build depends on the above you must now add to your SHLIBVERSIONFLAGS
    - Speedup bin/docs-update-generated by caching parsed docbook schema. (60x speedup)
    - Reorganized source tree. Moved src/engine/SCons to SCons to be more in line with current Python source
      tree organization practices.
    - Renamed as.py to asm.py and left redirecting tool.  'as' is a reserved word and so
      changing the name was required as we wanted to import symbols for use in compilation_db
      tool.
    - Add CompilationDatabase() builder in compilation_db tool. Contributed by MongoDB.
      Setting COMPILATIONDB_USE_ABSPATH to True|False controls whether the files are absolute or relative
      paths.  Address Issue #3693 and #3694 found during development.
    - Fixed Github Issue 3628 - Hardcoding pickle protocol to 4 (supports python 3.4+)
      and skipping Python 3.8's new pickle protocol 5 whose main advantage is for out-of-band data buffers.
      NOTE: If you used Python 3.8 with SCons 3.0.0 or above, you may get a a pickle protocol error. Remove your
      .sconsign.dblite. You will end up with a full rebuild.

  From Andrii Doroshenko:
    - Extended `Environment.Dump()` to select a format to serialize construction variables (pretty, json).

  From Jeremy Elson:
    - Updated design doc to use the correct syntax for Depends()

  From Adam Gross:
    - Added support for scanning multiple entries in an action string if
      IMPLICIT_COMMAND_DEPENDENCIES is set to 2 or 'all'. This enables more thorough
      action scanning where every item in each command line is scanned to determine
      if it is a non-source and non-target path and added to the list of implicit dependencies
      for the target.
    - Added support for taking instances of the Value class as implicit
      dependencies.
    - Added new module SCons.Scanner.Python to allow scanning .py files.
    - Added support for explicitly passing a name when creating Value() nodes. This may be useful
      when the value can't be converted to a string or if having a name is otherwise desirable.
    - Fixed usage of abspath and path for RootDir objects on Windows. Previously
      env.fs.Dir("T:").abspath would return "T:\T:" and now it correctly returns "T:".

  From Ivan Kravets, PlatformIO
    - New conditional C Scanner (`SCons.Scanner.C.CConditionalScanner()`)
      which interprets C/C Preprocessor conditional syntax (#ifdef, #if, #else,
      #elif, #define, etc.)
    - Improvements for virtual C Pre-Processor:
      * Handle UNSIGNED LONG and LONG numeric constants in DEC (keep support for HEX)
      * Skip unrecognized directives, such as `#if( defined ...)`
      * Ignore `#include DYNAMIC_INCLUDE` directive that depends on a dynamic
        macro which is not located in a state TABLE.
      * Cleanup CPP expressions before evaluating (strip comments, carriage returns)

  From Iosif Kurazs:
    - Added a new flag called "linedraw" for the command line argument  "--tree"
      that instructs scons to use single line drawing characters to draw the dependency tree.

  From Daniel Moody:
    - Add no_progress (-Q) option as a set-able option. However, setting it in the
      SConstruct/SConscript will still cause "scons: Reading SConscript files ..." to be
      printed, since the option is not set when the build scripts first get read.
    - Added check for SONAME in environment to setup symlinks correctly (Github Issue #3246)
    - User callable's called during substition expansion could possibly throw a TypeError
      exception, however SCons was using TypeError to detect if the callable had a different
      signature than expected, and would silently fail to report user's exceptions. Fixed to
      use signature module to detect function signature instead of TypeError. (Github Issue #3654)
    - Added storage of SConstructs and SConscripts nodes into global set for checking
      if a given node is a SConstruct/SConscript.
      Added new node function SCons.Node.is_sconscript(self) (Github Issue #3625)

  From Andrew Morrow:
    - Fix Issue #3469 - Fixed improper reuse of temporary and compiled files by Configure when changing
      the order and/or number of tests.  This is done by using the hash of the generated temporary files
      content and (For the target files) the hash of the action.
      So where previously files would be named:
      - config_1.c, config_1.o, config_1
      The will now be named (For example)
      - conftest_68b375d16e812c43e6d72d6e93401e7c_0.c,
        conftest_68b375d16e812c43e6d72d6e93401e7c_0_5713f09fc605f46b2ab2f7950455f187.o
        or
        conftest_68b375d16e812c43e6d72d6e93401e7c_0.o
        conftest_68b375d16e812c43e6d72d6e93401e7c_0_5713f09fc605f46b2ab2f7950455f187 (for executable)

  From Mathew Robinson:
    - Improve performance of Subst by preventing unnecessary frame
      allocations by no longer defining the *Subber classes inside of their
      respective function calls.
    - Improve performance of Subst in some cases by preventing
      unnecessary calls to eval when a token is surrounded in braces
      but is not a function call.
    - Improve performance of subst by removing unnecessary recursion.
    - Cleanup dangling symlinks before running builders (Issue #3516)

  From Mats Wichmann:
    - Remove deprecated SourceCode
    - str.format syntax errors fixed
    - a bunch of linter/checker syntax fixups
    - Convert remaining uses of insecure/deprecated mktemp method.
    - Clean up some duplications in manpage.  Clarify portion of manpage on Dir and File nodes.
    - Reduce needless list conversions.
    - Fixed regex in Python scanner.
    - Accommodate VS 2017 Express - it's got a more liberal license then VS
      Community, so some people prefer it (from 2019, no more Express)
    - vswhere call should also now work even if programs aren't on the C: drive.
    - Add an alternate warning message if cl.exe is not found and msvc config
      cache is in use (SCONS_CACHE_MSVC_CONFIG was given) - config cache
      may be out of date.
    - Fixed bug where changing TEXTFILESUFFIX would cause Substfile() to rebuild. (Github Issue #3540)
    - Script/Main.py now uses importlib instead of imp module.
    - Drop some Python 2-isms.
    - MSVC updates: pass on VSCMD_DEBUG and VSCMD_SKIP_SENDTELEMETRY to msvc
      tool setup if set in environment. Add Powershell to default env
      (used to call telemetry script).
    - Microsoft Visual Studio - switch to using uuid module to generate GUIDs rather than hand rolled
      method using md5 directly.
      NOTE: This change affects the following builders' output. If your build depends on the output of these builders
      you will likely see a rebuild.
      * Package() (with PACKAGETYPE='msi')
      * MSVSSolution()
      * MSVSProject()
    - Docbook builder provides a fallback if lxml fails to generate
      a document with tostring().
    - Fix description of ARCOMSTR constr. var. (issue 3636). Previously the text was a copy of ASCOMSTR which
      has different function.
    - Update xml files in SCons to reflect changed relative paths after
      code restructuring (src/engine/SCons -> SCons)
    - Preliminary Python 3.9 support - elimination of some warnings.
    - Drop the with_metaclass jig which was designed to let class
      definitions using a metaclass be written the same for Py2/Py3.
    - Bump python_version_unsupported (and deprecated) to indicate 3.5
      is lowest supported Python.
    - ParseFlags should not modify the user's passed in dict in case it's
      a compound data structure (e.g. values are lists) (issue #3665)
    - In Py3 classes no longer need to be listed as deriving from object.
    - Remove deprecated check for Task subclasses needing a needs_execute
      method - this is now enforced via an abstract base class, so the
      check and test is no longer needed.
    - Close various logfiles (trace, cache, taskmastertrace, configure)
      when done using atexit calls.
    - Rebase forked copy of shutil.copytree to Python 3.7 stlib version.
    - Significant rework of documentation: API docs are now generated
      using Sphinx; manpage and user guide now use more "standard"
      markup elements (which could facilitate later conversion to a
      different doc format, should that choice be made); significant
      rewordings in manpage.  Manpage Examples moved to an external
      repository / website (scons-cookbook.readthedocs.io).
    - Clean up test harness and tests' use of subdir, file_fixture and
      dir_fixture.
    - SubstitutionEnvironment and OverrideEnvironment now have keys()
      and values() methods to better emulate a dict (already had items()).
    - Rename internal Warning base class to SConsWarning to avoid any
      possible confusion with Python's own Warning class.


RELEASE 3.1.2 - Mon, 17 Dec 2019 02:06:27 +0000

  From Edoardo Bezzeccheri
    - Added debug option "action_timestamps" which outputs to stdout the absolute start and end time for each target.

  From Rob Boehne
    - Fix suncxx tool (Oracle Studio compiler) when using Python 3.  Previously would throw an exception.
      Resolved by properly handling tool version string output as unicode.

  From Tim Gates
    - Resolved a typo in engine.SCons.Tool

  From Adam Gross:
    - Resolved a race condition in multithreaded Windows builds with Python 2
      in the case where a child process is spawned while a Python action has a
      file open. Original author: Ryan Beasley.
    - Added memoization support for calls to Environment.Value() in order to
      improve performance of repeated calls.


  From Jason Kenny
    - Update Command() function to accept target_scanner, source_factory, and target_factory arguments.
      This makes Command act more like a one-off builder.

  From Ivan Kravets
    - Added support for "-imacros" to ParseFlags

  From Jacek Kuczera:
    - Fix CheckFunc detection code for Visual 2019. Some functions
      (e.g. memmove) were incorrectly recognized as not available.

  From Jakub Kulik
    - Fix stacktrace when using SCons with Python 3.5+ and SunOS/Solaris related tools.

  From Philipp Maierhöfer:
    - Avoid crash with UnicodeDecodeError on Python 3 when a Latex log file in
      non-UTF-8 encoding (e.g. containing umlauts in Latin-1 encoding when
      the fontenc package is included with \usepackage[T1]{fontenc}) is read.

  From Mathew Robinson:
    - Improved threading performance by ensuring NodeInfo is shared
      across threads. Results in ~13% improvement for parallel builds
      (-j# > 1) with many shared nodes.
    - Improve performance of Entry.disambiguate() by making check for
      most common case first, preventing unnecessary IO.
    - Improved DAG walk performance by reducing unnecessary work when
      there are no un-visited children.

  From Mats Wichmann
    - Replace instances of string find method with "in" checks where
      the index from find() was not used.
    - CmdStringHolder fix from issue #3428
    - Turn previously deprecated debug options into failures:
      --debug=tree, --debug=dtree, --debug=stree, --debug=nomemoizer.
    - Experimental New Feature: Enable caching MSVC configuration
      If SCONS_CACHE_MSVC_CONFIG shell environment variable is set,
      SCons will cache the results of past calls to vcvarsall.bat to
      a file; integrates with existing memoizing of such vars.
      On vs2019 saves 5+ seconds per SCons invocation, which really
      helps test suite runs.
    - Remove deprecated SourceSignatures, TargetSignatures
    - Remove deprecated Builder keywords: overrides and scanner
    - Remove deprecated env.Copy
    - Remove deprecated BuildDir plus SConscript keyword build_dir
    - A number of documentation improvements.


RELEASE 3.1.1 - Mon, 07 Aug 2019 20:09:12 -0500

  From William Deegan:
    - Remove obsoleted references to DeciderNeedsNode which could cause crash when using --debug=explain

  From Jason Kenny
    - Add Fix and test for crash in 3.1.0 when using Decider('MD5-timestamp') and --debug=explain

  From Ben Reed:
    - Added -fmerge-all-constants to flags that get included in both CCFLAGS and LINKFLAGS.

  From Mathew Robinson:
    - Fix issue #3415 - Update remaining usages of EnvironmentError to SConsEnvironmentError
      this patch fixes issues introduced in 3.1.0 where any of the
      following would cause SCons to error and exit:
        - CacheDir not write-able
        - JSON encoding errors for CacheDir config
        - JSON decoding errors for CacheDir config

RELEASE 3.1.0 - Mon, 20 Jul 2019 16:59:23 -0700

  From Joseph Brill:
    - Code to supply correct version-specifier argument to vswhere for
      VS version selection.

  From William Deegan:
    - Enhanced --debug=explain output. Now the separate components of the dependency list are split up
      as follows:

      scons: rebuilding `file3' because:
           the dependency order changed:
           ->Sources
           Old:xxx  New:zzz
           Old:yyy  New:yyy
           Old:zzz  New:xxx
           ->Depends
           ->Implicit
           Old:/usr/bin/python  New:/usr/bin/python
    - Fix Issue #3350 - SCons Exception EnvironmentError is conflicting with Python's EnvironmentError.
    - Fix spurious rebuilds on second build for cases where builder has > 1 target and the source file
      is generated. This was causing the > 1th target to not have it's implicit list cleared when the source
      file was actually built, leaving an implicit list similar to follows for 2nd and higher target
              ['/usr/bin/python', 'xxx', 'yyy', 'zzz']
      This was getting persisted to SConsign and on rebuild it would be corrected to be similar to this
              ['zzz', 'yyy', 'xxx', '/usr/bin/python']
      Which would trigger a rebuild because the order changed.
      The fix involved added logic to mark all shared targets as peers and then ensure they're implicit
      list is all cleared together.
    - Fix Issue #3349 - SCons Exception EnvironmentError is conflicting with Python's EnvironmentError.
      Renamed to SConsEnvironmentError
    - Fix Issue #3350 - mslink failing when too many objects.  This is resolved by adding TEMPFILEARGJOIN variable
      which specifies what character to join all the argements output into the tempfile. The default remains a space
      when mslink, msvc, or mslib tools are loaded they change the TEMPFILEARGJOIN to be a line separator (\r\n on win32)
    - Fix performance degradation for MD5-timestamp decider.  NOTE: This changes the Decider() function arguments.
      From:
          def my_decider(dependency, target, prev_ni):
      To:
          def my_decider(dependency, target, prev_ni, repo_node):
      Where repo_node is the repository (or other) node to use to check if the node is out of date instead of dependency.

  From Peter Diener:
    - Additional fix to issue #3135 - Also handle 'pure' and 'elemental' type bound procedures
    - Fix issue #3135 - Handle Fortran submodules and type bound procedures

  From Adam Gross:
    - Upgraded and improved Visual Studio solution/project generation code using the MSVSProject builder.
      - Added support for Visual Studio 2017 and 2019.
      - Added support for the following per-variant parameters to the builder:
        - cpppaths: Provides per-variant include paths.
        - cppdefines: Provides per-variant preprocessor definitions.

  From Michael Hartmann:
    - Fix handling of Visual Studio Compilers to properly reject any unknown HOST_PLATFORM or TARGET_PLATFORM

  From Bert Huijben:
    - Added support for Visual Studio 2019 toolset.

  From Mathew Robinson:
    - Update cache debug output to include cache hit rate.
    - No longer unintentionally hide exceptions in Action.py
    - Allow builders and pseudo-builders to inherit from OverrideEnvironments

  From Leonard de Ruijter:
    - Add logic to derive correct version argument to vswhere

  From Lukas Schrangl:
    - Enable LaTeX scanner to find more than one include per line

  From  Sergey Torokhov:
    - Recognize jdk on Gentoo systems.

  From Mats Wichmann:
    - scons-time takes more care closing files and uses safer mkdtemp to avoid
      possible races on multi-job runs.
    - Use importlib to dynamically load tool and platform modules instead of imp module
    - sconsign: default to .sconsign.dblite if no filename is specified.
      Be more informative in case of unsupported pickle protocol (py2 only).
    - Fix issue #3336 - on Windows, paths were being added to PATH even if
      tools were not found in those paths.
    - More fixes for newer Java versions (since 9): handle new jdk directory
      naming (jdk-X.Y instead of jdkX.Y) on Windows; handle two-digit major
      version. Docstrings improved.
    - Fixups for pylint: exception types, redefined functions,
      globals, etc.  Some old code removed to resolve issues (hashlib is
      always present on modern Pythons; no longer need the code for
      2.5-and-earlier optparse). cmp is not a builtin function in Py3,
      drop one (unused) use; replace one.  Fix another instance of
      renaming to SConsEnvironmentError. Trailing whitespace.
      Consistently use not is/in (if not x is y -> if x is not y).
    - Add a PY3-only function for setting up the cachedir that should be less
      prone to races. Add a hack to the PY2 version (from Issue #3351) to
      be less prone to a race in the check for old-style cache.
    - Fix coding error in docbook tool only exercised when using python lxml
    - Recognize two additional GNU compiler header directory options in
      ParseFlags: -iquote and -idirafter.
    - Fix more re patterns that contain \ but not specified as raw strings
      (affects scanners for D, LaTeX, swig)


RELEASE 3.0.5 - Mon, 26 Mar 2019 15:04:42 -0700

  From William Deegan:

    - Fix Issue #3283 - Handle using --config=force in combination with Decider('MD5-timestamp').
      3.0.2 in fix for issue #2980 added that deciders can throw DeciderNeedsNode exception.
      The Configure logic directly calls the decider when using --config=force but wasn't handling
      that exception.  This would yield minimally configure tests using TryLink() not running and
      leaving TypeError Nonetype exception in config.log
    - Fix Issue #3303 - Handle --config=force overwriting the Environment passed into Configure()'s
      Decider and not clearing it when the configure context is completed.
    - Add default paths for yacc tool on windows to include cygwin, mingw, and chocolatey
    - Fix issue #2799 - Fix mingw tool to respect SHCCCOMSTR, SHLINKCOMSTR and LDMODULECOMSTR
    - Fix Issue #3329 - Add support for MS SDK V10.0A (which is commonly installed with VS2017)
    - Fix Issue #3333 - Add support for finding vswhere under 32 bit windows installs.

  From Maciej Kumorek:
    - Update the MSVC tool to include the nologo flag by default in RCFLAGS

From Daniel Moody:
    - Change the default for AppendENVPath to delete_existing=0, so path
      order will not be changed, unless explicitly set (Issue #3276)
    - Fixed bug which threw error when running SCons on windows system with no MSVC installed.
    - Update link tool to convert target to node before accessing node member
    - Update mingw tool to remove MSVC like nologo CCFLAG
    - Add default paths for lex tool on windows to include cygwin, mingw, and chocolatey
    - Add lex construction variable LEXUNISTD for turning off unix headers on windows
    - Update lex tool to use win_flex on windows if available

  From Mats Wichmann:
    - Quiet open file ResourceWarnings on Python >= 3.6 caused by
      not using a context manager around Popen.stdout
    - Add the textfile tool to the default tool list
    - Fix syntax on is/is not clauses: should not use with a literal
    - Properly retrieve exit code when catching SystemExit
    - scons-time now uses context managers around file opens
    - Fix regex patterns that were not specified as raw strings

  From Bernhard M. Wiedemann:
    - Do not store build host+user name if reproducible builds are wanted


RELEASE 3.0.4 - Mon, 20 Jan 2019 22:49:27 +0000

  From Mats Wichmann:
    - Improve finding of Microsoft compiler: add a 'products' wildcard
      in case 2017 Build Tools only is installed as it is considered a separate
      product from the default Visual Studio
    - Add TEMPFILESUFFIX to allow a customizable filename extension, as
      described in the patch attached to issue #2431.
    - scons.py and sconsign.py stopped working if script called as a symlink
      to location in scons-local location.
    - Fix issue running scons using a symlink to scons.py in an scons-local dir
    - Doc updates around Default(), and the various *TARGETS variables.

  From Daniel Moody:
    - Improved support for VC14.1 and Visual Studio 2017, as well as arm and arm64 targets.
      Issues #3268 & Issue #3222
    - Initial support for ARM targets with Visual Studio 2017 - Issue #3182 (You must set TARGET_ARCH for this to work)
    - Update TempFileMunge class to use PRINT_CMD_LINE_FUNC

  From Tobias Herzog
    - Enhance cpp scanner regex logic to detect if/elif expressions without whitespaces but
      parenthesis like "#if(defined FOO)" or "#elif!(BAR)" correctly.


RELEASE 3.0.3 - Mon, 07 Jan 2019 20:05:22 -0400
  NOTE: 3.0.2 release was dropped because there was a packaging bug. Please consider all 3.0.2
        content.

  From William Deegan:
    - Fixes to packaging logic.  Ensuring the SCons.Tool.clangCommon module is added
      to the release packages.
    - Modify scons.bat script to check for scons python script without .py extension if no file
      scons.py exists. This enables an all platform wheel to work.

  From Mats Wichmann:
    - Update doc examples to work with Python 3.5+:  map() now returns an iterable instead of a list.


RELEASE 3.0.2 - Mon, 31 Dec 2018 16:00:12 -0700

  From Bernard Blackham:
    - Fixed handling of side-effects in task master (fixes #3013).

  From William Deegan:
    - Remove long deprecated SCons.Options code and tests.  This removes BoolOption,EnumOption,
      ListOption,PackageOption, and PathOption which have been replaced by *Variable() many years ago.
    - Re-Enable parallel SCons (-j) when running via Pypy
    - Move SCons test framework files to testing/framework and remove all references to QMtest.
      QMTest has not been used by SCons for some time now.
    - Updated logic for mingw and clang on win32 to search default tool install paths if not
      found in normal SCons PATH.  If the user specifies PATH or tool specific paths they
      will be used and the default paths below will be ignored.
      - Default path for clang/clangxx : C:\Program Files\LLVM\bin
      - Default path for mingw         : C:\MinGW\bin and/or  C:\mingw-w64\*\mingw64\bin
      - Key program to locate mingw    : mingw32-make (as the gcc with mingw prefix has no fixed name)
    - Fixed issue causing stack trace when python Action function contains a unicode string when being
      run with Python 2.7
    - Add alternate path to QT install for Centos in qt tool: /usr/lib64/qt-3.3/bin
    - Fix Java tools to search reasonable default paths for Win32, Linux, macOS.  Add required paths
      for swig and java native interface to JAVAINCLUDES.  You should add these to your CPPPATH if you need
      to compile with them.  This handles spaces in paths in default Java paths on windows.
    - Added more java paths to match install for Centos 7 of openjdk
    - Fix new logic which populates JAVAINCLUDES to handle the case where javac is not found.
    - Fix GH Issue #2580 - # in FRAMEWORKPATH doesn't get properly expanded. The # is left in the
      command line.
    - Fix issue #2980 with credit to Piotr Bartosik (and William Blevins).  This is an issue where using
      TimeStamp-MD5 Decider and CacheDir can yield incorrect md5's being written into the .sconsign.
      The difference between Piotr Bartosik's patch and the current code is that the more complicated
      creation of file to csig map is only done when the count of children for the current node doesn't
      match the previous count which is loaded from the sconsign.
    - Fix issue # 3106 MSVC if using MSVC_BATCH and target dir had a space would fail due to quirk in
      MSVC's handling of escaped targetdirs when batch compiling.
    - Fix GH Issue #3141 unicode string in a TryAction() with python 2.7 crashes.
    - Fix GH Issue #3212 - Use of Py3 and CacheDir + Configure's TryCompile (or likely and Python Value Nodes)
      yielded trying to combine strings and bytes which threw exception.
    - Fix GH Issue #3225 SCons.Util.Flatten() doesn't handle MappingView's produced by dictionary as return
      values from dict().{items(), keys(), values()}.
    - Fix GH Issue #3241 - Properly support versioned shared libraries for MacOS.  We've also introduced two
      new env variables APPLELINK_CURRENT_VERSION and APPLELINK_COMPATIBILITY_VERSION which will specify
      what is passed to the linkers -current_version and -compatibility_version flags.  If not specified
      they will be derived from SHLIBVERSION as such:
      - APPLELINK_CURRENT_VERSION = SHLIBVERSION
      - APPLELINK_COMPATIBILITY_VERSION = all but the last digit in SHLIBVERSION with .0 appended.
      Note that the values of the above will be validated. Valid format for either APPLELINK variable is
      X[.Y[.Z]] where 0 <= X <= 65535, 0 <= Y <= 255, 0 <= Z <= 255.
      The new variables have been added to the documents and should show up in user guide and manpage.
    - Fix GH Issue #3136 no longer wrap io.{BufferedReader,BufferedWriter,BufferedRWPair,BufferedRandom,TextIOWrapper
      with logic to set HANDLE_FLAG_INHERIT flag on the file handle.  Python 3.4+ automatically sets this according
      to Python docs: https://docs.python.org/3/library/os.html#fd-inheritance

  From Ray Donnelly:
    - Fix the PATH created by scons.bat (and other .bat files) to provide a normalized
      PATH.  Some pythons in the 3.6 series are no longer able to handle paths which
      have ".." in them and end up crashing.  This is done by cd'ing into the directory
      we want to add to the path and then using %CD% to give us the normalized directory
      See bug filed under Python 3.6: https://bugs.python.org/issue32457.
      Note: On Win32 PATH's which have not been normalized may cause undefined behavior
      by other executables being run by SCons (or any subprocesses of executables being run by SCons).
      Resolving this issue should eliminate that possibility going forward.

  From Andrew Featherstone
    - Removed unused --warn options from the man page and source code.

  From Arda Fu
    - Fix cpp scanner regex logic to treat ifndef for py3.5+. Previously it was
      not properly differentiating between if, ifdef, and ifndef.

  From Philipp Maierhöfer
    - Added a __hash__ method to the class SCons.Subst.Literal. Required when substituting Literal
      objects when SCons runs with Python 3.
    - Added missing FORTRANMODDIRPREFIX to the gfortran tool.

  From Matthew Marinets:
    - Fixed an issue that caused the Java emitter to incorrectly parse arguments to constructors that
      implemented a class.

  From Fredrik Medley:
    - Fix exception when printing of EnviromentError messages.
      Specifically, this fixes error reporting of the race condition when
      initializing the cache which error previously was hidden.

  From Daniel Moody:
    - Updated Jar builder to handle nodes and directories better
    - Updated Jar builder to flatten source list which could contain embedded lists
    - Removed some magic numbers from jar.py on behalf of Mats Wichmann (mats@linux.com)
    - Set the pickling protocal back to highest which was causing issues
      with variant dir tests. This will cause issues if reading sconsigns
      pickled with the previous lower protocol.
    - Updated swig to setup default paths for windows
    - Updated gettext tools to setup default paths for windows with Cygwin/MinGW setups
    - Add common location for default paths for cygwin and mingw in Platform modules
    - Updated YACC tool to work on windows with Cygwin/MinGW setups
    - Set the pickling protocal back to highest which was causing issues
      with variant dir tests. This will cause issues if reading sconsigns
      pickled with the previous lower protocol.
    - Updated FS.py to handle removal of splitunc function from python 3.7
    - Updated the vc.py to ignore MSVS versions where no compiler could be found

  From Gary Oberbrunner:
    - Fix bug when Installing multiple subdirs outside the source tree
    - fix to_str to handle None without raising exception
    - Fix -jN for python 3.7

  From Jonathon Reinhart:
    - Replace all instances of `int main()` in C code with `int main(void)`.
      Specifically, this fixes the test cases use by Configure.CheckCC() which
      would fail when using -Wstrict-prototypes.

  From Zachary Tessler:
    - Fix calculation of signatures for FunctionActions that contain list (or set,...)
      comprehensions whose expressions involve constant literals. Those constants had
      been ignored in signatures, so changing them did not cause targets to be rebuilt.

  From Paweł Tomulik:
    - In the testing framework, module TestCommon, fixed must_contain(),
      must_not_contain(), and related methods of TestCommon class to work with
      substrings located at zero offset.
    - Added virtualenv support. A new function Virtualenv() determines whether
      SCons runs in a virtualenv. The search PATH may also be extended to
      prefer executables from the current virtualenv over the ones provided by
      base environment. New option --enable-virtualenv provided to import some
      virtualenv-related variables to SCons and extend every env['ENV']['PATH']
      automatically. New option --ignore-virtualenv disables this. Two
      environment variables, SCONS_ENABLE_VIRTUALENV and
      SCONS_IGNORE_VIRTUALENV are supported for the same purpose.

  From Richard West:
    - Add SConstruct.py, Sconstruct.py, sconstruct.py to the search path for the root SConstruct file.
      Allows easier debugging within Visual Studio
    - Change setup.py to change the install directory (via  pip, or setup.py install) from scons-#.#.#
      to scons (Yielding <pythondir>/lib/scons/SCons/ instead of <pythondir>/lib/scons/SCons-#.#.#/).
      This changes SCons to better comply with normal Python installation practices.

  From Mats Wichmann:
    - Recognize new java 9, 10, 11 (as 9.0 and 10.0, 11.0)
    - Updated manpage scons.xml to fix a nested list problem
    - Updated doc terminiology: use prepend instead of append as appropriate
    - XML validity fixes from SConstruct.py change
    - Update wiki links to new github location
    - Update bug links to new github location
    - Make it easier for SConscript() call to fail on missing script.
      It was possible to call SCons.Warnings.warningAsException
      (not documented as a user API) to make all warnings fail. Now
      SConscript can take an optional must_exist flag which if true fails
      if the script does not exist.  Not failing on missing script is
      now considered deprecated, and the first instance will print a
      deprecation message.  It is now also possible to flip the scons
      behavior (which still defaults to warn, not fail) by calling
      SCons.Script.set_missing_sconscript_error, which is also not a
      documented interface at the moment.
    - Convert TestCmd.read to use with statement on open (quiets 17 py3 warnings)
    - Quiet py3 warning in UtilTests.py
    - Fix tests specifying octal constants for py3
    - Fix must_contain tests for py3
    - RPM package generation:
       - Fix supplying a build architecture
       - Disable auto debug package generation on certain rpmbuild versions
       - Adjust some tests to only supply build-id file on certain rpmbuild versions
       - Tests now use a file fixture for the repeated (trivial) main.c program.
       - Document and comment cleanup.
       - Added new Environment Value X_RPM_EXTRADEFS to supply custom settings
         to the specfile without adding specific logic for each one to scons.
    - The test for Python.h needed by swig tests is moved to get_python_platform
      so it does not have to be repeated in every test; picks up one failure
      which did not make the (previously needed) check. Windows version
      of get_python_platform needed some rework in case running in virtualenv.
    - If test opens os.devnull, register with atexit so file opens do not leak.
    - Fix bugs in Win32 process spawn logic to handle OSError exception correctly.
    - Use time.perf_counter instead of time.clock if it exists.
      time.clock deprecated since py3.3, due to remove in 3.8. deprecation
      warnings from py3.7 were failing a bunch of tests on Windows since they
      mess up expected stderr.
    - Prefer Py3's inspect.getfullargspec over deprecated inspect.getargspec.
      Switched to "new" (standard in Py2.7) usage of receiving a namedtuple -
      we were unpacking to a four-tuple, two of the items of which were unused;
      getfullargspec returns a named tuple with seven elements so it is a
      cleaner drop-in replacement using the namedtuple.
    - Updated the test-framework.rst documentation.
    - Remove obsoleted internal implementaiton of OrderedDict.
    - Test for tar packaging fixups
    - Stop using deprecated unittest asserts
    - messages in strip-install-dir test now os-neutral
    - Add xz compression format to packaging choices.
    - Syntax cleanups - trailing blanks, use "is" to compare with None, etc.
      Three uses of variables not defined are changed.
    - Some script changes in trying to find scons engine
    - Update (pep8) configure-cache script, add a --show option.
    - Fix for a couple of "what if tool not found" exceptions in framework.
    - Add Textfile/Substfile to default environment. (issue #3147)
    - sconsign: a couple of python3 fixes; be more tolerant of implicit
      entries which have no signatures; minor PEP8 changes.
    - Fix a couple of type mistakes (list-> string, filter type -> list)
    - Fix a couple of type mistakes in packaging tools: list-> string in msi,
      filter type -> list in ipk

  From Bernhard M. Wiedemann:
    - Update SCons' internal scons build logic to allow overriding build date
      with SOURCE_DATE_EPOCH for SCons itself.
    - Change the datestamps in SCons' docs and embedded in code use ISO 8601 format and UTC

  From Hao Wu
    - Typo in customized decider example in user guide
    - Replace usage of unittest.TestSuite with unittest.main() (fix #3113)

RELEASE 3.0.1 - Mon, 12 Nov 2017 15:31:33 -0700

  From Daniel Moody:
    - Jar can take multiple targets, and will make a duplicate jar from the sources for each target
    - Added some warnings in case the Jar builder makes an implicit target
    - Added Jar method and changed jar build to be more specific. Jar method will take in
      directories or classes as source. Added more tests to JAR to ensure the jar was
      packaged with the correct compiled class files.
    - Added a No result test case to handle bug which seems unrelated to java in the
      swig-dependencies.py test, more info here: http://scons.tigris.org/issues/show_bug.cgi?id=2907
    - Added a travis script to test on ubuntu trusty now that the project is on github
      so that Continuus Integration tests can be run automatically. It tests most case and considers
      no result a pass as well. Improving this script can install more dependincies allowing for more
      tests to be run.

  From Daniel Moody:
    - Updated the Jar Builder tool in Tool/__init__.py so that is doesn't force class files as
      sources, allowing directories to be passed, which was causing test/Java/JAR.py to fail.

  From William Deegan:
    - Fix issue where code in utility routine to_String_for_subst() had code whose result was never
      properly returned.
      (Found by: James Rinkevich https://pairlist4.pair.net/pipermail/scons-users/2017-October/006358.html )
    - Fixed Variables.GenerateHelpText() to now use the sort parameter. Due to incorrect 2to3 fixer changes
      8 years ago it was being used as a boolean parameter.  Now you can specify sort to be a callable, or boolean
      value. (True = normal sort). Manpage also updated.
    - Fixed Tool loading logic from exploding sys.path with many site_scons/site_tools prepended on py3.
    - Added additional output with time to process each SConscript file when using --debug=time.

  From Thomas Berg:
    - Fixed a regression in scons-3.0.0 where "from __future__ import print_function" was imposed
      on the scope where SConstruct is executed, breaking existing builds using PY 2.7.

  From William Deegan:
    - Fix broken subst logic where a string with "$$(abc)" was being treated as "$(abc) and the
      logic for removing the signature escapes was then failing because there was no closing "$)".
      This was introduced by a pull request to allow recursive variable evaluations to yield a string
      such as "$( $( some stuff $) $)".

  From Zachary Tessler:
    - Fix incorrect warning for repeated identical builder calls that use overrides


RELEASE 3.0.0 - Mon, 18 Sep 2017 08:32:04 -0700

NOTE: This is a major release.  You should expect that some targets may rebuild when upgrading.
Significant changes in some python action signatures. Also switching between PY 2.7 and PY 3.5, 3.6
will cause rebuilds.


  From William Blevins:
    - Updated D language scanner support to latest: 2.071.1. (PR #1924)
      https://dlang.org/spec/module.html accessed 11 August 2016
      - Enhancements:
        - Added support for selective imports: "import A : B, C;" -> A
        - Added support for renamed imports. "import B = A;" -> A
        - Supports valid combinations: "import A, B, CCC = C, DDD = D : EEE = FFF;" -> A, B, C, D
      - Notes:
        - May find new (previously missed) Dlang dependencies.
        - May cause rebuild after upgrade due to dependency changes.
    - Updated Fortran-related tests to pass under GCC 5/6.
    - Fixed SCons.Tool.Packaging.rpm.package source nondeterminism across builds.

  From William Deegan:
    - Removed deprecated tools CVS, Perforce, BitKeeper, RCS, SCCS, Subversion.
    - Removed deprecated module SCons.Sig
    - Added prioritized list of xsltproc tools to docbook. The order will now be as
      follows: xsltproc, saxon, saxon-xslt, xalan  (with first being highest priority, first
      tool found is used)
    - Fixed MSVSProject example code (http://scons.tigris.org/issues/show_bug.cgi?id=2979)
    - Defined MS SDK 10.0 and Changed VS 2015 to use SDK 10.0
    - Changes to Action Function and Action Class signiture creation.  NOTE: This will cause rebuilds
      for many builds when upgrading to SCons 3.0
    - Fixed Bug #3027 - "Cross Compiling issue: cannot override ranlib"
    - Fixed Bug #3020 - "Download link in user guide wrong. python setup.py install --version-lib broken"
    - Fixed Bug #2486 - Added SetOption('silent',True) - Previously this value was not allowed to be set.
    - Fixed Bug #3040 - Non-unicode character in CHANGES.txt
    - Fixed Bug #2622 - AlwaysBuild + MSVC regression.
    - Fixed Bug #3025 - (Credit to Florian : User flow86 on tigris) - Fix typo JAVACLASSSUFIX should have been
                        JAVACLASSSUFFIX


  From Ibrahim Esmat:
    - Added the capability to build Windows Store Compatible libraries that can be used
      with Universal Windows Platform (UWP) Apps and published to the store

  From Daniel Holth:
    - Add basic support for PyPy (by deleting __slots__ from Node with a
      metaclass on PyPy); wrap most-used open() calls in 'with' statements to
      avoid too many open files.
    - Add __main__.py for `python -m SCons` in case it is on PYTHONPATH.
    - Always use highest available pickle protocol for efficiency.
    - Remove unused command line fallback for the zip tool.

  From Gaurav Juvekar:
    - Fix issue #2832: Expand construction variables in 'chdir' argument of builders. (PR #463)
    - Fix issue #2910: Make --tree=all handle Unicode. (PR #427)
    - Fix issue #2788: Fix typo in documentation example for sconf. (PR #388)

  From Alexey Klimkin:
    - Use memoization to optimize PATH evaluation across all dependencies per
      node. (PR #345)
    - Use set() where it is applicable (PR #344)

  From M. Limber:
    - Fixed msvs.py for Visual Studio Express editions that would report
      "Error  : ValueError: invalid literal for float(): 10.0Exp".

  From Rick Lupton:
    - Update LaTeX scanner to understand \import and related commands

  From Steve Robinson:
    - Add support for Visual Studio 2017.  This support requires vswhere.exe a helper
      tool installed with newer installs of 2017. SCons expects it to be located at
      "C:\Program Files (x86)\Microsoft Visual Studio\Installer\vswhere.exe"
      It can be downloaded separately at
      https://github.com/Microsoft/vswhere

  From Tom Tanner:
    - Allow nested $( ... $) sections

  From Paweł Tomulik:
    - Fixed the issue with LDMODULEVERSIONFLAGS reported by Tim Jenness
      (https://pairlist4.pair.net/pipermail/scons-users/2016-May/004893.html).
      An error was causing "-Wl,Bsymbolic" being added to linker's command-line
      even when there was no specified value in LDMODULEVERSION and thus no
      need for the flags to be specified.
    - Added LoadableModule to the list of global functions (DefaultEnvironment
      builders).

  From Manish Vachharajani:
    - Update debian rules, compat, and control to not use features
      deprecated or obsolete in later versions of debhelpers
    - Update python version to 2.7 in debian/control

  From Richard Viney:
    - Fixed PCHPDBFLAGS causing a deprecation warning on MSVC v8 and later when
      using PCHs and PDBs together.


  From Richard West:
    - Added nested / namespace tool support
    - Added a small fix to the python3 tool loader when loading a tool as a package
    - Added additional documentation to the user manual on using toolpaths with the environment
      This includes the use of sys.path to search for tools installed via pip or package managers
    - Added support for a PyPackageDir function for use with the toolpath

  From Russel Winder:
    - Reordered the default D tools from "dmd, gdc, ldc" to "dmd, ldc, gdc".
    - Add a ProgramAllAtOnce builder to the dmd, ldc, and gdc tools. (PR #448)
    - Remove a file name exception for very old Fedora LDC installation.
    - gdc can now handle building shared objects (tested for version 6.3.0).
    - Remove establishing the SharedLibrary builder in the dmd, ldc, and gdc
      tools, must now include the ar tool to get this builder as is required for
      other compiler tools.
    - Add clang and clang++ tools based on Paweł Tomulik's work.

RELEASE 2.5.1 - Mon, 03 Nov 2016 13:37:42 -0400

  From William Deegan:
    - Add scons-configure-cache.py to packaging. It was omitted

  From Alexey Klimkin:
    - Use memoization to optimize PATH evaluation across all dependencies per
      node. (PR #345)

RELEASE 2.5.0 - Mon, 09 Apr 2016 11:27:42 -0700

  From Dirk Baechle:
    - Removed a lot of compatibility methods and workarounds
      for Python versions < 2.7, in order to prepare the work
      towards a combined 2.7/3.x version. (PR #284)
      Also fixed the default arguments for the print_tree and
      render_tree methods. (PR #284, too)

  From William Blevins:
    - Added support for cross-language dependency scanning;
      SCons now respects scanner keys for implicit dependencies.
      - Notes for SCons users with heterogeneous systems.
        - May find new (previously missed) dependencies.
        - May cause rebuild after upgrade due to dependency changes.
        - May find new dependency errors (EG. cycles).
          - Discovered in some of the SCons QT tests.
    - Resolved missing cross-language dependencies for
      SWIG bindings (fixes #2264).
    - Corrected typo in User Guide for Scanner keyword. (PR #2959)
    - Install builder interacts with scanner found in SCANNERS differently.
      - Previous: Install builder recursively scanned implicit dependencies
        for scanners from SCANNER, but not for built-in (default) scanners.
      - Current: Install builder will not scan for implicit dependencies via
        either scanner source. This optimizes some Install builder behavior
        and brings orthogonality to Install builder scanning behavior.

  From William Deegan:
    - Add better messaging when two environments have
      different actions for the same target (Bug #2024)
    - Fix issue only with MSVC and Always build where targets
      marked AlwaysBuild wouldn't make it into CHANGED_SOURCES
      and thus yield an empty compile command line. (Bug #2622)
    - Fix posix platform escaping logic to properly handle paths
      with parens in them "()".  (Bug #2225)

  From Jakub Pola:
    - Intel Compiler 2016 (Linux/Mac) update for tool directories.

  From Adarsh Sanjeev:
    - Fix for issue #2494: Added string support for Chmod function.

  From Tom Tanner:
    - change cache to use 2 character subdirectories, rather than one character,
      so as not to give huge directories for large caches, a situation which
      causes issues for NFS.
      For existing caches, you will need to run the scons-configure-cache.py
      script to update them to the new format. You will get a warning every time
      you build until you co this.
    - Fix a bunch of unit tests on windows

RELEASE 2.4.1 - Mon, 07 Nov 2015 10:37:21 -0700

  From Arfrever Frehtes Taifersar Arahesis:
    - Fix for Bug # 2791 - Setup.py fails unnecessarily under Jython.

  From Dirk Baechle:
    - Fixed license of SVG titlepage files in the context of Debian
      packaging, such that they allow for commercial use too (#2985).

  From William Blevins:
    - InstallVersionedLib now available in the DefaultEnvironment context.
    - Improves orthogonality of use cases between different Install functions.

  From Carnë Draug:
    - Added new configure check, CheckProg, to check for
      existence of a program.

  From Andrew Featherstone:
    - Fix for issue #2840 - Fix for two environments specifying same target with different
      actions not throwing hard error. Instead SCons was incorrectly issuing a warning
      and continuing.

  From Hiroaki Itoh :
    - Add support `Microsoft Visual C++ Compiler for Python 2.7'
      Compiler can be obtained at: https://www.microsoft.com/en-us/download/details.aspx?id=44266

  From Florian Miedniak:
    - Fixed tigris issue #3011: Glob() excludes didn't work when used with VariantDir(duplicate=0)

  From William Roberts:
    - Fix bug 2831 and allow Help() text to be appended to AddOption() help.

  From Paweł Tomulik:
    - Reimplemented versioning for shared libraries, with the following effects
    - Fixed tigris issues #3001, #3006.
    - Fixed several other issues not reported to tigris, including:
      issues with versioned libraries in subdirectories with tricky names,
      issues with versioned libraries and variant directories,
      issue with soname not being injected to library when using D linkers,
    - Switched to direct symlinks instead of daisy-chained ones -- soname and
      development symlinks point directly to the versioned shared library now),
      for rationale see:
      https://www.debian.org/doc/debian-policy/ch-sharedlibs.html
      https://fedoraproject.org/wiki/Packaging:Guidelines#Devel_Packages
      https://bitbucket.org/scons/scons/pull-requests/247/new-versioned-libraries-gnulink-cyglink/diff#comment-10063929
    - New construction variables to allow override default behavior: SONAME,
      SHLIBVERSIONFLAGS, _SHLIBVERSIONFLAGS, SHLIBNOVERSIONSYMLINKS,
      LDMODULEVERSION, LDMODULEVERSIONFLAGS, _LDMODULEVERSIONFLAGS,
      LDMODULENOVERSIONSYMLINKS.
    - Changed logic used to configure the versioning machinery from
      platform-centric to linker-oriented.
    - The SHLIBVERSION/LDMODULEVERSION variables are no longer validated by
      SCons (more freedom to users).
    - InstallVersionedLib() doesn't use SHLIBVERSION anymore.
    - Enchanced docs for the library versioning stuff.
    - New tests for versioned libraries.
    - Library versioning is currently implemented for the following linker
      tools: 'cyglink', 'gnulink', 'sunlink'.
    - Fix to swig tool - pick-up 'swig', 'swig3.0' and 'swig2.0' (in order).
    - Fix to swig tool - respect env['SWIG'] provided by user.



RELEASE 2.4.0 - Mon, 21 Sep 2015 08:56:00 -0700

  From Dirk Baechle:
    - Switched several core classes to use "slots", to
      reduce the overall memory consumption in large
      projects (fixes #2180, #2178, #2198)
    - Memoizer counting uses decorators now, instead of
      the old metaclasses approach.

  From Andrew Featherstone
    - Fixed typo in SWIGPATH description

RELEASE 2.3.6 - Mon, 31 Jul 2015 14:35:03 -0700

  From Rob Smith:
    - Added support for Visual Studio 2015

RELEASE 2.3.5 - Mon, 17 Jun 2015 21:07:32 -0700

  From Stephen Pollard:
    - Documentation fixes for libraries.xml and
      builders-writing.xml (#2989 and #2990)

  From William Deegan:
    - Extended docs for InstallVersionedLib/SharedLibrary,
      and added SKIP_WIN_PACKAGES argument to build script
      bootstrap.py (PR #230, #3002).

  From William Blevins:
    - Fixed symlink support (PR #227, #2395).
    - Updated debug-count test case (PR #229).

  From Alexey Klimkin:
    - Fixed incomplete LIBS flattening and substitution in
      Program scanner(PR #205, #2954).

  From Dirk Baechle:
    - Added new method rentry_exists_on_disk to Node.FS (PR #193).

  From Russel Winder:
    - Fixed several D tests under the different OS.
    - Add support for f08 file extensions for Fortran 2008 code.

  From Anatoly Techtonik:
    - Show --config choices if no argument is specified (PR #202).
    - Fixed build crash when XML toolchain isn't installed, and
      activated compression for ZIP archives.

  From Alexandre Feblot:
    - Fix for VersionedSharedLibrary under 'sunos' platform.
    - Fixed dll link with precompiled headers on MSVC 2012
    - Added an 'exclude' parameter to Glob()

  From Laurent Marchelli:
    - Support for multiple cmdargs (one per variant) in VS project files.
    - Various improvements for TempFileMunge class.
    - Added an implementation for Visual Studio users files (PR #209).

  From Dan Pidcock:
    - Added support for the 'PlatformToolset' tag in VS project files (#2978).

  From James McCoy:
    - Added support for '-isystem' to ParseFlags.

RELEASE 2.3.4 - Mon, 27 Sep 2014 12:50:35 -0400

  From Bernhard Walle and Dirk Baechle:
    - Fixed the interactive mode, in connection with
      Configure contexts (#2971).

  From Anatoly Techtonik:
    - Fix EnsureSConsVersion warning when running packaged version

  From Russel Winder:
    - Fix D tools for building shared libraries

RELEASE 2.3.3 - Sun, 24 Aug 2014 21:08:33 -0400

  From Roland Stark:
    - Fixed false line length calculation in the TempFileMunge class (#2970).

  From Gary Oberbrunner:
    - Improve SWIG detection

  From Russel Winder:
    - Fix regression on Windows in D language update

  From Neal Becker and Stefan Zimmermann:
    - Python 3 port and compatibility

  From Anatoly Techtonik:
    - Do not fail on EnsureSConsVersion when running from checkout

  From Kendrick Boyd and Rob Managan:
    - Fixed the newglossary action to work with VariantDir (LaTeX).

  From Manuel Francisco Naranjo:
    - Added a default for the BUILDERS environment variable,
      to prevent not defined exception on a Clone().

  From Andrew Featherstone:
    - Added description of CheckTypeSize method (#1991).
    - Fixed handling of CPPDEFINE var in Append()
      for several list-dict combinations (#2900).

  From William Blevins:
    - Added test for Java derived-source dependency tree generation.
    - Added Copy Action symlink soft-copy support (#2395).
    - Various contributions to the documentation (UserGuide).

RELEASE 2.3.2

  From Dirk Baechle:
    - Update XML doc editor configuration
    - Fix: Allow varlist to be specified as list of strings for Actions (#2754)

  From veon on bitbucket:
    - Fixed handling of nested ifs in CPP scanner PreProcessor class.

  From Shane Gannon:
    - Support for Visual Studio 2013 (12.0)

  From Michael Haubenwallner:
    - Respect user's CC/CXX values; don't always overwrite in generate()
    - Delegate linker Tool.exists() to CC/CXX Tool.exists().

  From Rob Managan:
    - Updated the TeX builder to support use of the -synctex=1
      option and the files it creates.
    - Updated the TeX builder to correctly clean auxiliary files when
      the biblatex package is used.

  From Gary Oberbrunner:
    - get default RPM architecture more robustly when building RPMs

  From Amir Szekely:
    - Fixed NoClean() for multi-target builders (#2353).

  From Paweł Tomulik:
    - Fix SConf tests that write output

  From Russel Winder:
    - Revamp of the D language support. Tools for DMD, GDC and LDC provided
      and integrated with the C and C++ linking. NOTE: This is only tested
      with D v2. Support for D v1 is now deprecated.

  From Anatoly Techtonik:
    - Several improvements for running scons.py from source:
      * engine files form source directory take priority over all other
        importable versions
      * message about scons.py running from source is removed to fix tests
        that were failing because of this extra line in the output
      * error message when SCons import fails now lists lookup paths
    - Remove support for QMTest harness from runtest.py
    - Remove RPM and m4 from default tools on Windows
    - BitKeeper, CVS, Perforce, RCS, SCCS are deprecated from default
      tools and will be removed in future SCons versions to speed up
      SCons initialization (it will still be possible to use these tools
      explicitly)

  From Sye van der Veen:
    - Support for Visual Studio 12.0Exp, and fixes for earlier MSVS
      versions.


RELEASE 2.3.1

  From Andrew Featherstone:
    - Added support for EPUB output format to the DocBook tool.

  From Tom Tanner:
    - Stop leaking file handles to subprocesses by switching to using subprocess
      always.
    - Allow multiple options to be specified with --debug=a,b,c
    - Add support for a readonly cache (--cache-readonly)
    - Always print stats if requested
    - Generally try harder to print out a message on build errors
    - Adds a switch to warn on missing targets
    - Add Pseudo command to mark targets which should not exist after
      they are built.

  From Bogdan Tenea:
    - Check for 8.3 filenames on cygwin as well as win32 to make variant_dir work properly.

  From Alexandre Feblot:
    - Make sure SharedLibrary depends on all dependent libs (by depending on SHLINKCOM)

  From Stefan Sperling:
    - Fixed the setup of linker flags for a versioned SharedLibrary
      under OpenBSD (#2916).

  From Antonio Cavallo:
    - Improve error if Visual Studio bat file not found.

  From Manuel Francisco Naranjo:
    - Allow Subst.Literal string objects to be compared with each other,
      so they work better in AddUnique() and Remove().

  From David Rothenberger:
    - Added cyglink linker that uses Cygwin naming conventions for
      shared libraries and automatically generates import libraries.

  From Dirk Baechle:
    - Update bootstrap.py so it can be used from any dir, to run
      SCons from a source (non-installed) dir.
    - Count statistics of instances are now collected only when
      the --debug=count command-line option is used (#2922).
    - Added release_target_info() to File nodes, which helps to
      reduce memory consumption in clean builds and update runs
      of large projects.
    - Fixed the handling of long options in the command-line
      parsing (#2929).
    - Fixed misspelled variable in intelc.py (#2928).

  From Gary Oberbrunner:
    - Test harness: fail_test() can now print a message to help debugging.

  From Anatoly Techtonik:
    - Require rpmbuild when building SCons package.
    - Print full stack on certain errors, for debugging.
    - Improve documentation for Textfile builder.

  From William Deegan:
    - VS2012 & VS2010 Resolve initialization issues by adding path to reg.exe
      in shell used to run batch files.
    - MSVC Support fixed defaulting TARGET_ARCH to HOST_ARCH. It should be
      None if not explicitly set.
    - MSVC Fixed issue where if more than one Architectures compilers are
      detected, it would take the last one found, and not the first.

  From Philipp Kraus:
    - Added optional ZIPROOT to Zip tool.

  From Dirk Baechle:
    - Replaced old SGML-based documentation toolchain with a more modern
      approach, that also requires less external dependencies (programs and
      Python packages). Added a customized Docbook XSD for strict validation of
      all input XML files.

  From Luca Falavigna:
    - Fixed spelling errors in MAN pages (#2897).

  From Michael McDougall:
    - Fixed description of ignore_case for EnumVariable in the
      MAN page (#2774).

RELEASE 2.3.0 - Mon, 02 Mar 2013 13:22:29 -0400

  From Anatoly Techtonik:
    - Added ability to run scripts/scons.py directly from source checkout
    - Hide deprecated --debug={dtree,stree,tree} from --help output
    - Error messages from option parser now include hints about valid choices
    - Cleaned up some Python 1.5 and pre-2.3 code, so don't expect SCons
      to run on anything less than Python 2.4 anymore
    - Several fixes for runtest.py:
      * exit with an error if no tests were found
      * removed --noqmtest option - this behavior is by default
      * replaced `-o FILE --xml` combination with `--xml FILE`
      * changed `-o, --output FILE` option to capture stdout/stderr output
        from runtest.py
    - Remove os_spawnv_fix.diff patch required to enable parallel builds
      support prior to Python 2.2

  From Juan Lang:
    - Fix WiX Tool to use .wixobj rather than .wxiobj for compiler output
    - Support building with WiX releases after 2.0

  From Alexey Klimkin:
    - Fix nested LIBPATH expansion by flattening sequences in subst_path.

  From eyan on Bitbucket:
    - Print target name with command execution time with --debug=time

  From Thomas Berg and Evgeny Podjachev:
    - Fix subprocess spawning on Windows.  Work around a Windows
      bug that can crash python occasionally when using -jN. (#2449)

  From Dirk Baechle:
    - Updated test framework to support dir and file fixtures and
      added ability to test external (out-of-tree) tools (#2862).
      See doc in QMTest/test-framework.rst.
    - Fixed several errors in the test suite (Java paths, MSVS version
      detection, Tool import), additionally
      * provided MinGW command-line support for the CXX, AS and
        Fortran tests,
      * refactored the detection of the gcc version and the according
        Fortran startup library,
      * provided a new module rpmutils.py, wrapping the RPM naming rules
        for target files and further hardware-dependent info (compatibility,
        compiler flags, ...),
      * added new test methods must_exist_one_of() and
        must_not_exist_any_of() and
      * removed Aegis support from runtest.py. (#2872)

  From Gary Oberbrunner:
    - Add -jN support to runtest.py to run tests in parallel
    - Add MSVC10 and MSVC11 support to get_output low-level bat script runner.
    - Fix MSVS solution generation for VS11, and fixed tests.

  From Rob Managan:
    - Updated the TeX builder to support the \newglossary command
      in LaTeX's glossaries package and the files it creates.
    - Improve support for new versions of biblatex in the TeX builder
      so biber is called automatically if biblatex requires it.
    - Add SHLIBVERSION as an option that tells SharedLibrary to build
      a versioned shared library and create the required symlinks.
      Add builder InstallVersionedLib to create the required symlinks
      installing a versioned shared library.

RELEASE 2.2.0 - Mon, 05 Aug 2012 15:37:48 +0000

  From dubcanada on Bitbucket:
    - Fix 32-bit Visual Express C++ on 64-bit Windows (generate 32-bit code)

  From Paweł Tomulik:
    - Added gettext toolset
    - Fixed FindSourceFiles to find final sources (leaf nodes).

  From Greg Ward:
    - Allow Node objects in Java path (#2825)

  From Joshua Hughes:
    - Make Windows not redefine builtin file as un-inheritable (#2857)
    - Fix WINDOWS_INSERT_DEF on MinGW (Windows) (#2856)

  From smallbub on Bitbucket:
    - Fix LINKCOMSTR, SHLINKCOMSTR, and LDMODULECOMSTR on Windows (#2833).

  From Mortoray:
    - Make -s (silent mode) be silent about entering subdirs (#2976).
    - Fix cloning of builders when cloning environment (#2821).

  From Gary Oberbrunner:
    - Show valid Visual Studio architectures in error message
       when user passes invalid arch.

  From Alexey Petruchik:
    - Support for Microsoft Visual Studio 11 (both using it
      and generating MSVS11 solution files).

  From Alexey Klimkin:
    - Fixed the Taskmaster, curing spurious build failures in
      multi-threaded runs (#2720).

  From Dirk Baechle:
    - Improved documentation of command-line variables (#2809).
    - Fixed scons-doc.py to properly convert main XML files (#2812).

  From Rob Managan:
    - Updated the TeX builder to support LaTeX's multibib package.
    - Updated the TeX builder to support LaTeX's biblatex package.
    - Added support for using biber instead of bibtex by setting
      env['BIBTEX'] = 'biber'

  From Arve Knudsen:
    - Test for FORTRANPPFILESUFFIXES (#2129).


RELEASE 2.1.0 - Mon, 09 Sep 2011 20:54:57 -0700

  From Anton Lazarev:
    - Fix Windows resource compiler scanner to accept DOS line endings.

  From Matthias:
    - Update MSVS documents to remove note indicating that only one
      project is currently supported per solution file.

  From Grzegorz Bizoń:
    - Fix long compile lines in batch mode by using TEMPFILE
    - Fix MSVC_BATCH=False (was treating it as true)

  From Justin Gullingsrud:
    - support -std=c++0x and related CXXFLAGS in pkgconfig (ParseFlags)

  From Vincent Beffara:
    - Support -dylib_file in pkgconfig (ParseFlags)

  From Gary Oberbrunner and Sohail Somani:
    - new construction variable WINDOWS_EMBED_MANIFEST to automatically
      embed manifests in Windows EXEs and DLLs.

  From Gary Oberbrunner:
    - Fix Visual Studio project generation when CPPPATH contains Dir nodes
    - Ensure Visual Studio project is regenerated when CPPPATH or CPPDEFINES change
    - Fix unicode error when using non-ASCII filenames with Copy or Install
    - Put RPATH in LINKCOM rather than LINKFLAGS so resetting
      LINKFLAGS doesn't kill RPATH
    - Fix precompiled headers on Windows when variant dir name has spaces.
    - Adding None to an Action no longer fails (just returns original action)
    - New --debug=prepare option to show each target as it's being
      prepared, whether or not anything needs to be done for it.
    - New debug option --debug=duplicate to print a line for each
      unlink/relink (or copy) of a variant file from its source file.
    - Improve error message for EnumVariables to show legal values.
    - Fix Intel compiler to sort versions >9 correctly (esp. on Linux)
    - Fix Install() when the source and target are directories and the
      target directory exists.

  From David Garcia Garzon:
    - Fix Delete to be able to delete broken symlinks and dir
      symlinks.

  From Imran Fanaswala and Robert Lehr:
    - Handle .output file generated by bison/yacc properly. Cleaning it
      when necessary.

  From Antoine Dechaume:
    - Handle SWIG file where there is whitespace after the module name
      properly. Previously the generated files would include
      the whitespace.

  From Dmitry R.:
    - Handle Environment in case __semi_deepcopy is None

  From Benoit Belley:

    - Much improved support for Windows UNC paths (\\SERVERNAME).

  From Jean-Baptiste Lab:

    - Fix problems with appending CPPDEFINES that contain
      dictionaries, and related issues with Parse/MergeFlags and
      CPPDEFINES.

  From Allen Weeks:

    - Fix for an issue with implicit-cache with multiple targets
      when dependencies are removed on disk.

  From Evgeny Podjachev and Alexey Petruchick:

    - Support generation of Microsoft Visual Studio 2008 (9.0)
      and 2010 (10.0) project and solution files.

  From Ken Deeter:

    - Fix a problem when FS Entries which are actually Dirs have builders.

  From Luca Falavigna:

    - Support Fortran 03

  From Gary Oberbrunner:

    - Print the path to the SCons package in scons --version

  From Jean-Franï¿½ois Colson:

    - Improve Microsoft Visual Studio Solution generation, and fix
      various errors in the generated solutions especially when using
      MSVS_SCC_PROVIDER, and when generating multiple projects.  The
      construction variable MSVS_SCC_PROJECT_BASE_PATH, which never
      worked properly, is removed.  Users can use the new variable
      MSVS_SCC_CONNECTION_ROOT instead if desired.

  From Anatoly Techtonik:

    - Use subprocess in bootstrap.py instead of os.execve to avoid
      losing output control on Windows (http://bugs.python.org/issue9148)

    - Revert patch for adding SCons to App Paths, because standard cmd
      shell doesn't search there. This is confusing, because `scons` can
      be executed from explorer, but fail to start from console.

    - Fix broken installation with easy_install on Windows (issue #2051)
      SCons traditionally installed in a way that allowed to run multiple
      versions side by side. This custom logic was incompatible with
      easy_install way of doing things.

    - Use epydoc module for generating API docs in HTML if command line
      utility is not found in PATH. Actual for Windows.

  From Alexander Goomenyuk:

    - Add .sx to assembly source scanner list so .sx files
      get their header file dependencies detected.

  From Arve Knudsen:

    - Set module metadata when loading site_scons/site_init.py
      so it is treated as a proper module; __doc__, __file__ and
      __name__ now refer to the site_init.py file.

  From Russel Winder:

    - Users Guide updates explaining that Tools can be packages as
      well as python modules.

  From Gary Oberbrunner:

    - New systemwide and per-user site_scons dirs.

  From Dirk Baechle:

    - XML fixes in User's Guide.
    - Fixed the detection of 'jar' and 'rmic' during
      the initialization of the respective Tools (#2730).
    - Improved docs for custom Decider functions and
      custom Scanner objects (#2711, #2713).
    - Corrected SWIG module names for generated *.i files (#2707).

  From Joe Zuntz:

    - Fixed a case-sensitivity problem with Fortran modules.

  From Bauke Conijn:

    - Added Users Guide example for auto-generated source code

  From Steven Knight:

    - Fix explicit dependencies (Depends()) on Nodes that don't have
      attached Builders.

    - Fix use of the global Alias() function with command actions.

  From Matt Hughes:

    - Fix the ability to append to default $*FLAGS values (which are
      implemented as CLVar instances) in a copied construction environment
      without affecting the original construction environment's value.

  From Rob Managan:

    - Updated the TeX command strings to include a /D on Windows in
      case the new directory is on a different drive letter.

    - Fixed the LaTeX scanner so dependencies are found in commands that
      are broken across lines with a comment or have embedded spaces.

    - The TeX builders should now work with tex files that are generated
      by another program. Thanks to Hans-Martin von Gaudecker for
      isolating the cause of this bug.

    - Added support for INDEXSTYLE environment variable so makeindex can
      find style files.

    - Added support for the bibunits package so we call bibtex on all
      the bu*.aux files.

    - Add support of finding path information on OSX for TeX applications
      MacPorts and Fink paths need to be added by the user

  From Russel Winder:

    - Add support for DMD version 2 (the phobos2 library).

  From William Deegan:

    - Add initial support for VS/VC 2010 (express and non-express versions)
    - Remove warning for not finding MS VC/VS install.
      "scons: warning: No version of Visual Studio compiler found
        - C/C++ compilers most likely not set correctly"
    - Add support for Linux 3.0


RELEASE 2.0.1 - Mon, 15 Aug 2010 15:46:32 -0700

  From Dirk Baechle:

    - Fix XML in documentation.

  From Joe Zuntz:

    - Fixed a case-sensitivity problem with Fortran modules.

  From Bauke Conijn:

    - Added Users Guide example for auto-generated source code

  From Steven Knight:

    - Fix explicit dependencies (Depends()) on Nodes that don't have
      attached Builders.

  From Matt Hughes:

    - Fix the ability to append to default $*FLAGS values (which are
      implemented as CLVar instances) in a copied construction environment
      without affecting the original construction environment's value.

  From Rob Managan:

    - Updated the TeX command strings to include a /D on Windows in
      case the new directory is on a different drive letter.

    - Fixed the LaTeX scanner so dependencies are found in commands that
      are broken across lines with a comment or have embedded spaces.


RELEASE 2.0.0.final.0 - Mon, 14 Jun 2010 22:01:37 -0700

  From Dirk Baechle:

    - Fix XML in documentation.

  From Steven Knight:

    - Provide forward compatibility for the 'profile' module.

    - Provide forward compatibility for the 'pickle' module.

    - Provide forward compatibility for the 'io' module.

    - Provide forward compatibility for the 'queue' module.

    - Provide forward compatibility for the 'collections' module.

    - Provide forward compatibility for the 'builtins' module.

    - Provide forward compatibility for 'sys.intern()'.

    - Convert to os.walk() from of os.path.walk().

    - Remove compatibility logic no longer needed.

    - Add a '-3' option to runtest to print 3.x incompatibility warnings.

    - Convert old-style classes into new-style classes.

    - Fix "Ignoring corrupt sconsign entry" warnings when building
      in a tree with a pre-2.0 .sconsign file.

    - Fix propagation from environment of VS*COMNTOOLS to resolve issues
      initializing MSVC/MSVS/SDK issues.

    - Handle detecting Visual C++ on Python versions with upper-case
      platform architectures like 'AMD64'.

  From W. Trevor King:

    - Revisions to README.

  From Greg Noel:

    - Apply numerous Python fixers to update code to more modern idioms.
      Find where fixers should be applied to code in test strings and
      apply the fixers there, too.

    - Write a fixer to convert string functions to string methods.

    - Modify the 'dict' fixer to be less conservative.

    - Modify the 'apply' fixer to handle more cases.

    - Create a modified 'types' fixer that converts types to 2.x
      equivalents rather than 3.x equivalents.

    - Write a 'division' fixer to highlight uses of the old-style
      division operator.  Correct usage where needed.

    - Add forward compatibility for the new 'memoryview' function
      (which replaces the 'buffer' function).

    - Add forward compatibility for the 'winreg' module.

    - Remove no-longer-needed 'platform' module.

    - Run tests with the '-3' option to Python 2.6 and clear up
      various reported incompatibilities.

    - Comb out code paths specialized to Pythons older than 2.4.

    - Update deprecation warnings; most now become mandatory.

    - Start deprecation cycle for BuildDir() and build_dir.

    - Start deprecation cycle for SourceCode() and related factories

    - Fixed a problem with is_Dict() not identifying some objects derived
      from UserDict.

  From Jim Randall:

    - Document the AllowSubstExceptions() function in the User's Guide.

  From William Deegan:

    - Migrate MSVC/MSVS/SDK improvements from 1.3 branch.


RELEASE 1.3.0 - Tue, 23 Mar 2010 21:44:19 -0400

  From Steven Knight:

    - Update man page and documentation.

  From William Deegan (plus minor patch from Gary Oberbrunner):

    - Support Visual Studio 8.0 Express

RELEASE 1.2.0.d20100306 - Sat, 06 Mar 2010 16:18:33 -0800

  From Luca Falavigna:

    - Fix typos in the man page.

  From Gottfried Ganssauge:

    - Support execution when SCons is installed via easy_install.

  From Steven Knight:

    - Make the messages for Configure checks of compilers consistent.

    - Issue an error message if a BUILDERS entry is not a Builder
      object or a callable wrapper.

  From Rob Managan:

    - Update tex builder to handle the case where a \input{foo}
      command tries to work with a directory named foo instead of the
      file foo.tex. The builder now ignores a directory and continues
      searching to find the correct file. Thanks to Lennart Sauerbeck
      for the test case and initial patch

      Also allow the \include of files in subdirectories when variantDir
      is used with duplicate=0. Previously latex would crash since
      the directory in which the .aux file is written was not created.
      Thanks to Stefan Hepp for finding this and part of the solution.

  From James Teh:
    - Patches to fix some issues using MS SDK V7.0

  From William Deegan:
    - Lots of testing and minor patches to handle mixed MS VC and SDK
      installations, as well as having only the SDK installed.


RELEASE 1.2.0.d20100117 - Sun, 17 Jan 2010 14:26:59 -0800

  From Jim Randall:
    - Fixed temp filename race condition on Windows with long cmd lines.

  From David Cournapeau:
    - Fixed tryRun when sconf directory is in a variant dir.
    - Do not add -fPIC for ifort tool on non-posix platforms (darwin and
      windows).
    - Fix bug 2294 (spurious CheckCC failures).
    - Fix SCons bootstrap process on windows 64 (wrong wininst name)

  From William Deegan:
    - Final merge from vs_revamp branch to main

    - Added definition and usage of HOST_OS, HOST_ARCH, TARGET_OS,
      TARGET_ARCH, currently only defined/used by Visual Studio
      Compilers. This will be rolled out to other platforms/tools
      in the future.

    - Add check for python >= 3.0.0 and exit gracefully.
      For 1.3 python >= 1.5.2 and < 3.0.0 are supported

    - Fix bug 1944 - Handle non-existent .i file in swig emitter, previously
      it would crash with an IOError exception. Now it will try to make an
      educated guess on the module name based on the filename.

  From Lukas Erlinghagen:

    - Have AddOption() remove variables from the list of
      seen-but-unknown variables (which are reported later).

    - An option name and aliases can now be specified as a tuple.

  From Hartmut Goebel:

    - Textfile builder.

  From Jared Grubb:

    - use "is/is not" in comparisons with None instead of "==" or "!=".

  From Jim Hunziker:

    - Avoid adding -gphobos to a command line multiple times
      when initializing use of the DMD compiler.

  From Jason Kenney:

    - Sugguested HOST/TARGET OS/ARCH separation.

  From Steven Knight:

    - Fix the -n option when used with VariantDir(duplicate=1)
      and the variant directory doesn't already exist.

    - Fix scanning of Unicode files for both UTF-16 endian flavors.

    - Fix a TypeError on #include of file names with Unicode characters.

    - Fix an exception if a null command-line argument is passed in.

    - Evaluate Requires() prerequisites before a Node's direct children
      (sources and dependencies).

  From Greg Noel:

    - Remove redundant __metaclass__ initializations in Environment.py.

    - Correct the documentation of text returned by sconf.Result().

    - Document that filenames with '.' as the first character are
      ignored by Glob() by default (matching UNIX glob semantics).

    - Fix SWIG testing infrastructure to work on Mac OS X.

    - Restructure a test that occasionally hung so that the test would
      detect when it was stuck and fail instead.

    - Substfile builder.

  From Gary Oberbrunner:

    - When reporting a target that SCons doesn't know how to make,
      specify whether it's a File, Dir, etc.

  From Ben Webb:

    - Fix use of $SWIGOUTDIR when generating Python wrappers.

    - Add $SWIGDIRECTORSUFFIX and $SWIGVERSION construction variables.

  From Rob Managan:

    - Add -recorder flag to Latex commands and updated internals to
      use the output to find files TeX creates. This allows the MiKTeX
      installations to find the created files

    - Notify user of Latex errors that would get buried in the
      Latex output

    - Remove LATEXSUFFIXES from environments that don't initialize Tex.

    - Add support for the glossaries package for glossaries and acronyms

    - Fix problem that pdftex, latex, and pdflatex tools by themselves did
      not create the actions for bibtex, makeindex,... by creating them
      and other environment settings in one routine called by all four
      tex tools.

    - Fix problem with filenames of sideeffects when the user changes
      the name of the output file from the latex default

    - Add scanning of files included in Latex by means of \lstinputlisting{}
      Patch from Stefan Hepp.

    - Change command line for epstopdf to use --outfile= instead of -o
      since this works on all platforms.
      Patch from Stefan Hepp.

    - Change scanner to properly search for included file from the
      directory of the main file instead of the file it is included from.
      Also update the emitter to add the .aux file associated with
      \include{filename} commands. This makes sure the required directories
      if any are created for variantdir cases.
      Half of the patch from Stefan Hepp.

RELEASE 1.2.0.d20090223 - Mon, 23 Feb 2009 08:41:06 -0800

  From Stanislav Baranov:

    - Make suffix-matching for scanners case-insensitive on Windows.

  From David Cournapeau:

    - Change the way SCons finds versions of Visual C/C++ and Visual
      Studio to find and use the Microsoft v*vars.bat files.

  From Robert P. J. Day:

    - User's Guide updates.

  From Dan Eaton:

    - Fix generation of Visual Studio 8 project files on x64 platforms.

  From Allan Erskine:

    - Set IncludeSearchPath and PreprocessorDefinitions in generated
      Visual Studio 8 project files, to help IntelliSense work.

  From Mateusz Gruca:

    - Fix deletion of broken symlinks by the --clean option.

  From Steven Knight:

    - Fix the error message when use of a non-existent drive on Windows
      is detected.

    - Add sources for files whose targets don't exist in $CHANGED_SOURCES.

    - Detect implicit dependencies on commands even when the command is
      quoted.

    - Fix interaction of $CHANGED_SOURCES with the --config=force option.

    - Fix finding #include files when the string contains escaped
      backslashes like "C:\\some\\include.h".

    - Pass $CCFLAGS to Visual C/C++ precompiled header compilation.

    - Remove unnecessary nested $( $) around $_LIBDIRFLAGS on link lines
      for the Microsoft linker, the OS/2 ilink linker and the Phar Lap
      linkloc linker.

    - Spell the Windows environment variables consistently "SystemDrive"
      and "SystemRoot" instead of "SYSTEMDRIVE" and "SYSTEMROOT".



RELEASE 1.2.0.d20090113 - Tue, 13 Jan 2009 02:50:30 -0800

  From Stanislav Baranov, Ted Johnson and Steven Knight:

    - Add support for batch compilation of Visual Studio C/C++ source
      files, controlled by a new $MSVC_BATCH construction variable.

  From Steven Knight:

    - Print the message, "scons: Build interrupted." on error output,
      not standard output.

    - Add a --warn=future-deprecated option for advance warnings about
      deprecated features that still have warnings hidden by default.

    - Fix use of $SOURCE and $SOURCES attributes when there are no
      sources specified in the Builder call.

    - Add support for new $CHANGED_SOURCES, $CHANGED_TARGETS,
      $UNCHANGED_SOURCES and $UNCHANGED_TARGETS variables.

    - Add general support for batch builds through new batch_key= and
      targets= keywords to Action object creation.

  From Arve Knudsen:

    - Make linker tools differentiate properly between SharedLibrary
      and LoadableModule.

    - Document TestCommon.shobj_prefix variable.

    - Support $SWIGOUTDIR values with spaces.

  From Rob Managan:

    - Don't automatically try to build .pdf graphics files for
      .eps files in \includegraphics{} calls in TeX/LaTeX files
      when building with the PDF builder (and thus using pdflatex).

  From Gary Oberbrunner:

    - Allow AppendENVPath() and PrependENVPath() to interpret '#'
      for paths relative to the top-level SConstruct directory.

    - Use the Borland ilink -e option to specify the output file name.

    - Document that the msvc Tool module uses $PCH, $PCHSTOP and $PDB.

    - Allow WINDOWS_INSERT_DEF=0 to disable --output-def when linking
      under MinGW.

  From Zia Sobhani:

    - Fix typos in the User's Guide.

  From Greg Spencer:

    - Support implicit dependency scanning of files encoded in utf-8
      and utf-16.

  From Roberto de Vecchi:

    - Remove $CCFLAGS from the the default definitions of $CXXFLAGS for
      Visual C/C++ and MIPSpro C++ on SGI so, they match other tools
      and avoid flag duplication on C++ command lines.

  From Ben Webb:

    - Handle quoted module names in SWIG source files.

    - Emit *_wrap.h when SWIG generates header file for directors

  From Matthew Wesley:

    - Copy file attributes so we identify, and can link a shared library
      from, shared object files in a Repository.



RELEASE 1.2.0 - Sat, 20 Dec 2008 22:47:29 -0800

  From Steven Knight:

    - Don't fail if can't import a _subprocess module on Windows.

    - Add warnings for use of the deprecated Options object.



RELEASE 1.1.0.d20081207 - Sun, 07 Dec 2008 19:17:23 -0800

  From Benoit Belley:

    - Improve the robustness of GetBuildFailures() by refactoring
      SCons exception handling (especially BuildError exceptions).

    - Have the --taskmastertrace= option print information about
      individual Task methods, not just the Taskmaster control flow.

    - Eliminate some spurious dependency cycles by being more aggressive
      about pruning pending children from the Taskmaster walk.

    - Suppress mistaken reports of a dependency cycle when a child
      left on the pending list is a single Node in EXECUTED state.

  From David Cournapeau:

    - Fix $FORTRANMODDIRPREFIX for the ifort (Intel Fortran) tool.

  From Brad Fitzpatrick:

    - Don't pre-generate an exception message (which will likely be
      ignored anyway) when an EntryProxy re-raises an AttributeError.

  From Jared Grubb:

    - Clean up coding style and white space in Node/FS.py.

    - Fix a typo in the documentation for $_CPPDEFFLAGS.

    - Issue 2401: Fix usage of comparisons with None.

  From Ludwig Hï¿½hne:

    - Handle Java inner classes declared within a method.

  From Steven Knight:

    - Fix label placement by the "scons-time.py func" subcommand
      when a profile value was close to (or equal to) 0.0.

    - Fix env.Append() and env.Prepend()'s ability to add a string to
      list-like variables like $CCFLAGS under Python 2.6.

    - Other Python2.6 portability:  don't use "as" (a Python 2.6 keyword).
      Don't use the deprecated Exception.message attribute.

    - Support using the -f option to search for a different top-level
      file name when walking up with the -D, -U or -u options.

    - Fix use of VariantDir when the -n option is used and doesn't,
      therefore, actually create the variant directory.

    - Fix a stack trace from the --debug=includes option when passed a
      static or shared library as an argument.

    - Speed up the internal find_file() function (used for searching
      CPPPATH, LIBPATH, etc.).

    - Add support for using the Python "in" keyword on construction
      environments (for example, if "CPPPATH" in env: ...).

    - Fix use of Glob() when a repository or source directory contains
      an in-memory Node without a corresponding on-disk file or directory.

    - Add a warning about future reservation of $CHANGED_SOURCES,
      $CHANGED_TARGETS, $UNCHANGED_SOURCES and $UNCHANGED_TARGETS.

    - Enable by default the existing warnings about setting the resource
      $SOURCE, $SOURCES, $TARGET and $TARGETS variable.

  From Rob Managan:

    - Scan for TeX files in the paths specified in the $TEXINPUTS
      construction variable and the $TEXINPUTS environment variable.

    - Configure the PDF() and PostScript() Builders as single_source so
      they know each source file generates a separate target file.

    - Add $EPSTOPDF, $EPSTOPDFFLAGS and $EPSTOPDFCOM

    - Add .tex as a valid extension for the PDF() builder.

    - Add regular expressions to find \input, \include and
      \includegraphics.

    - Support generating a .pdf file from a .eps source.

    - Recursive scan included input TeX files.

    - Handle requiring searched-for TeX input graphics files to have
      extensions (to avoid trying to build a .eps from itself, e.g.).

  From Greg Noel:

    - Make the Action() function handle positional parameters consistently.

    - Clarify use of Configure.CheckType().

    - Make the File.{Dir,Entry,File}() methods create their entries
      relative to the calling File's directory, not the SConscript
      directory.

    - Use the Python os.devnull variable to discard error output when
      looking for the $CC or $CXX version.

    - Mention LoadableModule() in the SharedLibrary() documentation.

  From Gary Oberbrunner:

    - Update the User's Guide to clarify use of the site_scons/
      directory and the site_init.py module.

    - Make env.AppendUnique() and env.PrependUnique remove duplicates
      within a passed-in list being added, too.

  From Randall Spangler:

    - Fix Glob() so an on-disk file or directory beginning with '#'
      doesn't throw an exception.



RELEASE 1.1.0 - Thu, 09 Oct 2008 08:33:47 -0700

  From Chris AtLee

    - Use the specified environment when checking for the GCC compiler
      version.

  From Ian P. Cardenas:

    - Fix Glob() polluting LIBPATH by returning copy of list

  From David Cournapeau:

    - Add CheckCC, CheckCXX, CheckSHCC and CheckSHCXX tests to
      configuration contexts.

    - Have the --profile= argument use the much faster cProfile module
      (if it's available in the running Python version).

    - Reorder MSVC compilation arguments so the /Fo is first.

  From Bill Deegan:

    - Add scanning Windows resource (.rc) files for implicit dependencies.

  From John Gozde:

    - When scanning for a #include file, don't use a directory that
      has the same name as the file.

  From Ralf W. Grosse-Kunstleve

    - Suppress error output when checking for the GCC compiler version.

  From Jared Grubb:

    - Fix VariantDir duplication of #included files in subdirectories.

  From Ludwig Hï¿½hne:

    - Reduce memory usage when a directory is used as a dependency of
      another Node (such as an Alias) by returning a concatenation
      of the children's signatures + names, not the children's contents,
      as the directory contents.

    - Raise AttributeError, not KeyError, when a Builder can't be found.

    - Invalidate cached Node information (such as the contenst returned
      by the get_contents() method) when calling actions with Execute().

    - Avoid object reference cycles from frame objects.

    - Reduce memory usage from Null Executor objects.

    - Compute MD5 checksums of large files without reading the entire
      file contents into memory.  Add a new --md5-chunksize option to
      control the size of each chunk read into memory.

  From Steven Knight:

    - Fix the ability of the add_src_builder() method to add a new
      source builder to any other builder.

    - Avoid an infinite loop on non-Windows systems trying to find the
      SCons library directory if the Python library directory does not
      begin with the string "python".

    - Search for the SCons library directory in "scons-local" (with
      no version number) after "scons-local-{VERSION}".

  From Rob Managan:

    - Fix the user's ability to interrupt the TeX build chain.

    - Fix the TeX builder's allowing the user to specify the target name,
      instead of always using its default output name based on the source.

    - Iterate building TeX output files until all warning are gone
      and the auxiliary files stop changing, or until we reach the
      (configurable) maximum number of retries.

    - Add TeX scanner support for:  glossaries, nomenclatures, lists of
      figures, lists of tables, hyperref and beamer.

    - Use the $BIBINPUTS, $BSTINPUTS, $TEXINPUTS and $TEXPICTS construction
      variables as search paths for the relevant types of input file.

    - Fix building TeX with VariantDir(duplicate=0) in effect.

    - Fix the LaTeX scanner to search for graphics on the TEXINPUTS path.

    - Have the PDFLaTeX scanner search for .gif files as well.

  From Greg Noel:

    - Fix typos and format bugs in the man page.

    - Add a first draft of a wrapper module for Python's subprocess
      module.

    - Refactor use of the SCons.compat module so other modules don't
      have to import it individually.

    - Add .sx as a suffix for assembly language files that use the
      C preprocessor.

  From Gary Oberbrunner:

    - Make Glob() sort the returned list of Files or Nodes
      to prevent spurious rebuilds.

    - Add a delete_existing keyword argument to the AppendENVPath()
      and PrependENVPath() Environment methods.

    - Add ability to use "$SOURCE" when specifying a target to a builder

  From Damyan Pepper:

    - Add a test case to verify that SConsignFile() files can be
      created in previously non-existent subdirectories.

  From Jim Randall:

    - Make the subdirectory in which the SConsignFile() file will
      live, if the subdirectory doesn't already exist.

  From Ali Tofigh:

    - Add a test to verify duplication of files in VariantDir subdirectories.



RELEASE 1.0.1 - Sat, 06 Sep 2008 07:29:34 -0700

  From Greg Noel:

    - Add a FindFile() section to the User's Guide.

    - Fix the FindFile() documentation in the man page.

    - Fix formatting errors in the Package() description in the man page.

    - Escape parentheses that appear within variable names when spawning
      command lines using os.system().



RELEASE 1.0.0 - XXX

  From Jared Grubb:

    - Clear the Node state when turning a generic Entry into a Dir.

  From Ludwig Hï¿½hne:

    - Fix sporadic output-order failures in test/GetBuildFailures/parallel.py.

    - Document the ParseDepends() function in the User's Guide.

  From khomenko:

    - Create a separate description and long_description for RPM packages.

  From Steven Knight:

    - Document the GetLaunchDir() function in the User's Guide.

    - Have the env.Execute() method print an error message if the
      executed command fails.

    - Add a script for creating a standard SCons development system on
      Ubuntu Hardy.  Rewrite subsidiary scripts for install Python and
      SCons versions in Python (from shell).

  From Greg Noel:

    - Handle yacc/bison on newer Mac OS X versions creating file.hpp,
      not file.cpp.h.

    - In RPCGEN tests, ignore stderr messages from older versions of
      rpcgen on some versions of Mac OS X.

    - Fix typos in man page descriptions of Tag() and Package(), and in
      the scons-time man page.

    - Fix documentation of SConf.CheckLibWithHeader and other SConf methods.

    - Update documentation of SConscript(variant_dir) usage.

    - Fix SWIG tests for (some versions of) Mac OS X.

  From Jonas Olsson:

    - Print the warning about -j on Windows being potentially unreliable if
      the pywin32 extensions are unavailable or lack file handle operations.

  From Jim Randall:

    - Fix the env.WhereIs() method to expand construction variables.

  From Rogier Schouten:

    - Enable building of shared libraries with the Bordand ilink32 linker.



RELEASE 1.0.0 - Sat, 09 Aug 2008 12:19:44 -0700

  From Luca Falavigna:

    - Fix SCons man page indentation under Debian's man page macros.

  From Steven Knight:

    - Clarify the man page description of the SConscript(src_dir) argument.

    - User's Guide updates:

       -  Document the BUILD_TARGETS, COMMAND_LINE_TARGETS and
          DEFAULT_TARGETS variables.

       -  Document the AddOption(), GetOption() and SetOption() functions.

       -  Document the Requires() function; convert to the Variables
          object, its UnknownOptions() method, and its associated
          BoolVariable(), EnumVariable(), ListVariable(), PackageVariable()
          and PathVariable() functions.

       -  Document the Progress() function.

       -  Reorganize the chapter and sections describing the different
          types of environments and how they interact.  Document the
          SetDefault() method.  Document the PrependENVPath() and
          AppendENVPath() functions.

       -  Reorganize the command-line arguments chapter.  Document the
          ARGLIST variable.

       -  Collect some miscellaneous sections into a chapter about
          configuring build output.

    - Man page updates:

       -  Document suggested use of the Visual C/C++ /FC option to fix
          the ability to double-click on file names in compilation error
          messages.

       -  Document the need to use Clean() for any SideEffect() files that
          must be explicitly removed when their targets are removed.

       -  Explicitly document use of Node lists as input to Dependency().

  From Greg Noel:

    - Document MergeFlags(), ParseConfig(), ParseFlags() and SideEffect()
      in the User's Guide.

  From Gary Oberbrunner:

    - Document use of the GetBuildFailures() function in the User's Guide.

  From Adam Simpkins:

    - Add man page text clarifying the behavior of AddPreAction() and
      AddPostAction() when called with multiple targets.

  From Alexey Zezukin:

    - Fix incorrectly swapped man page descriptions of the --warn= options
      for duplicate-environment and missing-sconscript.



RELEASE 0.98.5 - Sat, 07 Jun 2008 08:20:35 -0700

  From Benoit Belley:

  - Fix the Intel C++ compiler ABI specification for EMT64 processors.

  From David Cournapeau:

  - Issue a (suppressable) warning, not an error, when trying to link
    C++ and Fortran object files into the same executable.

  From Steven Knight:

  - Update the scons.bat file so that it returns the real exit status
    from SCons, even though it uses setlocal + endlocal.

  - Fix the --interactive post-build messages so it doesn't get stuck
    mistakenly reporting failures after any individual build fails.

  - Fix calling File() as a File object method in some circumstances.

  - Fix setup.py installation on Mac OS X so SCons gets installed
    under /usr/lcoal by default, not in the Mac OS X Python framework.



RELEASE 0.98.4 - Sat, 17 May 2008 22:14:46 -0700

  From Benoit Belley:

  - Fix calculation of signatures for Python function actions with
    closures in Python versions before 2.5.

  From David Cournapeau:

  - Fix the initialization of $SHF77FLAGS so it includes $F77FLAGS.

  From Jonas Olsson:

  - Fix a syntax error in the Intel C compiler support on Windows.

  From Steven Knight:

  - Change how we represent Python Value Nodes when printing and when
    stored in .sconsign files (to avoid blowing out memory by storing
    huge strings in .sconsign files after multiple runs using Configure
    contexts cause the Value strings to be re-escaped each time).

  - Fix a regression in not executing configuration checks after failure
    of any configuration check that used the same compiler or other tool.

  - Handle multiple destinations in Visual Studio 8 settings for the
    analogues to the INCLUDE, LIBRARY and PATH variables.

  From Greg Noel:

  - Update man page text for VariantDir().



RELEASE 0.98.3 - Tue, 29 Apr 2008 22:40:12 -0700

  From Greg Noel:

  - Fix use of $CXXFLAGS when building C++ shared object files.

  From Steven Knight:

  - Fix a regression when a Builder's source_scanner doesn't select
    a more specific scanner for the suffix of a specified source file.

  - Fix the Options object backwards compatibility so people can still
    "import SCons.Options.{Bool,Enum,List,Package,Path}Option" submodules.

  - Fix searching for implicit dependencies when an Entry Node shows up
    in the search path list.

  From Stefano:

  - Fix expansion of $FORTRANMODDIR in the default Fortran command line(s)
    when it's set to something like ${TARGET.dir}.



RELEASE 0.98.2 - Sun, 20 Apr 2008 23:38:56 -0700

  From Steven Knight:

  - Fix a bug in Fortran suffix computation that would cause SCons to
    run out of memory on Windows systems.

  - Fix being able to specify --interactive mode command lines with
    \ (backslash) path name separators on Windows.

  From Gary Oberbrunner:

  - Document Glob() in the User's Guide.



RELEASE 0.98.1 - Fri, 18 Apr 2008 19:11:58 -0700

  From Benoit Belley:

  - Speed up the SCons.Util.to_string*() functions.

  - Optimize various Node intialization and calculations.

  - Optimize Executor scanning code.

  - Optimize Taskmaster execution, including dependency-cycle checking.

  - Fix the --debug=stree option so it prints its tree once, not twice.

  From Johan Boulï¿½:

  - Fix the ability to use LoadableModule() under MinGW.

  From David Cournapeau:

  - Various missing Fortran-related construction variables have been added.

  - SCons now uses the program specified in the $FORTRAN construction
    variable to link Fortran object files.

  - Fortran compilers on Linux (Intel, g77 and gfortran) now add the -fPIC
    option by default when compilling shared objects.

  - New 'sunf77', 'sunf90' and 'sunf95' Tool modules have been added to
    support Sun Fortran compilers.  On Solaris, the Sun Fortran compilers
    are used in preference to other compilers by default.

  - Fortran support now uses gfortran in preference to g77.

  - Fortran file suffixes are now configurable through the
    $F77FILESUFFIXES, $F90FILESUFFIXES, $F95FILESUFFIXES and
    $FORTRANFILESUFFIXES variables.

  From Steven Knight:

  - Make the -d, -e, -w and --no-print-directory options "Ignored for
    compatibility."  (We're not going to implement them.)

  - Fix a serious inefficiency in how SCons checks for whether any source
    files are missing when a Builder call creates many targets from many
    input source files.

  - In Java projects, make the target .class files depend only on the
    specific source .java files where the individual classes are defined.

  - Don't store duplicate source file entries  in the .sconsign file so
    we don't endlessly rebuild the target(s) for no reason.

  - Add a Variables object as the first step towards deprecating the
    Options object name.  Similarly, add BoolVariable(), EnumVariable(),
    ListVariable(), PackageVariable() and PathVariable() functions
    as first steps towards replacing BoolOption(), EnumOption(),
    ListOption(), PackageOption() and PathOption().

  - Change the options= keyword argument to the Environment() function
    to variables=, to avoid confusion with SCons command-line options.
    Continue supporting the options= keyword for backwards compatibility.

  - When $SWIGFLAGS contains the -python flag, expect the generated .py
    file to be in the same (sub)directory as the target.

  - When compiling C++ files, allow $CCFLAGS settings to show up on the
    command line even when $CXXFLAGS has been redefined.

  - Fix --interactive with -u/-U/-D when a VariantDir() is used.

  From Anatoly Techtonik:

  - Have the scons.bat file add the script execution directory to its
    local %PATH% on Windows, so the Python executable can be found.

  From Mike Wake:

  - Fix passing variable names as a list to the Return() function.

  From Matthew Wesley:

  - Add support for the GDC 'D' language compiler.



RELEASE 0.98 - Sun, 30 Mar 2008 23:33:05 -0700

  From Benoit Belley:

  - Fix the --keep-going flag so it builds all possible targets even when
    a later top-level target depends on a child that failed its build.

  - Fix being able to use $PDB and $WINDWOWS_INSERT_MANIFEST together.

  - Don't crash if un-installing the Intel C compiler leaves left-over,
    dangling entries in the Windows registry.

  - Improve support for non-standard library prefixes and suffixes by
    stripping all prefixes/suffixes from file name string as appropriate.

  - Reduce the default stack size for -j worker threads to 256 Kbytes.
    Provide user control over this value by adding --stack-size and
    --warn=stack-size options, and a SetOption('stack_size') function.

  - Fix a crash on Linux systems when trying to use the Intel C compiler
    and no /opt/intel_cc_* directories are found.

  - Improve using Python functions as actions by incorporating into
    a FunctionAction's signature:
      - literal values referenced by the byte code.
      - values of default arguments
      - code of nested functions
      - values of variables captured by closures
      - names of referenced global variables and functions

  - Fix the closing message when --clean and --keep-going are both
    used and no errors occur.

  - Add support for the Intel C compiler on Mac OS X.

  - Speed up reading SConscript files by about 20% (for some
    configurations) by:  1) optimizing the SCons.Util.is_*() and
    SCons.Util.flatten() functions; 2) avoiding unnecessary os.stat()
    calls by using a File's .suffix attribute directly instead of
    stringifying it.

  From JÃ©rÃ´me Berger:

  - Have the D language scanner search for .di files as well as .d files.

  - Add a find_include_names() method to the Scanner.Classic class to
    abstract out how included names can be generated by subclasses.

  - Allow the D language scanner to detect multiple modules imported by
    a single statement.

  From Konstantin Bozhikov:

  - Support expansion of construction variables that contain or refer
    to lists of other variables or Nodes within expansions like $CPPPATH.

  - Change variable substitution (the env.subst() method) so that an
    input sequence (list or tuple) is preserved as a list in the output.

  From David Cournapeau:

  - Add a CheckDeclaration() call to configure contexts.

  - Improve the CheckTypeSize() code.

  - Add a Define() call to configure contexts, to add arbitrary #define
    lines to a generated configure header file.

  - Add a "gfortran" Tool module for the GNU F95/F2003 compiler.

  - Avoid use of -rpath with the Mac OS X linker.

  - Add comment lines to the generated config.h file to describe what
    the various #define/#undef lines are doing.

  From Steven Knight:

  - Support the ability to subclass the new-style "str" class as input
    to Builders.

  - Improve the performance of our type-checking by using isinstance()
    with new-style classes.

  - Fix #include (and other $*PATH variables searches) of files with
    absolute path names.  Don't die if they don't exist (due to being
    #ifdef'ed out or the like).

  - Fix --interactive mode when Default(None) is used.

  - Fix --debug=memoizer to work around a bug in base Python 2.2 metaclass
    initialization (by just not allowing Memoization in Python versions
    that have the bug).

  - Have the "scons-time time" subcommand handle empty log files, and
    log files that contain no results specified by the --which option.

  - Fix the max Y of vertical bars drawn by "scons-time --fmt=gnuplot".

  - On Mac OS X, account for the fact that the header file generated
    from a C++ file will be named (e.g.) file.cpp.h, not file.hpp.

  - Fix floating-point numbers confusing the Java parser about
    generated .class file names in some configurations.

  - Document (nearly) all the values you can now fetch with GetOption().

  - Fix use of file names containing strings of multiple spaces when
    using ActionFactory instances like the Copy() or Move() function.

  - Fix a 0.97 regression when using a variable expansion (like
    $OBJSUFFIX) in a source file name to a builder with attached source
    builders that match suffix (like Program()+Object()).

  - Have the Java parser recognize generics (surrounded by angle brackets)
    so they don't interfere with identifying anonymous inner classes.

  - Avoid an infinite loop when trying to use saved copies of the
    env.Install() or env.InstallAs() after replacing the method
    attributes.

  - Improve the performance of setting construction variables.

  - When cloning a construction environment, avoid over-writing an
    attribute for an added method if the user explicitly replaced it.

  - Add a warning about deprecated support for Python 1.5, 2.0 and 2.1.

  - Fix being able to SetOption('warn', ...) in SConscript files.

  - Add a warning about env.Copy() being deprecated.

  - Add warnings about the --debug={dtree,stree,tree} options
    being deprecated.

  - Add VariantDir() as the first step towards deprecating BuildDir().
    Add the keyword argument "variant_dir" as the replacement for
    "build_dir".

  - Add warnings about the {Target,Source}Signatures() methods and
    functions being deprecated.

  From Rob Managan:

  - Enhance TeX and LaTeX support to work with BuildDir(duplicate=0).

  - Re-run LaTeX when it issues a package warning that it must be re-run.

  From Leanid Nazdrynau:

  - Have the Copy() action factory preserve file modes and times
    when copying individual files.

  From Jan Nijtmans:

  - If $JARCHDIR isn't set explicitly, use the .java_classdir attribute
    that was set when the Java() Builder built the .class files.

  From Greg Noel:

  - Document the Dir(), File() and Entry() methods of Dir and File Nodes.

  - Add the parse_flags option when creating Environments

  From Gary Oberbrunner:

  - Make File(), Dir() and Entry() return a list of Nodes when passed
    a list of names, instead of trying to make a string from the name
    list and making a Node from that string.

  - Fix the ability to build an Alias in --interactive mode.

  - Fix the ability to hash the contents of actions for nested Python
    functions on Python versions where the inability to pickle them
    returns a TypeError (instead of the documented PicklingError).

  From Jonas Olsson:

  - Fix use of the Intel C compiler when the top compiler directory,
    but not the compiler version, is specified.

  - Handle Intel C compiler network license files (port@system).

  From Jim Randall:

  - Fix how Python Value Nodes are printed in --debug=explain output.

  From Adam Simpkins:

  - Add a --interactive option that starts a session for building (or
    cleaning) targets without re-reading the SConscript files every time.

  - Fix use of readline command-line editing in --interactive mode.

  - Have the --interactive mode "build" command with no arguments
    build the specified Default() targets.

  - Fix the Chmod(), Delete(), Mkdir() and Touch() Action factories to
    take a list (of Nodes or strings) as arguments.

  From Vaclav Smilauer:

  - Fix saving and restoring an Options value of 'all' on Python
    versions where all() is a builtin function.

  From Daniel Svensson:

  - Code correction in SCons.Util.is_List().

  From Ben Webb:

  - Support the SWIG %module statement with following modifiers in
    parenthese (e.g., '%module(directors="1")').



RELEASE 0.97.0d20071212 - Wed, 12 Dec 2007 09:29:32 -0600

  From Benoit Belley:

  - Fix occasional spurious rebuilds and inefficiency when using
    --implicit-cache and Builders that produce multiple targets.

  - Allow SCons to not have to know about the builders of generated
    files when BuildDir(duplicate=0) is used, potentially allowing some
    SConscript files to be ignored for smaller builds.

  From David Cournapeau:

  - Add a CheckTypeSize() call to configure contexts.

  From Ken Deeter:

  - Make the "contents" of Alias Nodes a concatenation of the children's
    content signatures (MD5 checksums), not a concatenation of the
    children's contents, to avoid using large amounts of memory during
    signature calculation.

  From Malte Helmert:

  - Fix a lot of typos in the man page and User's Guide.

  From Geoffrey Irving:

  - Speed up conversion of paths in .sconsign files to File or Dir Nodes.

  From Steven Knight:

  - Add an Options.UnknownOptions() method that returns any settings
    (from the command line, or whatever dictionary was passed in)
    that aren't known to the Options object.

  - Add a Glob() function.

  - When removing targets with the -c option, use the absolute path (to
    avoid problems interpreting BuildDir() when the top-level directory
    is the source directory).

  - Fix problems with Install() and InstallAs() when called through a
    clone (of a clone, ...) of a cloned construction environment.

  - When executing a file containing Options() settings, add the file's
    directory to sys.path (so modules can be imported from there) and
    explicity set __name__ to the name of the file so the statement's
    in the file can deduce the location if they need to.

  - Fix an O(n^2) performance problem when adding sources to a target
    through calls to a multi Builder (including Aliases).

  - Redefine the $WINDOWSPROGMANIFESTSUFFIX and
    $WINDOWSSHLIBMANIFESTSUFFIX variables so they pick up changes to
    the underlying $SHLIBSUFFIX and $PROGSUFFIX variables.

  - Add a GetBuildFailures() function that can be called from functions
    registered with the Python atexit module to print summary information
    about any failures encountered while building.

  - Return a NodeList object, not a Python list, when a single_source
    Builder like Object() is called with more than one file.

  - When searching for implicit dependency files in the directories
    in a $*PATH list, don't create Dir Nodes for directories that
    don't actually exist on-disk.

  - Add a Requires() function to allow the specification of order-only
    prerequisites, which will be updated before specified "downstream"
    targets but which don't actually cause the target to be rebuilt.

  - Restore the FS.{Dir,File,Entry}.rel_path() method.

  - Make the default behavior of {Source,Target}Signatures('timestamp')
    be equivalent to 'timestamp-match', not 'timestamp-newer'.

  - Fix use of CacheDir with Decider('timestamp-newer') by updating
    the modification time when copying files from the cache.

  - Fix random issues with parallel (-j) builds on Windows when Python
    holds open file handles (especially for SCons temporary files,
    or targets built by Python function actions) across process creation.

  From Maxim Kartashev:

  - Fix test scripts when run on Solaris.

  From Gary Oberbrunner:

  - Fix Glob() when a pattern is in an explicitly-named subdirectory.

  From Philipp Scholl:

  - Fix setting up targets if multiple Package builders are specified
    at once.



RELEASE 0.97.0d20070918 - Tue, 18 Sep 2007 10:51:27 -0500

  From Steven Knight:

  - Fix the wix Tool module to handle null entries in $PATH variables.

  - Move the documentation of Install() and InstallAs() from the list
    of functions to the list of Builders (now that they're implemented
    as such).

  - Allow env.CacheDir() to be set per construction environment.  The
    global CacheDir() function now sets an overridable global default.

  - Add an env.Decider() method and a Node.Decider() method that allow
    flexible specification of an arbitrary function to decide if a given
    dependency has changed since the last time a target was built.

  - Don't execute Configure actions (while reading SConscript files)
    when cleaning (-c) or getting help (-h or -H).

  - Add to each target an implicit dependency on the external command(s)
    used to build the target, as found by searching env['ENV']['PATH']
    for the first argument on each executed command line.

  - Add support for a $IMPLICIT_COMMAND_DEPENDENCIES construction
    variabe that can be used to disable the automatic implicit
    dependency on executed commands.

  - Add an "ensure_suffix" keyword to Builder() definitions that, when
    true, will add the configured suffix to the targets even if it looks
    like they already have a different suffix.

  - Add a Progress() function that allows for calling a function or string
    (or list of strings) to display progress while walking the DAG.

  - Allow ParseConfig(), MergeFlags() and ParseFlags() to handle output
    from a *config command with quoted path names that contain spaces.

  - Make the Return() function stop processing the SConscript file and
    return immediately.  Add a "stop=" keyword argument that can be set
    to False to preserve the old behavior.

  - Fix use of exitstatfunc on an Action.

  - Introduce all man page function examples with "Example:" or "Examples:".

  - When a file gets added to a directory, make sure the directory gets
    re-scanned for the new implicit dependency.

  - Fix handling a file that's specified multiple times in a target
    list so that it doesn't cause dependent Nodes to "disappear" from
    the dependency graph walk.

  From Carsten Koch:

  - Avoid race conditions with same-named files and directory creation
    when pushing copies of files to CacheDir().

  From Tzvetan Mikov:

  - Handle $ in Java class names.

  From Gary Oberbrunner:

  - Add support for the Intel C compiler on Windows64.

  - On SGI IRIX, have $SHCXX use $CXX by default (like other platforms).

  From Sohail Somani:

  - When Cloning a construction environment, set any variables before
    applying tools (so the tool module can access the configured settings)
    and re-set them after (so they end up matching what the user set).

  From Matthias Troffaes:

  - Make sure extra auxiliary files generated by some LaTeX packages
    and not ending in .aux also get deleted by scons -c.

  From Greg Ward:

  - Add a $JAVABOOTCLASSPATH variable for directories to be passed to the
    javac -bootclasspath option.

  From Christoph Wiedemann:

  - Add implicit dependencies on the commands used to build a target.




RELEASE 0.97.0d20070809 - Fri, 10 Aug 2007 10:51:27 -0500

  From Lars Albertsson:

  - Don't error if a #include line happens to match a directory
    somewhere on a path (like $CPPPATH, $FORTRANPATH, etc.).

  From Mark Bertoglio:

  - Fix listing multiple projects in Visual Studio 7.[01] solution files,
    including generating individual project GUIDs instead of re-using
    the solution GUID.

  From Jean Brouwers:

  - Add /opt/SUNWspro/bin to the default execution PATH on Solaris.

  From Allan Erskine:

  - Only expect the Microsoft IDL compiler to emit *_p.c and *_data.c
    files if the /proxy and /dlldata switches are used (respectively).

  From Steven Knight:

  - Have --debug=explain report if a target is being rebuilt because
    AlwaysBuild() is specified (instead of "unknown reasons").

  - Support {Get,Set}Option('help') to make it easier for SConscript
    files to tell if a help option (-h, --help, etc.) has been specified.

  - Support {Get,Set}Option('random') so random-dependency interaction
    with CacheDir() is controllable from SConscript files.

  - Add a new AddOption() function to support user-defined command-
    line flags (like --prefix=, --force, etc.).

  - Replace modified Optik version with new optparse compatibility module
    for command line processing in Scripts/SConsOptions.py

  - Push and retrieve built symlinks to/from a CacheDir() as actual
    symlinks, not by copying the file contents.

  - Fix how the Action module handles stringifying the shared library
    generator in the Tool/mingw.py module.

  - When generating a config.h file, print "#define HAVE_{FEATURE} 1"
    instad of just "#define HAVE_{FEATURE}", for more compatibility
    with Autoconf-style projects.

  - Fix expansion of $TARGET, $TARGETS, $SOURCE and $SOURCES keywords in
    Visual C/C++ PDB file names.

  - Fix locating Visual C/C++ PDB files in build directories.

  - Support an env.AddMethod() method and an AddMethod() global function
    for adding a new method, respectively, to a construction environment
    or an arbitrary object (such as a class).

  - Fix the --debug=time option when the -j option is specified and all
    files are up to date.

  - Add a $SWIGOUTDIR variable to allow setting the swig -outdir option,
    and use it to identify files created by the swig -java option.

  - Add a $SWIGPATH variable that specifies the path to be searched
    for included SWIG files, Also add related $SWIGINCPREFIX and
    $SWIGINCSUFFIX variables that specify the prefix and suffix to
    be be added to each $SWIGPATH directory when expanded on the SWIG
    command line.

  - More efficient copying of construction environments (mostly borrowed
    from copy.deepcopy() in the standard Python library).

  - When printing --tree=prune output, don't print [brackets] around
    source files, only do so for built targets with children.

  - Fix interpretation of Builder source arguments when the Builder has
    a src_suffix *and* a source_builder and the argument has no suffix.

  - Fix use of expansions like ${TARGET.dir} or ${SOURCE.dir} in the
    following construction variables:  $FORTRANMODDIR, $JARCHDIR,
    $JARFLAGS, $LEXFLAGS, $SWIGFLAGS, $SWIGOUTDIR and $YACCFLAGS.

  - Fix dependencies on Java files generated by SWIG so they can be
    detected and built in one pass.

  - Fix SWIG when used with a BuildDir().

  From Leanid Nazdrynau:

  - When applying Tool modules after a construction environment has
    already been created, don't overwrite existing $CFILESUFFIX and
    $CXXFILESUFFIX value.

  - Support passing the Java() builder a list of explicit .java files
    (not only a list of directories to be scanned for .java files).

  - Support passing .java files to the Jar() and JavaH() builders, which
    then use the builder underlying the Java() builder to turn them into
    .class files.  (That is, the Jar()-Java() chain of builders become
    multi-step, like the Program()-Object()-CFile() builders.)

  - Support passing SWIG .i files to the Java builders (Java(),
    Jar(), JavaH()), to cause intermediate .java files to be created
    automatically.

  - Add $JAVACLASSPATH and $JAVASOURCEPATH variables, that get added to
    the javac "-classpath" and "-sourcepath" options.  (Note that SCons
    does *not* currently search these paths for implicit dependencies.)

  - Commonize initialization of Java-related builders.

  From Jan Nijtmans:

  - Find Java anonymous classes when the next token after the name is
    an open parenthesis.

  From Gary Oberbrunner:

  - Fix a code example in the man page.

  From Tilo Prutz:

  - Add support for the file names that Java 1.5 (and 1.6) generates for
    nested anonymous inner classes, which are different from Java 1.4.

  From Adam Simpkins:

  - Allow worker threads to terminate gracefully when all jobs are
    finished.

  From Sohail Somani:

  - Add LaTeX scanner support for finding dependencies specified with
    the \usepackage{} directive.



RELEASE 0.97 - Thu, 17 May 2007 08:59:41 -0500

  From Steven Knight:

  - Fix a bug that would make parallel builds stop in their tracks if
    Nodes that depended on lists that contained some Nodes built together
    caused the reference count to drop below 0 if the Nodes were visited
    and commands finished in the wrong order.

  - Make sure the DirEntryScanner doesn't choke if it's handed something
    that's not a directory (Node.FS.Dir) Node.



RELEASE 0.96.96 - Thu, 12 Apr 2007 12:36:25 -0500

  NOTE:  This is (Yet) a(nother) pre-release of 0.97 for testing purposes.

  From Joe Bloggs:

  - Man page fix:  remove cut-and-paste sentence in NoCache() description.

  From Dmitry Grigorenko and Gary Oberbrunner:

  - Use the Intel C++ compiler, not $CC, to link C++ source.

  From Helmut Grohne:

  - Fix the man page example of propagating a user's external environment.

  From Steven Knight:

  - Back out (most of) the Windows registry installer patch, which
    seems to not work on some versions of Windows.

  - Don't treat Java ".class" attributes as defining an inner class.

  - Fix detecting an erroneous Java anonymous class when the first
    non-skipped token after a "new" keyword is a closing brace.

  - Fix a regression when a CPPDEFINES list contains a tuple, the second
    item of which (the option value) is a construction variable expansion
    (e.g. $VALUE) and the value of the variable isn't a string.

  - Improve the error message if an IOError (like trying to read a
    directory as a file) occurs while deciding if a node is up-to-date.

  - Fix "maximum recursion" / "unhashable type" errors in $CPPPATH
    PathList expansion if a subsidiary expansion yields a stringable,
    non-Node object.

  - Generate API documentation from the docstrings (using epydoc).

  - Fix use of --debug=presub with Actions for out-of-the-box Builders.

  - Fix handling nested lists within $CPPPATH, $LIBPATH, etc.

  - Fix a "builders_used" AttributeError that real-world Qt initialization
    triggered in the refactored suffix handling for Builders.

  - Make the reported --debug=time timings meaningful when used with -j.
    Better documentation of what the times mean.

  - User Guide updates: --random, AlwaysBuild(), --tree=,
    --debug=findlibs, --debug=presub, --debug=stacktrace,
    --taskmastertrace.

  - Document (in both man page and User's Guide) that --implicit-cache
    ignores changes in $CPPPATH, $LIBPATH, etc.

  From Jean-Baptiste Lab:

  - Remove hard-coded dependency on Python 2.2 from Debian packaging files.

  From Jeff Mahovsky:

  - Handle spaces in the build target name in Visual Studio project files.

  From Rob Managan:

  - Re-run LaTeX after BibTeX has been re-run in response to a changed
    .bib file.

  From Joel B. Mohler:

  - Make additional TeX auxiliary files (.toc, .idx and .bbl files)
    Precious so their removal doesn't affect whether the necessary
    sections are included in output PDF or PostScript files.

  From Gary Oberbrunner:

  - Fix the ability to import modules in the site_scons directory from
    a subdirectory.

  From Adam Simpkins:

  - Make sure parallel (-j) builds all targets even if they show up
    multiple times in the child list (as a source and a dependency).

  From Matthias Troffaes:

  - Don't re-run TeX if the triggering strings (\makeindex, \bibliography
    \tableofcontents) are commented out.

  From Richard Viney:

  - Fix use of custom include and lib paths with Visual Studio 8.

  - Select the default .NET Framework SDK Dir based on the version of
    Visual Studio being used.



RELEASE 0.96.95 - Mon, 12 Feb 2007 20:25:16 -0600

  From Anatoly Techtonik:

  - Add the scons.org URL and a package description to the setup.py
    arguments.

  - Have the Windows installer add a registry entry for scons.bat in the
    "App Paths" key, so scons.bat can be executed without adding the
    directory to the %PATH%.  (Python itself works this way.)

  From Anonymous:

  - Fix looking for default paths in Visual Studio 8.0 (and later).

  - Add -lm to the list of default D libraries for linking.

  From Matt Doar:

  - Provide a more complete write-your-own-Scanner example in the man page.

  From Ralf W. Grosse-Kunstleve:

  - Contributed upstream Python change to our copied subprocess.py module
    for more efficient standard input processing.

  From Steven Knight:

  - Fix the Node.FS.Base.rel_path() method when the two nodes are on
    different drive letters.  (This caused an infinite loop when
    trying to write .sconsign files.)

  - Fully support Scanners that use a dictionary to map file suffixes
    to other scanners.

  - Support delayed evaluation of the $SPAWN variable to allow selection
    of a function via ${} string expansions.

  - Add --srcdir as a synonym for -Y/--repository.

  - Document limitations of #include "file.h" with Repository().

  - Fix use of a toolpath under the source directory of a BuildDir().

  - Fix env.Install() with a file name portion that begins with '#'.

  - Fix ParseConfig()'s handling of multiple options in a string that's
    replaced a *FLAGS construction variable.

  - Have the C++ tools initialize common C compilation variables ($CCFLAGS,
    $SHCCFLAGS and $_CCCOMCOM) even if the 'cc' Tool isn't loaded.

  From Leanid Nazdrynau:

  - Fix detection of Java anonymous classes if a newline precedes the
    opening brace.

  From Gary Oberbrunner:

  - Document use of ${} to execute arbitrary Python code.

  - Add support for:
    1) automatically adding a site_scons subdirectory (in the top-level
       SConstruct directory) to sys.path (PYTHONPATH);
    2) automatically importing site_scons/site_init.py;
    3) automatically adding site_scons/site_tools to the toolpath.

  From John Pye:

  - Change ParseConfig() to preserve white space in arguments passed in
    as a list.

  From a smith:

  - Fix adding explicitly-named Java inner class files (and any
    other file names that may contain a '$') to Jar files.

  From David Vitek:

  - Add a NoCache() function to mark targets as unsuitable for propagating
    to (or retrieving from) a CacheDir().

  From Ben Webb:

  - If the swig -noproxy option is used, it won't generate a .py file,
    so don't emit it as a target that we expect to be built.



RELEASE 0.96.94 - Sun, 07 Jan 2007 18:36:20 -0600

  NOTE:  This is a pre-release of 0.97 for testing purposes.

  From Anonymous:

  - Allow arbitrary white space after a SWIG %module declaration.

  From Paul:

  - When compiling resources under MinGW, make sure there's a space
    between the --include-dir option and its argument.

  From Jay Kint:

  - Alleviate long command line issues on Windows by executing command
    lines directly via os.spawnv() if the command line doesn't need
    shell interpretation (has no pipes, redirection, etc.).

  From Walter Franzini:

  - Exclude additional Debian packaging files from the copyright check.

  From Fawad Halim:

  - Handle the conflict between the impending Python 2.6 'as' keyword
    and our Tool/as.py module name.

  From Steven Knight:

  - Speed up the Node.FS.Dir.rel_path() method used to generate path names
    that get put into the .sconsign* file(s).

  - Optimize Node.FS.Base.get_suffix() by computing the suffix once, up
    front, when we set the Node's name.  (Duh...)

  - Reduce the Memoizer's responsibilities to simply counting hits and
    misses when the --debug=memoizer option is used, not to actually
    handling the key calculation and memoization itself.  This speeds
    up some configurations significantly, and should cause no functional
    differences.

  - Add a new scons-time script with subcommands for generating
    consistent timing output from SCons configurations, extracting
    various information from those timings, and displaying them in
    different formats.

  - Reduce some unnecessary stat() calls from on-disk entry type checks.

  - Fix SideEffect() when used with -j, which was badly broken in 0.96.93.

  - Propagate TypeError exceptions when evaluating construction variable
    expansions up the stack, so users can see what's going on.

  - When disambiguating a Node.FS.Entry into a Dir or File, don't look
    in the on-disk source directory until we've confirmed there's no
    on-disk entry locally and there *is* one in the srcdir.  This avoids
    creating a phantom Node that can interfere with dependencies on
    directory contents.

  - Add an AllowSubstExceptions() function that gives the SConscript
    files control over what exceptions cause a string to expand to ''
    vs. terminating processing with an error.

  - Allow the f90.py and f95.py Tool modules to compile earlier source
    source files of earlier Fortran version.

  - Fix storing signatures of files retrieved from CacheDir() so they're
    correctly identified as up-to-date next invocation.

  - Make sure lists of computed source suffixes cached by Builder objects
    don't persist across changes to the list of source Builders (so the
    addition of suffixes like .ui by the qt.py Tool module take effect).

  - Enhance the bootstrap.py script to allow it to be used to execute
    SCons more easily from a checked-out source tree.

  From Ben Leslie:

  - Fix post-Memoizer value caching misspellings in Node.FS._doLookup().

  From Rob Managan, Dmitry Mikhin and Joel B. Mohler:

  - Handle TeX/LaTeX files in subdirectories by changing directory
    before invoking TeX/LaTeX.

  - Scan LaTeX files for \bibliography lines.

  - Support multiple file names in a "\bibliography{file1,file2}" string.

  - Handle TeX warnings about undefined citations.

  - Support re-running LaTeX if necessary due to a Table of Contents.

  From Dmitry Mikhin:

  - Return LaTeX if "Rerun to get citations correct" shows up on the next
    line after the "Warning:" string.

  From Gary Oberbrunner:

  - Add #include lines to fix portability issues in two tests.

  - Eliminate some unnecessary os.path.normpath() calls.

  - Add a $CFLAGS variable for C-specific options, leaving $CCFLAGS
    for options common to C and C++.

  From Tom Parker:

  - Have the error message print the missing file that Qt can't find.

  From John Pye:

  - Fix env.MergeFlags() appending to construction variable value of None.

  From Steve Robbins:

  - Fix the "sconsign" script when the .sconsign.dblite file is explicitly
    specified on the command line (and not intuited from the old way of
    calling it with just ".sconsign").

  From Jose Pablo Ezequiel "Pupeno" Fernandez Silva:

  - Give the 'lex' tool knowledge of the additional target files produced
    by the flex "--header-file=" and "--tables-file=" options.

  - Give the 'yacc' tool knowledge of the additional target files produced
    by the bison "-g", "--defines=" and "--graph=" options.

  - Generate intermediate files with Objective C file suffixes (.m) when
    the lex and yacc source files have appropriate suffixes (.lm and .ym).

  From Sohail Somain:

  - Have the mslink.py Tool only look for a 'link' executable on Windows
    systems.

  From Vaclav Smilauer:

  - Add support for a "srcdir" keyword argument when calling a Builder,
    which will add a srcdir prefix to all non-relative string sources.

  From Jonathan Ultis:

  - Allow Options converters to take the construction environment as
    an optional argument.



RELEASE 0.96.93 - Mon, 06 Nov 2006 00:44:11 -0600

  NOTE:  This is a pre-release of 0.97 for testing purposes.

  From Anonymous:

  - Allow Python Value Nodes to be Builder targets.

  From Matthias:

  - Only filter Visual Studio common filename prefixes on complete
    directory names.

  From Chad Austin:

  - Fix the build of the SCons documentation on systems that don't
    have "python" in the $PATH.

  From Ken Boortz:

  - Enhance ParseConfig() to recognize options that begin with '+'.

  From John Calcote, Elliot Murphy:

  - Document ways to override the CCPDBFLAGS variable to use the
    Microsoft linker's /Zi option instead of the default /Z7.

  From Christopher Drexler:

  - Make SCons aware bibtex must be called if any \include files
    cause creation of a bibliography.

  - Make SCons aware that "\bilbiography" in TeX source files means
    that related .bbl and .blg bibliography files will be created.
    (NOTE:  This still needs to search for the string in \include files.)

  From David Gruener:

  - Fix inconsistent handling of Action strfunction arguments.

  - Preserve white space in display Action strfunction strings.

  From James Y. Knight and Gerard Patel:

  - Support creation of shared object files from assembly language.

  From Steven Knight:

  - Speed up the Taskmaster significantly by avoiding unnecessary
    re-scans of Nodes to find out if there's work to be done, having it
    track the currently-executed top-level target directly and not
    through its presence on the target list, and eliminating some other
    minor list(s), method(s) and manipulation.

  - Fix the expansion of $TARGET and $SOURCE in the expansion of
    $INSTALLSTR displayed for non-environment calls to InstallAs().

  - Fix the ability to have an Alias() call refer to a directory
    name that's not identified as a directory until later.

  - Enhance runtest.py with an option to use QMTest as the harness.
    This will become the default behavior as we add more functionality
    to the QMTest side.

  - Let linking on mingw use the default function that chooses $CC (gcc)
    or $CXX (g++) depending on whether there are any C++ source files.

  - Work around a bug in early versions of the Python 2.4 profile module
    that caused the --profile= option to fail.

  - Only call Options validators and converters once when initializing a
    construction environment.

  - Fix the ability of env.Append() and env.Prepend(), in all known Python
    versions, to handle different input value types when the construction
    variable being updated is a dictionary.

  - Add a --cache-debug option for information about what files it's
    looking for in a CacheDir().

  - Document the difference in construction variable expansion between
    {Action,Builder}() and env.{Action,Builder}().

  - Change the name of env.Copy() to env.Clone(), keeping the old name
    around for backwards compatibility (with the intention of eventually
    phasing it out to avoid confusion with the Copy() Action factory).

  From Arve Knudsen:

  - Support cleaning and scanning SWIG-generated files.

  From Carsten Koch:

  - Allow selection of Visual Studio version by setting $MSVS_VERSION
    after construction environment initialization.

  From Jean-Baptiste Lab:

  - Try using zipimport if we can't import Tool or Platform modules
    using the normal "imp" module.  This allows SCons to be packaged
    using py2exe's all-in-one-zip-file approach.

  From Ben Liblit:

  - Do not re-scan files if the scanner returns no implicit dependencies.

  From Sanjoy Mahajan:

  - Change use of $SOURCES to $SOURCE in all TeX-related Tool modules.

  From Joel B. Mohler:

  - Make SCons aware that "\makeindex" in TeX source files means that
    related .ilg, .ind and .idx index files will be created.
    (NOTE:  This still needs to search for the string in \include files.)

  - Prevent scanning the TeX .aux file for additional files from
    trying to remove it twice when the -c option is used.

  From Leanid Nazdrynau:

  - Give the MSVC RES (resource) Builder a src_builder list and a .rc
    src_suffix so other builders can generate .rc files.

  From Matthew A. Nicholson:

  - Enhance Install() and InstallAs() to handle directory trees as sources.

  From Jan Nijtmans:

  - Don't use the -fPIC flag when using gcc on Windows (e.g. MinGW).

  From Greg Noel:

  - Add an env.ParseFlags() method that provides separate logic for
    parsing GNU tool chain flags into a dictionary.

  - Add an env.MergeFlags() method to apply an arbitrary dictionary
    of flags to a construction environment's variables.

  From Gary Oberbrunner:

  - Fix parsing tripartite Intel C compiler version numbers on Linux.

  - Extend the ParseConfig() function to recognize -arch and
    -isysroot options.

  - Have the error message list the known suffixes when a Builder call
    can't build a source file with an unknown suffix.

  From Karol Pietrzak:

  - Avoid recursive calls to main() in the program snippet used by the
    SConf subsystem to test linking against libraries.  This changes the
    default behavior of CheckLib() and CheckLibWithHeader() to print
    "Checking for C library foo..." instead of "Checking for main()
    in C library foo...".

  From John Pye:

  - Throw an exception if a command called by ParseConfig() or
    ParseFlags() returns an error.

  From Stefan Seefeld:

  - Initial infrastructure for running SCons tests under QMTest.

  From Sohail Somani:

  - Fix tests that fail due to gcc warnings.

  From Dobes Vandermeer:

  - In stack traces, print the full paths of SConscript files.

  From Atul Varma:

  - Fix detection of Visual C++ Express Edition.

  From Dobes Vandermeer:

  - Let the src_dir option to the SConscript() function affect all the
    the source file paths, instead of treating all source files paths
    as relative to the SConscript directory itself.

  From Nicolas Vigier:

  - Fix finding Fortran modules in build directories.

  - Fix use of BuildDir() when the source file in the source directory
    is a symlink with a relative path.

  From Edward Wang:

  - Fix the Memoizer when the SCons Python modules are executed from
    .pyo files at different locations from where they were compiled.

  From Johan Zander:

  - Fix missing os.path.join() when constructing the $FRAMEWORKSDKDIR/bin.



RELEASE 0.96.92 - Mon, 10 Apr 2006 21:08:22 -0400

  NOTE:  This was a pre-release of 0.97 for testing purposes.

  From Anonymous:

  - Fix the intelc.py Tool module to not throw an exception if the
    only installed version is something other than ia32.

  - Set $CCVERSION when using gcc.

  From Matthias:

  - Support generating project and solution files for Microsoft
    Visual Studio version 8.

  - Support generating more than one project file for a Microsoft
    Visual Studio solution file.

  - Add support for a support "runfile" parameter to Microsoft
    Visual Studio project file creation.

  - Put the project GUID, not the solution GUID, in the right spot
    in the solution file.

  From Erling Andersen:

  - Fix interpretation of Node.FS objects wrapped in Proxy instances,
    allowing expansion of things like ${File(TARGET)} in command lines.

  From Stanislav Baranov:

  - Add a separate MSVSSolution() Builder, with support for the
    following new construction variables: $MSVSBUILDCOM, $MSVSCLEANCOM,
    $MSVSENCODING, $MSVSREBUILDCOM, $MSVSSCONS, $MSVSSCONSCOM,
    $MSVSSCONSFLAGS, $MSVSSCONSCRIPT and $MSVSSOLUTIONCOM.

  From Ralph W. Grosse-Kunstleve and Patrick Mezard:

  - Remove unneceesary (and incorrect) SCons.Util strings on some function
    calls in SCons.Util.

  From Bob Halley:

  - Fix C/C++ compiler selection on AIX to not always use the external $CC
    environment variable.

  From August HÃ¶randl:

  - Add a scanner for \include and \import files, with support for
    searching a directory list in $TEXINPUTS (imported from the external
    environment).

  - Support $MAKEINDEX, $MAKEINDEXCOM, $MAKEINDEXCOMSTR and
    $MAKEINDEXFLAGS for generating indices from .idx files.

  From Steven Johnson:

  - Add a NoClean() Environment method and function to override removal
    of targets during a -c clean, including documentation and tests.

  From Steven Knight:

  - Check for whether files exist on disk by listing the directory
    contents, not calling os.path.exists() file by file.  This is
    somewhat more efficient in general, and may be significantly
    more efficient on Windows.

  - Minor speedups in the internal is_Dict(), is_List() and is_String()
    functions.

  - Fix a signature refactoring bug that caused Qt header files to
    get re-generated every time.

  - Don't fail when writing signatures if the .sconsign.dblite file is
    owned by a different user (e.g. root) from a previous run.

  - When deleting variables from stacked OverrideEnvironments, don't
    throw a KeyError if we were able to delte the variable from any
    Environment in the stack.

  - Get rid of the last indentation tabs in the SCons source files and
    add -tt to the Python invocations in the packaging build and the
    tests so they don't creep back in.

  - In Visual Studio project files, put quotes around the -C directory
    so everything works even if the path has spaces in it.

  - The Intel Fortran compiler uses -object:$TARGET, not "-o $TARGET",
    when building object files on Windows.  Have the the ifort Tool
    modify the default command lines appropriately.

  - Document the --debug=explain option in the man page.  (How did we
    miss this?)

  - Add a $LATEXRETRIES variable to allow configuration of the number of
    times LaTex can be re-called to try to resolve undefined references.

  - Change the order of the arguments to Configure.Checklib() to match
    the documentation.

  - Handle signature calculation properly when the Python function used
    for a FunctionAction is an object method.

  - On Windows, assume that absolute path names without a drive letter
    refer to the drive on which the SConstruct file lives.

  - Add /usr/ccs/bin to the end of the the default external execution
    PATH on Solaris.

  - Add $PKGCHK and $PKGINFO variables for use on Solaris when searching
    for the SunPRO C++ compiler.  Make the default value for $PKGCHK
    be /usr/sbin/pgkchk (since /usr/sbin isn't usually on the external
    execution $PATH).

  - Fix a man page example of overriding variables when calling
    SharedLibrary() to also set the $LIBSUFFIXES variable.

  - Add a --taskmastertrace=FILE option to give some insight on how
    the taskmaster decides what Node to build next.

  - Changed the names of the old $WIN32DEFPREFIX, $WIN32DEFSUFFIX,
    $WIN32DLLPREFIX and $WIN32IMPLIBPREFIX construction variables to
    new $WINDOWSDEFPREFIX, $WINDOWSDEFSUFFIX, $WINDOWSDLLPREFIX and
    $WINDOWSIMPLIBPREFIX construction variables.  The old names are now
    deprecated, but preserved for backwards compatibility.

  - Fix (?) a runtest.py hang on Windows when the --xml option is used.

  - Change the message when an error occurs trying to interact with the
    file system to report the target(s) in square brackets (as before) and
    the actual file or directory that encountered the error afterwards.

  From Chen Lee:

  - Add x64 support for Microsoft Visual Studio 8.

  From Baptiste Lepilleur:

  - Support the --debug=memory option on Windows when the Python version
    has the win32process and win32api modules.

  - Add support for Visual Studio 2005 Pro.

  - Fix portability issues in various tests: test/Case.py,
    Test/Java/{JAR,JARCHDIR,JARFLAGS,JAVAC,JAVACFLAGS,JAVAH,RMIC}.py,
    test/MSVS/vs-{6.0,7.0,7.1,8.0}-exec.py,
    test/Repository/{Java,JavaH,RMIC}.py,
    test/QT/{generated-ui,installed,up-to-date,warnings}.py,
    test/ZIP/ZIP.py.

  - Ignore pkgchk errors on Solaris when searching for the C++ compiler.

  - Speed up the SCons/EnvironmentTests.py unit tests.

  - Add a --verbose= option to runtest.py to print executed commands
    and their output at various levels.

  From Christian Maaser:

  - Add support for Visual Studio Express Editions.

  - Add support for Visual Studio 8 *.manifest files, includng
    new $WINDOWS_INSERT_MANIFEST, $WINDOWSPROGMANIFESTSUFFIX,
    $WINDOWSPROGMANIFESTPREFIX, $WINDOWSPROGMANIFESTSUFFIX,
    $WINDOWSSHLIBMANIFESTPREFIX and $WINDOWSSHLIBMANIFESTSUFFIX
    construction variables.

  From Adam MacBeth:

  - Fix detection of additional Java inner classes following use of a
    "new" keyword inside an inner class.

  From Sanjoy Mahajan:

  - Correct TeX-related command lines to just $SOURCE, not $SOURCES

  From Patrick Mezard:

  - Execute build commands for a command-line target if any of the
    files built along with the target is out of date or non-existent,
    not just if the command-line target itself is out of date.

  - Fix the -n option when used with -c to print all of the targets
    that will be removed for a multi-target Builder call.

  - If there's no file in the source directory, make sure there isn't
    one in the build directory, too, to avoid dangling files left
    over from previous runs when a source file is removed.

  - Allow AppendUnique() and PrependUnique() to append strings (and
    other atomic objects) to lists.

  From Joel B. Mohler:

  - Extend latex.py, pdflatex.py, pdftex.py and tex.py so that building
    from both TeX and LaTeX files uses the same logic to call $BIBTEX
    when it's necessary, to call $MAKEINDEX when it's necessary, and to
    call $TEX or $LATEX multiple times to handle undefined references.

  - Add an emitter to the various TeX builders so that the generated
    .aux and .log files also get deleted by the -c option.

  From Leanid Nazdrynau:

  - Fix the Qt UIC scanner to work with generated .ui files (by using
    the FindFile() function instead of checking by-hand for the file).

  From Jan Nieuwenhuizen:

  - Fix a problem with interpreting quoted argument lists on command lines.

  From Greg Noel:

  - Add /sw/bin to the default execution PATH on Mac OS X.

  From Kian Win Ong:

  - When building a .jar file and there is a $JARCHDIR, put the -C
    in front of each .class file on the command line.

  - Recognize the Java 1.5 enum keyword.

  From Asfand Yar Qazi:

  - Add /opt/bin to the default execution PATH on all POSIX platforms
    (between /usr/local/bin and /bin).

  From Jon Rafkind:

  - Fix the use of Configure() contexts from nested subsidiary
    SConscript files.

  From Christoph Schulz:

  - Add support for $CONFIGUREDIR and $CONFIGURELOG variables to control
    the directory and logs for configuration tests.

  - Add support for a $INSTALLSTR variable.

  - Add support for $RANLIBCOM and $RANLIBCOMSTR variables (which fixes
    a bug when setting $ARCOMSTR).

  From Amir Szekely:

  - Add use of $CPPDEFINES to $RCCOM (resource file compilation) on MinGW.

  From Erick Tryzelaar:

  - Fix the error message when trying to report that a given option is
    not gettable/settable from an SConscript file.

  From Dobes Vandermeer:

  - Add support for SCC and other settings in Microsoft Visual
    Studio project and solution files:  $MSVS_PROJECT_BASE_PATH,
    $MSVS_PROJECT_GUID, $MSVS_SCC_AUX_PATH, $MSVS_SCC_LOCAL_PATH,
    $MSVS_SCC_PROJECT_NAME, $MSVS_SCC_PROVIDER,

  - Add support for using a $SCONS_HOME variable (imported from the
    external environment, or settable internally) to put a shortened
    SCons execution line in the Visual Studio project file.

  From David J. Van Maren:

  - Only filter common prefixes from source files names in Visual Studio
    project files if the prefix is a complete (sub)directory name.

  From Thad Ward:

  - If $MSVSVERSIONS is already set, don't overwrite it with
    information from the registry.



RELEASE 0.96.91 - Thu, 08 Sep 2005 07:18:23 -0400

  NOTE:  This was a pre-release of 0.97 for testing purposes.

  From Chad Austin:

  - Have the environment store the toolpath and re-use it to find Tools
    modules during later Copy() or Tool() calls (unless overridden).

  - Normalize the directory path names in SConsignFile() database
    files so the same signature file can interoperate on Windows and
    non-Windows systems.

  - Make --debug=stacktrace print a stacktrace when a UserError is thrown.

  - Remove an old, erroneous cut-and-paste comment in Scanner/Dir.py.

  From Stanislav Baranov:

  - Make it possible to support with custom Alias (sub-)classes.

  - Allow Builders to take empty source lists when called.

  - Allow access to both TARGET and SOURCE in $*PATH expansions.

  - Allow SConscript files to modify BUILD_TARGETS.

  From Timothee Besset:

  - Add support for Objective C/C++ .m and .mm file suffixes (for
    Mac OS X).

  From Charles Crain

  - Fix the PharLap linkloc.py module to use target+source arguments
    when calling env.subst().

  From Bjorn Eriksson:

  - Fix an incorrect Command() keyword argument in the man page.

  - Add a $TEMPFILEPREFIX variable to control the prefix or flag used
    to pass a long-command-line-execution tempfile to a command.

  From Steven Knight:

  - Enhanced the SCons setup.py script to install man pages on
    UNIX/Linux systems.

  - Add support for an Options.FormatOptionHelpText() method that can
    be overridden to customize the format of Options help text.

  - Add a global name for the Entry class (which had already been
    documented).

  - Fix re-scanning of generated source files for implicit dependencies
    when the -j option is used.

  - Fix a dependency problem that caused $LIBS scans to not be added
    to all of the targets in a multiple-target builder call, which
    could cause out-of-order builds when the -j option is used.

  - Store the paths of source files and dependencies in the .sconsign*
    file(s) relative to the target's directory, not relative to the
    top-level SConstruct directory.  This starts to make it possible to
    subdivide the dependency tree arbitrarily by putting an SConstruct
    file in every directory and using content signatures.

  - Add support for $YACCHFILESUFFIX and $YACCHXXFILESUFFIX variables
    that accomodate parser generators that write header files to a
    different suffix than the hard-coded .hpp when the -d option is used.

  - The default behavior is now to store signature information in a
    single .sconsign.dblite file in the top-level SConstruct directory.
    The old behavior of a separate .sconsign file in each directory can
    be specified by calling SConsignFile(None).

  - Remove line number byte codes within the signature calculation
    of Python function actions, so that changing the location of an
    otherwise unmodified Python function doesn't cause rebuilds.

  - Fix AddPreAction() and AddPostAction() when an action has more than
    one target file:  attach the actions to the Executor, not the Node.

  - Allow the source directory of a BuildDir / build_dir to be outside
    of the top-level SConstruct directory tree.

  - Add a --debug=nomemoizer option that disables the Memoizer for clearer
    looks at the counts and profiles of the underlying function calls,
    not the Memoizer wrappers.

  - Print various --debug= stats even if we exit early (e.g. using -h).

  - Really only use the cached content signature value if the file
    is older than --max-drift, not just if --max-drift is set.

  - Remove support for conversion from old (pre 0.96) .sconsign formats.

  - Add support for a --diskcheck option to enable or disable various
    on-disk checks:  that File and Dir nodes match on-disk entries;
    whether an RCS file exists for a missing source file; whether an
    SCCS file exists for a missing source file.

  - Add a --raw argument to the sconsign script, so it can print a
    raw representation of each entry's NodeInfo dictionary.

  - Add the 'f90' and 'f95' tools to the list of Fortran compilers
    searched for by default.

  - Add the +Z option by default when compiling shared objects on
    HP-UX.

  From Chen Lee:

  - Handle Visual Studio project and solution files in Unicode.

  From Sanjoy Mahajan:

  - Fix a bad use of Copy() in an example in the man page, and a
    bad regular expression example in the man page and User's Guide.

  From Shannon Mann:

  - Have the Visual Studio project file(s) echo "Starting SCons" before
    executing SCons, mainly to work around a quote-stripping bug in
    (some versions of?) the Windows cmd command executor.

  From Georg Mischler:

  - Remove the space after the -o option when invoking the Borland
    BCC compiler; some versions apparently require that the file name
    argument be concatenated with the option.

  From Leanid Nazdrynau:

  - Fix the Java parser's handling of backslashes in strings.

  From Greg Noel:

  - Add construction variables to support frameworks on Mac OS X:
    $FRAMEWORKS, $FRAMEWORKPREFIX, $FRAMEWORKPATH, $FRAMEWORKPATHPREFIX.

  - Re-order link lines so the -o option always comes right after the
    command name.

  From Gary Oberbrunner:

  - Add support for Intel C++ beta 9.0 (both 32 and 64 bit versions).

  - Document the new $FRAMEWORK* variables for Mac OS X.

  From Karol Pietrzak:

  - Add $RPATH (-R) support to the Sun linker Tool (sunlink).

  - Add a description of env.subst() to the man page.

  From Chris Prince:

  - Look in the right directory, not always the local directory, for a
    same-named file or directory conflict on disk.

  - On Windows, preserve the external environment's %SYSTEMDRIVE%
    variable, too.

  From Craig Scott:

  - Have the Fortran module emitter look for Fortan modules to be created
    relative to $FORTRANMODDIR, not the top-level directory.

  - When saving Options to a file, run default values through the
    converter before comparing them with the set values.  This correctly
    suppresses Boolean Option values from getting written to the saved
    file when they're one of the many synonyms for a default True or
    False value.

  - Fix the Fortran Scanner's ability to handle a module being used
    in the same file in which it is defined.

  From Steve-o:

  - Add the -KPIC option by default when compiling shared objects on
    Solaris.

  - Change the default suffix for Solaris objects to .o, to conform to
    Sun WorkShop's expectations.  Change the profix to so_ so they can
    still be differentiated from static objects in the same directory.

  From Amir Szekely:

  - When calling the resource compiler on MinGW, add --include-dir and
    the source directory so it finds the source file.

  - Update EnsureSConsVersion() to support revision numbers.

  From Greg Ward:

  - Fix a misplaced line in the man page.



RELEASE 0.96.90 - Tue, 15 Feb 2005 21:21:12 +0000

  NOTE:  This was a pre-release of 0.97 for testing purposes.

  From Anonymous:

  - Fix Java parsing to avoid erroneously identifying a new array
    of class instances as an anonymous inner class.

  - Fix a typo in the man page description of PathIsDirCreate.

  From Chad Austin:

  - Allow Help() to be called multiple times, appending to the help
    text each call.

  - Allow Tools found on a toolpath to import Python modules from
    their local directory.

  From Steve Christensen:

  - Handle exceptions from Python functions as build actions.

  - Add a set of canned PathOption validators:  PathExists (the default),
    PathIsFile, PathIsDir and PathIsDirCreate.

  From Matthew Doar:

  - Add support for .lex and .yacc file suffixes for Lex and Yacc files.

  From Eric Frias:

  - Huge performance improvement:  wrap the tuples representing an
    include path in an object, so that the time it takes to hash the
    path doesn't grow porportionally to the length of the path.

  From Gottfried Ganssauge:

  - Fix SCons on SuSE/AMD-64 Linux by having the wrapper script also
    check for the build engine in the parent directory of the Python
    library directory (/usr/lib64 instead of /usr/lib).

  From Stephen Kennedy:

  - Speed up writing the .sconsign file at the end of a run by only
    calling sync() once at the end, not after every entry.

  From Steven Knight:

  - When compiling with Microsoft Visual Studio, don't include the ATL and
    MFC directories in the default INCLUDE and LIB environment variables.

  - Remove the following deprecated features:  the ParseConfig()
    global function (deprecated in 0.93); the misspelled "validater"
    keyword to the Options.Add() method (deprecated in 0.91); the
    SetBuildSignatureType(), SetContentSignatureType(), SetJobs() and
    GetJobs() global functions (deprecated in 0.14).

  - Fix problems with corrupting the .sconsign.dblite file when
    interrupting builds by writing to a temporary file and renaming,
    not writing the file directly.

  - Fix a 0.96 regression where when running with -k, targets built from
    walking dependencies later on the command line would not realize
    that a dependency had failed an earlier build attempt, and would
    try to rebuild the dependent targets.

  - Change the final messages when using -k and errors occur from
    "{building,cleaning} terminated because of errors" to "done
    {building,cleaning} targets (errors occurred during {build,clean})."

  - Allow Configure.CheckFunc() to take an optional header argument
    (already supported by Conftest.py) to specify text at the top of
    the compiled test file.

  - Fix the --debug=explain output when a Python function action changed
    so it prints a meaningful string, not the binary representation of
    the function contents.

  - Allow a ListOption's default value(s) to be a Python list of specified
    values, not just a string containing a comma-separated list of names.

  - Add a ParseDepends() function that will parse up a list of explicit
    dependencies from a "make depend" style file.

  - Support the ability to change directory when executing an Action
    through "chdir" keyword arguments to Action and Builder creation
    and calls.

  - Fix handling of Action ojects (and other callables that don't match
    our calling arguments) in construction variable expansions.

  - On Win32, install scons.bat in the Python directory when installing
    from setup.py.  (The bdist_wininst installer was already doing this.)

  - Fix env.SConscript() when called with a list of SConscipt files.
    (The SConscript() global function already worked properly.)

  - Add a missing newline to the end of the --debug=explain "unknown
    reasons" message.

  - Enhance ParseConfig() to work properly for spaces in between the -I,
    -L and -l options and their arguments.

  - Packaging build fix:  Rebuild the files that are use to report the
    --version of SCons whenever the development version number changes.

  - Fix the ability to specify a target_factory of Dir() to a Builder,
    which the default create-a-directory Builder was interfering with.

  - Mark a directory as built if it's created as part of the preparation
    for another target, to avoid trying to build it again when it comes
    up in the target list.

  - Allow a function with the right calling signature to be put directly
    in an Environment's BUILDERS dictionary, making for easier creation
    and use of wrappers (pseudo-Builders) that call other Builders.

  - On Python 2.x, wrap lists of Nodes returned by Builders in a UserList
    object that adds a method that makes str() object return a string
    with all of the Nodes expanded to their path names.  (Builders under
    Python 1.5.2 still return lists to avoid TypeErrors when trying
    to extend() list, so Python 1.5.2 doesn't get pretty-printing of Node
    lists, but everything should still function.)

  - Allow Aliases to have actions that will be executed whenever
    any of the expanded Alias targets are out of date.

  - Fix expansion of env.Command() overrides within target and
    source file names.

  - Support easier customization of what's displayed by various default
    actions by adding lots of new construction variables: $ARCOMSTR,
    $ASCOMSTR, $ASPPCOMSTR, $BIBTEXCOMSTR, $BITKEEPERCOMSTR, $CCCOMSTR,
    $CVSCOMSTR, $CXXCOMSTR, $DCOMSTR, $DVIPDFCOMSTR, $F77COMSTR,
    $F90COMSTR, $F95COMSTR, $FORTRANCOMSTR, $GSCOMSTR, $JARCOMSTR,
    $JAVACCOMSTR, $JAVAHCOMSTR, $LATEXCOMSTR, $LEXCOMSTR, $LINKCOMSTR,
    $M4COMSTR, $MIDLCOMSTR, $P4COMSTR, $PCHCOMSTR, $PDFLATEXCOMSTR,
    $PDFTEXCOMSTR, $PSCOMSTR, $QT_MOCFROMCXXCOMSTR, $QT_MOCFROMHCOMSTR,
    $QT_UICCOMSTR, $RCCOMSTR, $REGSVRCOMSTR, $RCS_COCOMSTR, $RMICCOMSTR,
    $SCCSCOMSTR, $SHCCCOMSTR, $SHCXXCOMSTR, $SHF77COMSTR, $SHF90COMSTR,
    $SHF95COMSTR, $SHFORTRANCOMSTR, $SHLINKCOMSTR, $SWIGCOMSTR,
    $TARCOMSTR, $TEXCOMSTR, $YACCCOMSTR and $ZIPCOMSTR.

  - Add an optional "map" keyword argument to ListOption() that takes a
    dictionary to map user-specified values to legal values from the list
    (like EnumOption() already doee).

  - Add specific exceptions to try:-except: blocks without any listed,
    so that they won't catch and mask keyboard interrupts.

  - Make --debug={tree,dtree,stree} print something even when there's
    a build failure.

  - Fix how Scanners sort the found dependencies so that it doesn't
    matter whether the dependency file is in a Repository or not.
    This may cause recompilations upon upgrade to this version.

  - Make AlwaysBuild() work with Alias and Python value Nodes (making
    it much simpler to support aliases like "clean" that just invoke
    an arbitrary action).

  - Have env.ParseConfig() use AppendUnique() by default to suppress
    duplicate entries from multiple calls.  Add a "unique" keyword
    argument to allow the old behavior to be specified.

  - Allow the library modules imported by an SConscript file to get at
    all of the normally-available global functions and variables by saying
    "from SCons.Script import *".

  - Add a --debug=memoizer option to print Memoizer hit/mass statistics.

  - Allow more than one --debug= option to be set at a time.

  - Change --debug=count to report object counts before and after
    reading SConscript files and before and after building targets.

  - Change --debug=memory output to line up the numbers and to better
    match (more or less) the headers on the --debug=count columns.

  - Speed things up when there are lists of targets and/or sources by
    getting rid of some N^2 walks of the lists involved.

  - Cache evaluation of LazyActions so we don't create a new object
    for each invocation.

  - When scanning, don't create Nodes for include files that don't
    actually exist on disk.

  - Make supported global variables CScanner, DScanner, ProgramScanner and
    SourceFileScanner.  Make SourceFileScanner.add_scanner() a supported
    part of the public interface.  Keep the old SCons.Defaults.*Scan names
    around for a while longer since some people were already using them.

  - By default, don't scan directories for on-disk files.  Add a
    DirScanner global scanner that can be used in Builders or Command()
    calls that want source directory trees scanned for on-disk changes.
    Have the Tar() and Zip() Builders use the new DirScanner to preserve
    the behavior of rebuilding a .tar or .zip file if any file or
    directory under a source tree changes.  Add Command() support for
    a source_scanner keyword argument to Command() that can be set to
    DirScanner to get this behavior.

  - Documentation changes:  Explain that $CXXFLAGS contains $CCFLAGS
    by default.  Fix a bad target_factory example in the man page.
    Add appendices to the User's Guide to cover the available Tools,
    Builders and construction variables.  Comment out the build of
    the old Python 10 paper, which doesn't build on all systems and
    is old enough at this point that it probably isn't worth the
    effort to make it do so.

  From Wayne Lee:

  - Avoid "maximum recursion limit" errors when removing $(-$) pairs
    from long command lines.

  From Clive Levinson:

  - Make ParseConfig() recognize and add -mno-cygwin to $LINKFLAGS and
    $CCFLAGS, and -mwindows to $LINKFLAGS.

  From Michael McCracken:

  - Add a new "applelink" tool to handle the things like Frameworks and
    bundles that Apple has added to gcc for linking.

  - Use more appropriate default search lists of linkers, compilers and
    and other tools for the 'darwin' platform.

  - Add a LoadableModule Builder that builds a bundle on Mac OS X (Darwin)
    and a shared library on other systems.

  - Improve SWIG tests for use on Mac OS X (Darwin).

  From Elliot Murphy:

  - Enhance the tests to guarantee persistence of ListOption
    values in saved options files.

  - Supply the help text when -h is used with the -u, -U or -D options.

  From Christian Neeb:

  - Fix the Java parser's handling of string definitions to avoid ignoring
    subsequent code.

  From Han-Wen Nienhuys:

  - Optimize variable expansion by:  using the re.sub() method (when
    possible); not using "eval" for variables for which we can fetch the
    value directory; avoiding slowing substitution logic when there's no
    '$' in the string.

  From Gary Oberbrunner:

  - Add an Environment.Dump() method to print the contents of a
    construction environment.

  - Allow $LIBS (and similar variables) to contain explicit File Nodes.

  - Change ParseConfig to add the found library names directly to the
    $LIBS variable, instead of returning them.

  - Add ParseConfig() support for the -framework GNU linker option.

  - Add a PRINT_CMD_LINE_FUNC construction variable to allow people
    to filter (or log) command-line output.

  - Print an internal Python stack trace in response to an otherwise
    unexplained error when --debug=stacktrace is specified.

  - Add a --debug=findlibs option to print what's happening when
    the scanner is searching for libraries.

  - Allow Tool specifications to be passed a dictionary of keyword
    arguments.

  - Support an Options default value of None, in which case the variable
    will not be added to the construction environment unless it's set
    explicitly by the user or from an Options file.

  - Avoid copying __builtin__ values into a construction environment's
    dictionary when evaluating construction variables.

  - Add a new cross-platform intelc.py Tool that can detect and
    configure the Intel C++ v8 compiler on both Windows, where it's
    named icl, and Linux, where it's named icc.  It also checks that
    the directory specified in the Windows registry exists, and sets a
    new $INTEL_C_COMPILER_VERSION construction variable to identify the
    version being used.  (Niall Douglas contributed an early prototype
    of parts of this module.)

  - Fix the private Conftest._Have() function so it doesn't change
    non-alphanumeric characters to underscores.

  - Supply a better error message when a construction variable expansion
    has an unknown attribute.

  - Documentation changes:  Update the man page to describe use of
    filenames or Nodes in $LIBS.

  From Chris Pawling:

  - Have the linkloc tool use $MSVS_VERSION to select the Microsoft
    Visual Studio version to use.

  From Kevin Quick:

  - Fix the Builder name returned from ListBuilders and other instances
    of subclasses of the BuilderBase class.

  - Add Builders and construction variables to support rpcgen:
    RPCGenClient(), RPCGenHeader(), RPCGenService(), RPCGenXDR(),
    $RPCGEN, $RPCGENFLAGS, $RPCGENCLIENTFLAGS, $RPCGENHEADERFLAGS,
    $RPCGENSERVICEFLAGS, $RPCGENXDRFLAGS.

  - Update the man page to document that prefix and suffix Builder
    keyword arguments can be strings, callables or dictionaries.

  - Provide more info in the error message when a user tries to build
    a target multiple ways.

  - Fix Delete() when a file doesn't exist and must_exist=1.  (We were
    unintentionally dependent on a bug in versions of the Python shutil.py
    module prior to Python 2.3, which would generate an exception for
    a nonexistent file even when ignore_errors was set.)

  - Only replace a Node's builder with a non-null source builder.

  - Fix a stack trace when a suffix selection dictionary is passed
    an empty source file list.

  - Allow optional names to be attached to Builders, for default
    Builders that don't get attached to construction environments.

  - Fix problems with Parallel Task Exception handling.

  - Build targets in an associated BuildDir even if there are targets
    or subdirectories locally in the source directory.

  - If a FunctionAction has a callable class as its underlying Python
    function, use its strfunction() method (if any) to display the
    action.

  - Fix handling when BuildDir() exists but is unwriteable.  Add
    "Stop." to those error messages for consistency.

  - Catch incidents of bad builder creation (without an action) and
    supply meaningful error messages.

  - Fix handling of src_suffix values that aren't extensions (don't
    begin with a '.').

  - Don't retrieve files from a CacheDir, but report what would happen,
    when the -n option is used.

  - Use the source_scanner from the target Node, not the source node
    itself.

  - Internal Scanners fixes:  Make sure Scanners are only passed Nodes.
    Fix how a Scanner.Selector called its base class initialization.
    Make comparisons of Scanner objects more robust.  Add a name to
    an internal default ObjSourceScanner.

  - Add a deprecated warning for use of the old "scanner" keyword argument
    to Builder creation.

  - Improve the --debug=explain message when the build action changes.

  - Test enhancements in SourceCode.py, option-n.py, midl.py.  Better
    Command() and Scanner test coverage.  Improved test infrastructure
    for -c output.

  - Refactor the interface between Action and Executor objects to treat
    Actions atomically.

  - The --debug=presub option will now report the pre-substitution
    each action seprately, instead of reporting the entire list before
    executing the actions one by one.

  - The --debug=explain option explaining a changed action will now
    (more correctly) show pre-substitution action strings, instead of
    the commands with substituted file names.

  - A Node (file) will now be rebuilt if its PreAction or PostAction
    actions change.

  - Python Function actions now have their calling signature (target,
    source, env) reported correctly when displayed.

  - Fix BuildDir()/build_dir handling when the build_dir is underneath
    the source directory and trying to use entries from the build_dir
    as sources for other targets in the build-dir.

  - Fix hard-coding of JDK path names in various Java tests.

  - Handle Python stack traces consistently (stop at the SConscript stack
    frame, by default) even if the Python source code isn't available.

  - Improve the performance of the --debug={tree,dtree} options.

  - Add --debug=objects logging of creation of OverrideWarner,
    EnvironmentCopy and EnvironmentOverride objects.

  - Fix command-line expansion of Python Value Nodes.

  - Internal cleanups:  Remove an unnecessary scan argument.  Associate
    Scanners only with Builders, not nodes.  Apply overrides once when
    a Builder is called, not in multiple places.  Cache results from the
    Node.FS.get_suffix() and Node.get_build_env() methods.  Use the Python
    md5 modules' hexdigest() method, if there is one.  Have Taskmaster
    call get_stat() once for each Node and re-use the value instead of
    calling it each time it needs the value.  Have Node.depends_on()
    re-use the list from the children() method instead of calling it
    multiple times.

  - Use the correct scanner if the same source file is used for targets in
    two different environments with the same path but different scanners.

  - Collect logic for caching values in memory in a Memoizer class,
    which cleans up a lot of special-case code in various methods and
    caches additional values to speed up most configurations.

  - Add a PathAccept validator to the list of new canned PathOption
    validators.

  From Jeff Squyres:

  - Documentation changes:  Use $CPPDEFINES instead of $CCFLAGS in man
    page examples.

  From Levi Stephen:

  - Allow $JARCHDIR to be expanded to other construction variables.

  From Christoph Wiedemann:

  - Add an Environment.SetDefault() method that only sets values if
    they aren't already set.

  - Have the qt.py Tool not override variables already set by the user.

  - Add separate $QT_BINPATH, $QT_CPPPATH and $QT_LIBPATH variables
    so these can be set individually, instead of being hard-wired
    relative to $QTDIR.

  - The %TEMP% and %TMP% external environment variables are now propagated
    automatically to the command execution environment on Windows systems.

  - A new --config= command-line option allows explicit control of
    of when the Configure() tests are run:  --config=force forces all
    checks to be run, --config=cache uses all previously cached values,
    --config=auto (the default) runs tests only when dependency analysis
    determines it's necessary.

  - The Configure() subsystem can now write a config.h file with values
    like HAVE_STDIO_H, HAVE_LIBM, etc.

  - The Configure() subsystem now executes its checks silently when the
    -Q option is specified.

  - The Configure() subsystem now reports if a test result is being
    taken from cache, and prints the standard output and error output
    of tests even when cached.

  - Configure() test results are now reported as "yes" or "no" instead of
    "ok" or "failed."

  - Fixed traceback printing when calling the env.Configure() method
    instead of the Configure() global function.

  - The Configure() subsystem now caches build failures in a .sconsign
    file in the subdirectory, not a .cache file.  This may cause
    tests to be re-executed the first time after you install 0.97.

  - Additional significant internal cleanups in the Configure() subsystem
    and its tests.

  - Have the Qt Builder make uic-generated files dependent on the .ui.h
    file, if one exists.

  - Add a test to make sure that SCons source code does not contain
    try:-except: blocks that catch all errors, which potentially catch
    and mask keyboard interrupts.

  - Fix us of TargetSignatures('content') with the SConf subsystem.

  From Russell Yanofsky:

  - Add support for the Metrowerks Codewarrior compiler and linker
    (mwcc and mwld).



RELEASE 0.96.1 - Mon, 23 Aug 2004 12:55:50 +0000

  From Craig Bachelor:

  - Handle white space in the executable Python path name within in MSVS
    project files by quoting the path.

  - Correct the format of a GUID string in a solution (.dsw) file so
    MSVS can correctly "build enable" a project.

  From Steven Knight:

  - Add a must_exist flag to Delete() to let the user control whether
    it's an error if the specified entry doesn't exist.  The default
    behavior is now to silently do nothing if it doesn't exist.

  - Package up the new Platform/darwin.py, mistakenly left out of 0.96.

  - Make the scons.bat REM statements into @REM so they aren't printed.

  - Make the SCons packaging SConscript files platform independent.

  From Anthony Roach:

  - Fix scanning of pre-compiled header (.pch) files for #includes,
    broken in 0.96.



RELEASE 0.96 - Wed, 18 Aug 2004 13:36:40 +0000

  From Chad Austin:

  - Make the CacheDir() directory if it doesn't already exist.

  - Allow construction variable substitutions in $LIBS specifications.

  - Allow the emitter argument to a Builder() to be or expand to a list
    of emitter functions, which will be called in sequence.

  - Suppress null values in construction variables like $LIBS that use
    the internal _concat() function.

  - Remove .dll files from the construction variables searched for
    libraries that can be fed to Win32 compilers.

  From Chad Austin and Christoph Wiedemann:

  - Add support for a $RPATH variable to supply a list of directories
    to search for shared libraries when linking a program.  Used by
    the GNU and IRIX linkers (gnulink and sgilink).

  From Charles Crain:

  - Restore the ability to do construction variable substitutions in all
    kinds of *PATH variables, even when the substitution returns a Node
    or other object.

  From Tom Epperly:

  - Allow the Java() Builder to take more than one source directory.

  From Ralf W. Grosse-Kunstleve:

  - Have SConsignFile() use, by default, a custom "dblite.py" that we can
    control and guarantee to work on all Python versions (or nearly so).

  From Jonathan Gurley:

  - Add support for the newer "ifort" versions of the Intel Fortran
    Compiler for Linux.

  From Bob Halley:

  - Make the new *FLAGS variable type work with copied Environments.

  From Chris Hoeppler:

  - Initialize the name of a Scanner.Classic scanner correctly.

  From James Juhasz:

  - Add support for the .dylib shared library suffix and the -dynamiclib
    linker option on Mac OS X.

  From Steven Knight:

  - Add an Execute() method for executing actions directly.

  - Support passing environment override keyword arguments to Command().

  - Fix use of $MSVS_IGNORE_IDE_PATHS, which was broken when we added
    support for $MSVS_USE_MFC_DIRS last release.

  - Make env.Append() and env.Prepend() act like the underlying Python
    behavior when the variable being appended to is a UserList object.

  - Fix a regression that prevented the Command() global function in
    0.95 from working with command-line strings as actions.

  - Fix checking out a file from a source code management system when
    the env.SourceCode() method was called with an individual file name
    or node, not a directory name or node.

  - Enhance the Task.make_ready() method to create a list of the
    out-of-date Nodes for the task for use by the wrapping interface.

  - Allow Scanners to pull the list of suffixes from the construction
    environment when the "skeys" keyword argument is a string containing
    a construction variable to be expanded.

  - Support new $CPPSUFFIXES, $DSUFFIXES $FORTRANSUFFIXES, and
    $IDLSUFFIXES.  construction variables that contain the default list
    of suffixes to be scanned by a given type of scanner, allowing these
    suffix lists to be easily added to or overridden.

  - Speed up Node creation when calling a Builder by comparing whether two
    Environments are the same object, not if their underlying dictionaries
    are equivalent.

  - Add a --debug=explain option that reports the reason(s) why SCons
    thinks it must rebuild something.

  - Add support for functions that return platform-independent Actions
    to Chmod(), Copy(), Delete(), Mkdir(), Move() and Touch() files
    and/or directories.  Like any other Actions, the returned Action
    object may be executed directly using the Execute() global function
    or env.Execute() environment method, or may be used as a Builder
    action or in an env.Command() action list.

  - Add support for the strfunction argument to all types of Actions:
    CommandAction, ListAction, and CommandGeneratorAction.

  - Speed up turning file system Nodes into strings by caching the
    values after we're finished reading the SConscript files.

  - Have ParseConfig() recognize and supporting adding the -Wa, -Wl,
    and -Wp, flags to ASFLAGS, LINKFLAGS and CPPFLAGS, respectively.

  - Change the .sconsign format and the checks for whether a Node is
    up-to-date to make dependency checks more efficient and correct.

  - Add wrapper Actions to SCons.Defaults for $ASCOM, $ASPPCOM, $LINKCOM,
    $SHLINKCOM, $ARCOM, $LEXCOM and $YACCCOM.  This makes it possible
    to replace the default print behavior with a custom strfunction()
    for each of these.

  - When a Node has been built, don't walk the whole tree back to delete
    the parents's implicit dependencies, let returning up the normal
    Taskmaster descent take care of it for us.

  - Add documented support for separate target_scanner and source_scanner
    arguments to Builder creation, which allows different scanners to
    be applied to source files

  - Don't re-install or (re-generate) .h files when a subsidiary #included
    .h file changes.  This eliminates incorrect circular dependencies
    with .h files generated from other source files.

  - Slim down the internal Sig.Calculator class by eliminating methods
    whose functionality is now covered by Node methods.

  - Document use of the target_factory and source_factory keyword
    arguments when creating Builder objects.  Enhance Dir Nodes so that
    they can be created with user-specified Builder objects.

  - Don't blow up with stack trace when the external $PATH environment
    variable isn't set.

  - Make Builder calls return lists all the time, even if there's only
    one target.  This keeps things consistent and easier to program to
    across platforms.

  - Add a Flatten() function to make it easier to deal with the Builders
    all returning lists of targets, not individual targets.

  - Performance optimizations in Node.FS.__doLookup().

  - Man page fixes:  formatting typos, misspellings, bad example.

  - User's Guide fixes: Fix the signatures of the various example
    *Options() calls.  Triple-quote properly a multi-line Split example.

  - User's Guide additions:  Chapter describing File and Directory
    Nodes.  Section describing declarative nature of SCons functions in
    SConscript files.  Better organization and clarification of points
    raised by Robert P. J. Day.  Chapter describing SConf (Autoconf-like)
    functionality.  Chapter describing how to install Python and
    SCons.  Chapter describing Java builds.

  From Chris Murray:

  - Add a .win32 attribute to force file names to expand with
    Windows backslash path separators.

  - Fix escaping file names on command lines when the expansion is
    concatenated with another string.

  - Add support for Fortran 90 and Fortran 95.  This adds $FORTRAN*
    variables that specify a default compiler, command-line, flags,
    etc. for all Fortran versions, plus separate $F90* and $F95*
    variables for when different compilers/flags/etc. must be specified
    for different Fortran versions.

  - Have individual tools that create libraries override the default
    $LIBPREFIX and $LIBSUFFIX values set by the platform.  This makes
    it easier to use Microsoft Visual Studio tools on a CygWin platform.

  From Gary Oberbrunner:

  - Add a --debug=presub option to print actions prior to substitution.

  - Add a warning upon use of the override keywords "targets" and
    "sources" when calling Builders.  These are usually mistakes which
    are otherwise silently (and confusingly) turned into construction
    variable overrides.

  - Try to find the ICL license file path name in the external environment
    and the registry before resorting to the hard-coded path name.

  - Add support for fetching command-line keyword=value arguments in
    order from an ARGLIST list.

  - Avoid stack traces when trying to read dangling symlinks.

  - Treat file "extensions" that only contain digits as part of the
    file basename.  This supports version numbers as part of shared
    library names, for example.

  - Avoid problems when there are null entries (None or '') in tool
    lists or CPPPATH.

  - Add an example and explanation of how to use "tools = ['default', ..."
    when creating a construction environment.

  - Add a section describing File and Directory Nodes and some of their
    attributes and methods.

  - Have ParseConfig() add a returned -pthread flag to both $CCFLAGS
    and $LINKFLAGS.

  - Fix some test portability issues on Mac OS X (darwin).

  From Simon Perkins:

  - Fix a bug introduced in building shared libraries under MinGW.

  From Kevin Quick:

  - Handling SCons exceptions according to Pythonic standards.

  - Fix test/chained-build.py on systems that execute within one second.

  - Fix tests on systems where 'ar' warns about archive creation.

  From Anthony Roach:

  - Fix use of the --implicit-cache option with timestamp signatures.

  - If Visual Studio is installed, assume the C/C++ compiler, the linker
    and the MIDL compiler that comes with it are available, too.

  - Better error messages when evaluating a construction variable
    expansion yields a Python syntax error.

  - Change the generation of PDB files when using Visual Studio from
    compile time to link time.

  From sam th:

  - Allow SConf.CheckLib() to search a list of libraries, like the
    Autoconf AC_SEARCH_LIBS macro.

  - Allow the env.WhereIs() method to take a "reject" argument to
    let it weed out specific path names.

  From Christoph Wiedemann:

  - Add new Moc() and Uic() Builders for more explicit control over
    Qt builds, plus new construction variables to control them:
    $QT_AUTOSCAN, $QT_DEBUG, $QT_MOCCXXPREFIX, $QT_MOCCXXSUFFIX,
    $QT_MOCHPREFIX, $QT_MOCHSUFFIX, $QT_UICDECLPREFIX, $QT_UICDECLSUFFIX,
    $QT_UICIMPLPREFIX, $QT_UICIMPLSUFFIX and $QT_UISUFFIX.

  - Add a new single_source keyword argument for Builders that enforces
    a single source file on calls to the Builder.



RELEASE 0.95 - Mon, 08 Mar 2004 06:43:20 -0600

  From Chad Austin:

  - Replace print statements with calls to sys.stdout.write() so output
    lines stay together when -j is used.

  - Add portability fixes for a number of tests.

  - Accomodate the fact that Cygwin's os.path.normcase() lies about
    the underlying system being case-sensitive.

  - Fix an incorrect _concat() call in the $RCINCFLAGS definition for
    the mingw Tool.

  - Fix a problem with the msvc tool with Python versions prior to 2.3.

  - Add support for a "toolpath" Tool() and Environment keyword that
    allows Tool modules to be found in specified local directories.

  - Work around Cygwin Python's silly fiction that it's using a
    case-sensitive file system.

  - More robust handling of data in VCComponents.dat.

  - If the "env" command is available, spawn commands with the more
    general "env -" instead of "env -i".

  From Kerim Borchaev:

  - Fix a typo in a msvc.py's registry lookup:  "VCComponents.dat", not
    "VSComponents.dat".

  From Chris Burghart:

  - Fix the ability to save/restore a PackageOption to a file.

  From Steve Christensen:

  - Update the MSVS .NET and MSVC 6.0/7.0 path detection.

  From David M. Cooke:

  - Make the Fortran scanner case-insensitive for the INCLUDE string.

  From Charles Crain:

  - If no version of MSVC is detected but the tool is specified,
    use the MSVC 6.0 paths by default.

  - Ignore any "6.1" version of MSVC found in the registry; this is a
    phony version number (created by later service packs?) and would
    throw off the logic if the user had any non-default paths configure.

  - Correctly detect if the user has independently configured the MSVC
    "include," "lib" or "path" in the registry and use the appropriate
    values.  Previously, SCons would only use the values if all three
    were set in the registry.

  - Make sure side-effect nodes are prepare()d before building their
    corresponding target.

  - Preserve the ability to call BuildDir() multiple times with the
    same target and source directory arguments.

  From Andy Friesen:

  - Add support for the Digital Mars "D" programming language.

  From Scott Lystig Fritchie:

  - Fix the ability to use a custom _concat() function in the
    construction environment when calling _stripixes().

  - Make the message about ignoring a missing SConscript file into a
    suppressable Warning, not a hard-coded sys.stderr.write().

  - If a builder can be called multiple times for a target (because
    the sources and overrides are identical, or it's a builder with the
    "multi" flag set), allow the builder to be called through multiple
    environments so long as the builders have the same signature for
    the environments in questions (that is, they're the same action).

  From Bob Halley:

  - When multiple targets are built by a single action, retrieve all
    of them from cache, not just the first target, and exec the build
    command if any of the targets isn't present in the cache.

  From Zephaniah Hull:

  - Fix command-line ARGUMENTS with multiple = in them.

  From Steven Knight:

  - Fix EnsureSConsVersion() so it checks against the SCons version,
    not the Python version, on Pythons with sys.version_info.

  - Don't swallow the AttributeError when someone uses an expansion like
    $TARGET.bak, so we can supply a more informative error message.

  - Fix an odd double-quote escape sequence in the man page.

  - Fix looking up a naked drive letter as a directory (Dir('C:')).

  - Support using File nodes in the LIBS construction variable.

  - Allow the LIBS construction variable to be a single string or File
    node, not a list, when only one library is needed.

  - Fix typos in the man page:  JAVACHDIR => JARCHDIR; add "for_signature"
    to the __call__() example in the "Variable Substitution" section.

  - Correct error message spellings of "non-existant" to "non-existent."

  - When scanning for libraries to link with, don't append $LIBPREFIXES
    or $LIBSUFFIXES values to the $LIBS values if they're already present.

  - Add a ZIPCOMPRESSION construction variable to control whether the
    internal Python action for the Zip Builder compresses the file or
    not.  The default value is zipfile.ZIP_DEFLATED, which generates
    a compressed file.

  - Refactor construction variable expansion to support recursive
    expansion of variables (e.g. CCFLAGS = "$CCFLAGS -g") without going
    into an infinite loop.  Support this in all construction variable
    overrides, as well as when copying Environments.

  - Fix calling Configure() from more than one subsidiary SConscript file.

  - Fix the env.Action() method so it returns the correct type of
    Action for its argument(s).

  - Fix specifying .class files as input to JavaH with the .class suffix
    when they weren't generated using the Java Builder.

  - Make the check for whether all of the objects going into a
    SharedLibrary() are shared work even if the object was built in a
    previous run.

  - Supply meaningful error messages, not stack traces, if we try to add
    a non-Node as a source, dependency, or ignored dependency of a Node.

  - Generate MSVS Project files that re-invoke SCons properly regardless
    of whether the file was built via scons.bat or scons.py.
    (Thanks to Niall Douglas for contributing code and testing.)

  - Fix TestCmd.py, runtest.py and specific tests to accomodate being
    run from directories whose paths include white space.

  - Provide a more useful error message if a construction variable
    expansion contains a syntax error during evaluation.

  - Fix transparent checkout of implicit dependency files from SCCS
    and RCS.

  - Added new --debug=count, --debug=memory and --debug=objects options.
    --debug=count and --debug=objects only print anything when run
    under Python 2.1 or later.

  - Deprecate the "overrides" keyword argument to Builder() creation
    in favor of using keyword argument values directly (like we do
    for builder execution and the like).

  - Always use the Builder overrides in substitutions, not just if
    there isn't a target-specific environment.

  - Add new "rsrcpath" and "rsrcdir" and attributes to $TARGET/$SOURCE,
    so Builder command lines can find things in Repository source
    directories when using BuildDir.

  - Fix the M4 Builder so that it chdirs to the Repository directory
    when the input file is in the source directory of a BuildDir.

  - Save memory at build time by allowing Nodes to delete their build
    environments after they've been built.

  - Add AppendUnique() and PrependUnique() Environment methods, which
    add values to construction variables like Append() and Prepend()
    do, but suppress any duplicate elements in the list.

  - Allow the 'qt' tool to still be used successfully from a copied
    Environment.  The include and library directories previously ended up
    having the same string re-appended to the end, yielding an incorrect
    path name.

  - Supply a more descriptive error message when the source for a target
    can't be found.

  - Initialize all *FLAGS variables with objects do the right thing with
    appending flags as strings or lists.

  - Make things like ${TARGET.dir} work in *PATH construction variables.

  - Allow a $MSVS_USE_MFC_DIRS construction variable to control whether
    ATL and MFC directories are included in the default INCLUDE and
    LIB paths.

  - Document the dbm_module argument to the SConsignFile() function.

  From Vincent Risi:

  - Add support for the bcc32, ilink32 and tlib Borland tools.

  From Anthony Roach:

  - Supply an error message if the user tries to configure a BuildDir
    for a directory that already has one.

  - Remove documentation of the still-unimplemented -e option.

  - Add -H help text listing the legal --debug values.

  - Don't choke if a construction variable is a non-string value.

  - Build Type Libraries in the target directory, not the source
    directory.

  - Add an appendix to the User's Guide showing how to accomplish
    various common tasks in Python.

  From Greg Spencer:

  - Add support for Microsoft Visual Studio 2003 (version 7.1).

  - Evaluate $MSVSPROJECTSUFFIX and $MSVSSOLUTIONSUFFIX when the Builder
    is invoked, not when the tool is initialized.

  From Christoph Wiedemann:

  - When compiling Qt, make sure the moc_*.cc files are compiled using
    the flags from the environment used to specify the target, not
    the environment that first has the Qt Builders attached.



RELEASE 0.94 - Fri, 07 Nov 2003 05:29:48 -0600

  From Hartmut Goebel:

  - Add several new types of canned functions to help create options:
    BoolOption(), EnumOption(), ListOption(), PackageOption(),
    PathOption().

  From Steven Knight:

  - Fix use of CPPDEFINES with C++ source files.

  - Fix env.Append() when the operand is an object with a __cmp__()
    method (like a Scanner instance).

  - Fix subclassing the Environment and Scanner classes.

  - Add BUILD_TARGETS, COMMAND_LINE_TARGETS and DEFAULT_TARGETS variables.

  From Steve Leblanc:

  - SGI fixes:  Fix C++ compilation, add a separate Tool/sgic++.py module.

  From Gary Oberbrunner:

  - Fix how the man page un-indents after examples in some browsers.

  From Vincent Risi:

  - Fix the C and C++ tool specifications for AIX.



RELEASE 0.93 - Thu, 23 Oct 2003 07:26:55 -0500

  From J.T. Conklin:

  - On POSIX, execute commands with the more modern os.spawnvpe()
    function, if it's available.

  - Scan .S, .spp and .SPP files for C preprocessor dependencies.

  - Refactor the Job.Parallel() class to use a thread pool without a
    condition variable.  This improves parallel build performance and
    handles keyboard interrupts properly when -j is used.

  From Charles Crain:

  - Add support for a JARCHDIR variable to control changing to a
    directory using the jar -C option.

  - Add support for detecting Java manifest files when using jar,
    and specifying them using the jar m flag.

  - Fix some Python 2.2 specific things in various tool modules.

  - Support directories as build sources, so that a rebuild of a target
    can be triggered if anything underneath the directory changes.

  - Have the scons.bat and scons.py files look for the SCons modules
    in site-packages as well.

  From Christian Engel:

  - Support more flexible inclusion of separate C and C++ compilers.

  - Use package management tools on AIX and Solaris to find where
    the comilers are installed, and what version they are.

  - Add support for CCVERSION and CXXVERSION variables for a number
    of C and C++ compilers.

  From Sergey Fogel:

  - Add test cases for the new capabilities to run bibtex and to rerun
    latex as needed.

  From Ralf W. Grosse-Kunstleve:

  - Accomodate anydbm modules that don't have a sync() method.

  - Allow SConsignFile() to take an argument specifying the DBM
    module to be used.

  From Stephen Kennedy:

  - Add support for a configurable global .sconsign.dbm file which
    can be used to avoid cluttering each directory with an individual
    .sconsign file.

  From John Johnson:

  - Fix (re-)scanning of dependencies in generated or installed
    header files.

  From Steven Knight:

  - The -Q option suppressed too many messages; fix it so that it only
    suppresses the Reading/Building messages.

  - Support #include when there's no space before the opening quote
    or angle bracket.

  - Accomodate alphanumeric version strings in EnsurePythonVersion().

  - Support arbitrary expansion of construction variables within
    file and directory arguments to Builder calls and Environment methods.

  - Add Environment-method versions of the following global functions:
    Action(), AddPostAction(), AddPreAction(), Alias(), Builder(),
    BuildDir(), CacheDir(), Clean(), Configure(), Default(),
    EnsurePythonVersion(), EnsureSConsVersion(), Environment(),
    Exit(), Export(), FindFile(), GetBuildPath(), GetOption(), Help(),
    Import(), Literal(), Local(), Platform(), Repository(), Scanner(),
    SConscriptChdir(), SConsignFile(), SetOption(), SourceSignatures(),
    Split(), TargetSignatures(), Tool(), Value().

  - Add the following global functions that correspond to the same-named
    Environment methods:  AlwaysBuild(), Command(), Depends(), Ignore(),
    Install(), InstallAs(), Precious(), SideEffect() and SourceCode().

  - Add the following global functions that correspond to the default
    Builder methods supported by SCons: CFile(), CXXFile(), DVI(), Jar(),
    Java(), JavaH(), Library(), M4(), MSVSProject(), Object(), PCH(),
    PDF(), PostScript(), Program(), RES(), RMIC(), SharedLibrary(),
    SharedObject(), StaticLibrary(), StaticObject(), Tar(), TypeLibrary()
    and Zip().

  - Rearrange the man page to show construction environment methods and
    global functions in the same list, and to explain the difference.

  - Alphabetize the explanations of the builder methods in the man page.

  - Rename the Environment.Environment class to Enviroment.Base.
    Allow the wrapping interface to extend an Environment by using its own
    subclass of Environment.Base and setting a new Environment.Environment
    variable as the calling entry point.

  - Deprecate the ParseConfig() global function in favor of a same-named
    construction environment method.

  - Allow the Environment.WhereIs() method to take explicit path and
    pathext arguments (like the underlying SCons.Util.WhereIs() function).

  - Remove the long-obsolete {Get,Set}CommandHandler() functions.

  - Enhance env.Append() to suppress null values when appropriate.

  - Fix ParseConfig() so it works regardless of initial construction
    variable values.

    Extend CheckHeader(), CheckCHeader(), CheckCXXHeader() and
    CheckLibWithHeader() to accept a list of header files that will be
    #included in the test.  The last one in the list is assumed to be
    the one being checked for.  (Prototype code contributed by Gerard
    Patel and Niall Douglas).

  - Supply a warning when -j is used and threading isn't built in to
    the current version of Python.

  - First release of the User's Guide (finally, and despite a lot
    of things still missing from it...).

  From Clark McGrew:

  - Generalize the action for .tex files so that it will decide whether
    a file is TeX or LaTeX, check the .aux output to decide if it should
    run bibtex, and check the .log output to re-run LaTeX if needed.

  From Bram Moolenaar:

  - Split the non-SCons-specific functionality from SConf.py to a new,
    re-usable Conftest.py module.

  From Gary Oberbrunner:

  - Allow a directory to be the target or source or dependency of a
    Depends(), Ignore(), Precious() or SideEffect() call.

  From Gerard Patel:

  - Use the %{_mandir} macro when building our RPM package.

  From Marko Rauhamaa:

  - Have the closing message say "...terminated because of errors" if
    there were any.

  From Anthony Roach:

  - On Win32 systems, only use "rm" to delete files if Cygwin is being
    used.   ("rm" doesn't understand Win32-format path names.)

  From Christoph Wiedemann:

  - Fix test/SWIG.py to find the Python include directory in all cases.

  - Fix a bug in detection of Qt installed on the local system.

  - Support returning Python 2.3 BooleanType values from Configure checks.

  - Provide an error message if someone mistakenly tries to call a
    Configure check from within a Builder function.

  - Support calling a Builder when a Configure context is still open.

  - Handle interrupts better by eliminating all try:-except: blocks
    which caught any and all exceptions, including KeyboardInterrupt.

  - Add a --duplicate= option to control how files are duplicated.



RELEASE 0.92 - Wed, 20 Aug 2003 03:45:28 -0500

  From Charles Crain and Gary Oberbrunner:

  - Fix Tool import problems with the Intel and PharLap linkers.

  From Steven Knight

  - Refactor the DictCmdGenerator class to be a Selector subclass.

  - Allow the DefaultEnvironment() function to take arguments and pass
    them to instantiation of the default construction environment.

  - Update the Debian package so it uses Python 2.2 and more closely
    resembles the currently official Debian packaging info.

  From Gerard Patel

  - When the yacc -d flag is used, take the .h file base name from the
    target .c file, not the source (matching what yacc does).



RELEASE 0.91 - Thu, 14 Aug 2003 13:00:44 -0500

  From Chad Austin:

  - Support specifying a list of tools when calling Environment.Copy().

  - Give a Value Nodes a timestamp of the system time when they're
    created, so they'll work when using timestamp-based signatures.

  - Add a DefaultEnvironment() function that only creates a default
    environment on-demand (for fetching source files, e.g.).

  - Portability fix for test/M4.py.

  From Steven Knight:

  - Tighten up the scons -H help output.

  - When the input yacc file ends in .yy and the -d flag is specified,
    recognize that a .hpp file (not a .h file) will be created.

  - Make builder prefixes work correctly when deducing a target
    from a source file name in another directory.

  - Documentation fixes: typo in the man page; explain up-front about
    not propagating the external environment.

  - Use "cvs co -d" instead of "cvs co -p >" when checking out something
    from CVS with a specified module name.  This avoids zero-length
    files when there is a checkout error.

  - Add an "sconsign" script to print the contents of .sconsign files.

  - Speed up maintaining the various lists of Node children by using
    dictionaries to avoid "x in list" searches.

  - Cache the computed list of Node children minus those being Ignored
    so it's only calculated once.

  - Fix use of the --cache-show option when building a Program()
    (or using any other arbitrary action) by making sure all Action
    instances have strfunction() methods.

  - Allow the source of Command() to be a directory.

  - Better error handling of things like raw TypeErrors in SConscripts.

  - When installing using "setup.py install --prefix=", suppress the
    distutils warning message about adding the (incorrect) library
    directory to your search path.

  - Correct the spelling of the "validater" option to "validator."
    Add a DeprecatedWarning when the old spelling is used.

  - Allow a Builder's emitter to be a dictionary that maps source file
    suffixes to emitter functions, using the suffix of the first file
    in the source list to pick the right one.

  - Refactor the creation of the Program, *Object and *Library Builders
    so that they're moved out of SCons.Defaults and created on demand.

  - Don't split SConscript file names on white space.

  - Document the SConscript function's "dirs" and "name" keywords.

  - Remove the internal (and superfluous) SCons.Util.argmunge() function.

  - Add /TP to the default CXXFLAGS for msvc, so it can compile all
    of the suffixes we use as C++ files.

  - Allow the "prefix" and "suffix" attributes of a Builder to be
    callable objects that return generated strings, or dictionaries
    that map a source file suffix to the right prefix/suffix.

  - Support a MAXLINELINELENGTH construction variable on Win32 systems
    to control when a temporary file is used for long command lines.

  - Make how we build .rpm packages not depend on the installation
    locations from the distutils being used.

  - When deducing a target Node, create it directly from the first
    source Node, not by trying to create the right string to pass to
    arg2nodes().

  - Add support for SWIG.

  From Bram Moolenaar:

  - Test portability fixes for FreeBSD.

  From Gary Oberbrunner:

  - Report the target being built in error messages when building
    multiple sources from different extensions, or when the target file
    extension can't be deduced, or when we don't have an action for a
    file suffix.

  - Provide helpful error messages when the arguments to env.Install()
    are incorrect.

  - Fix the value returned by the Node.prevsiginfo() method to conform
    to a previous change when checking whether a node is current.

  - Supply a stack trace if the Taskmaster catches an exception.

  - When using a temporary file for a long link line on Win32 systems,
    (also) print the command line that is being executed through the
    temporary file.

  - Initialize the LIB environment variable when using the Intel
    compiler (icl).

  - Documentation fixes:  better explain the AlwaysBuild() function.

  From Laurent Pelecq:

  - When the -debug=pdb option is specified, use pdb.Pdb().runcall() to
    call pdb directly, don't call Python recursively.

  From Ben Scott:

  - Add support for a platform-independent CPPDEFINES variable.

  From Christoph Wiedemann:

  - Have the g++ Tool actually use g++ in preference to c++.

  - Have the gcc Tool actually use gcc in preference to cc.

  - Add a gnutools.py test of the GNU tool chain.

  - Be smarter about linking: use $CC by default and $CXX only if we're
    linking with any C++ objects.

  - Avoid SCons hanging when a piped command has a lot of output to read.

  - Add QT support for preprocessing .ui files into .c files.



RELEASE 0.90 - Wed, 25 Jun 2003 14:24:52 -0500

  From Chad Austin:

  - Fix the _concat() documentation, and add a test for it.

  - Portability fixes for non-GNU versions of lex and yacc.

  From Matt Balvin:

  - Fix handling of library prefixes when the subdirectory matches
    the prefix.

  From Timothee Bessett:

  - Add an M4 Builder.

  From Charles Crain:

  - Use '.lnk' as the suffix on the temporary file for linking long
    command lines (necessary for the Phar Lap linkloc linker).

  - Save non-string Options values as their actual type.

  - Save Options string values that contain a single quote correctly.

  - Save any Options values that are changed from the default
    Environment values, not just ones changed on the command line or in
    an Options file.

  - Make closing the Options file descriptor exception-safe.

  From Steven Knight:

  - SCons now enforces (with an error) that construction variables
    must have the same form as valid Python identifiers.

  - Fix man page bugs: remove duplicate AddPostAction() description;
    document no_import_lib; mention that CPPFLAGS does not contain
    $_CPPINCFLAGS; mention that F77FLAGS does not contain $_F77INCFLAGS;
    mention that LINKFLAGS and SHLINKFLAGS contains neither $_LIBFLAGS
    nor $_LIBDIRFLAGS.

  - Eliminate a dependency on the distutils.fancy_getopt module by
    copying and pasting its wrap_text() function directly.

  - Make the Script.Options() subclass match the underlying base class
    implementation.

  - When reporting a target is up to date, quote the target like make
    (backquote-quote) instead of with double quotes.

  - Fix handling of ../* targets when using -U, -D or -u.

  From Steve Leblanc:

  - Don't update the .sconsign files when run with -n.

  From Gary Oberbrunner:

  - Add support for the Intel C Compiler (icl.exe).

  From Anthony Roach

  - Fix Import('*').

  From David Snopek

  - Fix use of SConf in paths with white space in them.

  - Add CheckFunc and CheckType functionality to SConf.

  - Fix use of SConf with Builders that return a list of nodes.

  From David Snopek and Christoph Wiedemann

  - Fix use of the SConf subsystem with SConscriptChdir().

  From Greg Spencer

  - Check for the existence of MS Visual Studio on disk before using it,
    to avoid getting fooled by leftover junk in the registry.

  - Add support for MSVC++ .NET.

  - Add support for MS Visual Studio project files (DSP, DSW,
    SLN and VCPROJ files).

  From Christoph Wiedemann

  - SConf now works correctly when the -n and -q options are used.



RELEASE 0.14 - Wed, 21 May 2003 05:16:32 -0500

  From Chad Austin:

  - Use .dll (not .so) for shared libraries on Cygwin; use -fPIC
    when compiling them.

  - Use 'rm' to remove files under Cygwin.

  - Add a PLATFORM variable to construction environments.

  - Remove the "platform" argument from tool specifications.

  - Propogate PYTHONPATH when running the regression tests so distutils
    can be found in non-standard locations.

  - Using MSVC long command-line linking when running Cygwin.

  - Portability fixes for a lot of tests.

  - Add a Value Node class for dependencies on in-core Python values.

  From Allen Bierbaum:

  - Pass an Environment to the Options validator method, and
    add an Options.Save() method.

  From Steve Christensen:

  - Add an optional sort function argument to the GenerateHelpText()
    Options function.

  - Evaluate the "varlist" variables when computing the signature of a
    function action.

  From Charles Crain:

  - Parse the source .java files for class names (including inner class
    names) to figure out the target .class files that will be created.

  - Make Java support work with Repositories and SConscriptChdir(0).

  - Pass Nodes, not strings, to Builder emitter functions.

  - Refactor command-line interpolation and signature calculation
    so we can use real Node attributes.

  From Steven Knight:

  - Add Java support (javac, javah, jar and rmic).

  - Propagate the external SYSTEMROOT environment variable into ENV on
    Win32 systems, so external commands that use sockets will work.

  - Add a .posix attribute to PathList expansions.

  - Check out CVS source files using POSIX path names (forward slashes
    as separators) even on Win32.

  - Add Node.clear() and Node.FS.Entry.clear() methods to wipe out a
    Node's state, allowing it to be re-evaluated by continuous
    integration build interfaces.

  - Change the name of the Set{Build,Content}SignatureType() functions
    to {Target,Source}Signatures().  Deprecate the old names but support
    them for backwards compatibility.

  - Add internal SCons.Node.FS.{Dir,File}.Entry() methods.

  - Interpolate the null string if an out-of-range subscript is used
    for a construction variable.

  - Fix the internal Link function so that it properly links or copies
    files in subsidiary BuildDir directories.

  - Refactor the internal representation of a single execution instance
    of an action to eliminate redundant signature calculations.

  - Eliminate redundant signature calculations for Nodes.

  - Optimize out calling hasattr() before accessing attributes.

  - Say "Cleaning targets" (not "Building...") when the -c option is
    used.

  From Damyan Pepper:

  - Quote the "Entering directory" message like Make.

  From Stefan Reichor:

  - Add support for using Ghostscript to convert Postscript to PDF files.

  From Anthony Roach:

  - Add a standalone "Alias" function (separate from an Environment).

  - Make Export() work for local variables.

  - Support passing a dictionary to Export().

  - Support Import('*') to import everything that's been Export()ed.

  - Fix an undefined exitvalmap on Win32 systems.

  - Support new SetOption() and GetOption() functions for setting
    various command-line options from with an SConscript file.

  - Deprecate the old SetJobs() and GetJobs() functions in favor of
    using the new generic {Set,Get}Option() functions.

  - Fix a number of tests that searched for a Fortran compiler using the
    external PATH instead of what SCons would use.

  - Fix the interaction of SideEffect() and BuildDir() so that (for
    example) PDB files get put correctly in a BuildDir().

  From David Snopek:

  - Contribute the "Autoscons" code for Autoconf-like checking for
    the existence of libraries, header files and the like.

  - Have the Tool() function add the tool name to the $TOOLS
    construction variable.

  From Greg Spencer:

  - Support the C preprocessor #import statement.

  - Allow the SharedLibrary() Builder on Win32 systems to be able to
    register a newly-built dll using regsvr32.

  - Add a Builder for Windows type library (.tlb) files from IDL files.

  - Add an IDL scanner.

  - Refactor the Fortran, C and IDL scanners to share common logic.

  - Add .srcpath and .srcdir attributes to $TARGET and $SOURCE.

  From Christoph Wiedemann:

  - Integrate David Snopek's "Autoscons" code as the new SConf
    configuration subsystem, including caching of values between
    runs (using normal SCons dependency mechanisms), tests, and
    documentation.



RELEASE 0.13 - Mon, 31 Mar 2003 20:22:00 -0600

  From Charles Crain:

  - Fix a bug when BuildDir(duplicate=0) is used and SConscript
    files are called from within other SConscript files.

  - Support (older) versions of Perforce which don't set the Windows
    registry.



RELEASE 0.12 - Thu, 27 Mar 2003 23:52:09 -0600

  From Charles Crain:

  - Added support for the Perforce source code management system.

  - Fix str(Node.FS) so that it returns a path relative to the calling
    SConscript file's directory, not the top-level directory.

  - Added support for a separate src_dir argument to SConscript()
    that allows explicit specification of where the source files
    for an SConscript file can be found.

  - Support more easily re-usable flavors of command generators by
    calling callable variables when strings are expanded.

  From Steven Knight:

  - Added an INSTALL construction variable that can be set to a function
    to control how the Install() and InstallAs() Builders install files.
    The default INSTALL function now copies, not links, files.

  - Remove deprecated features:  the "name" argument to Builder objects,
    and the Environment.Update() method.

  - Add an Environment.SourceCode() method to support fetching files
    from source code systems.  Add factory methods that create Builders
    to support BitKeeper, CVS, RCS, and SCCS.  Add support for fetching
    files from RCS or SCCS transparently (like GNU Make).

  - Make the internal to_String() function more efficient.

  - Make the error message the same as other build errors when there's a
    problem unlinking a target file in preparation for it being built.

  - Make TARGET, TARGETS, SOURCE and SOURCES reserved variable names and
    warn if the user tries to set them in a construction environment.

  - Add support for Tar and Zip files.

  - Better documentation of the different ways to export variables to a
    subsidiary SConscript file.  Fix documentation bugs in a tools
    example, places that still assumed SCons split strings on white
    space, and typos.

  - Support fetching arbitrary files from the TARGETS or SOURCES lists
    (e.g. ${SOURCES[2]}) when calculating the build signature of a
    command.

  - Don't silently swallow exceptions thrown by Scanners (or other
    exceptions while finding a node's dependent children).

  - Push files to CacheDir() before calling the superclass built()
    method (which may clear the build signature as part of clearing
    cached implicit dependencies, if the file has a source scanner).
    (Bug reported by Jeff Petkau.)

  - Raise an internal error if we attempt to push a file to CacheDir()
    with a build signature of None.

  - Add an explicit Exit() function for terminating early.

  - Change the documentation to correctly describe that the -f option
    doesn't change to the directory in which the specified file lives.

  - Support changing directories locally with SConscript directory
    path names relative to any SConstruct file specified with -f.
    This allows you to build in another directory by simply changing
    there and pointing at the SConstruct file in another directory.

  - Change the default SConscriptChdir() behavior to change to the
    SConscript directory while it's being read.

  - Fix an exception thrown when the -U option was used with no
    Default() target specified.

  - Fix -u so that it builds things in corresponding build directories
    when used in a source directory.

  From Lachlan O'Dea:

  - Add SharedObject() support to the masm tool.

  - Fix WhereIs() to return normalized paths.

  From Jeff Petkau:

  - Don't copy a built file to a CacheDir() if it's already there.

  - Avoid partial copies of built files in a CacheDir() by copying
    to a temporary file and renaming.

  From Anthony Roach:

  - Fix incorrect dependency-cycle errors when an Aliased source doesn't
    exist.



RELEASE 0.11 - Tue, 11 Feb 2003 05:24:33 -0600

  From Chad Austin:

  - Add support for IRIX and the SGI MIPSPro tool chain.

  - Support using the MSVC tool chain when running Cygwin Python.

  From Michael Cook:

  - Avoid losing signal bits in the exit status from a command,
    helping terminate builds on interrupt (CTRL+C).

  From Charles Crain:

  - Added new AddPreAction() and AddPostAction() functions that support
    taking additional actions before or after building specific targets.

  - Add support for the PharLap ETS tool chain.

  From Steven Knight:

  - Allow Python function Actions to specify a list of construction
    variables that should be included in the Action's signature.

  - Allow libraries in the LIBS variable to explicitly include the prefix
    and suffix, even when using the GNU linker.
    (Bug reported by Neal Becker.)

  - Use DOS-standard CR-LF line endings in the scons.bat file.
    (Bug reported by Gary Ruben.)

  - Doc changes:  Eliminate description of deprecated "name" keyword
    argument from Builder definition (reported by Gary Ruben).

  - Support using env.Append() on BUILDERS (and other dictionaries).
    (Bug reported by Bj=F6rn Bylander.)

  - Setting the BUILDERS construction variable now properly clears
    the previous Builder attributes from the construction Environment.
    (Bug reported by Bj=F6rn Bylander.)

  - Fix adding a prefix to a file when the target isn't specified.
    (Bug reported by Esa Ilari Vuokko.)

  - Clean up error messages from problems duplicating into read-only
    BuildDir directories or into read-only files.

  - Add a CommandAction.strfunction() method, and add an "env" argument
    to the FunctionAction.strfunction() method, so that all Action
    objects have strfunction() methods, and the functions for building
    and returning a string both take the same arguments.

  - Add support for new CacheDir() functionality to share derived files
    between builds, with related options --cache-disable, --cache-force,
    and --cache-show.

  - Change the default behavior when no targets are specified to build
    everything in the current directory and below (like Make).  This
    can be disabled by specifying Default(None) in an SConscript.

  - Revamp SCons installation to fix a case-sensitive installation
    on Win32 systems, and to add SCons-specific --standard-lib,
    --standalone-lib, and --version-lib options for easier user
    control of where the libraries get installed.

  - Fix the ability to directly import and use Platform and Tool modules
    that have been implicitly imported into an Environment().

  - Add support for allowing an embedding interface to annotate a node
    when it's created.

  - Extend the SConscript() function to accept build_dir and duplicate
    keyword arguments that function like a BuildDir() call.

  From Steve Leblanc:

  - Fix the output of -c -n when directories are involved, so it
    matches -c.

  From Anthony Roach:

  - Use a different shared object suffix (.os) when using gcc so shared
    and static objects can exist side-by-side in the same directory.

  - Allow the same object files on Win32 to be linked into either
    shared or static libraries.

  - Cache implicit cache values when using --implicit-cache.



RELEASE 0.10 - Thu, 16 Jan 2003 04:11:46 -0600

  From Derrick 'dman' Hudson:

  - Support Repositories on other file systems by symlinking or
    copying files when hard linking won't work.

  From Steven Knight:

  - Remove Python bytecode (*.pyc) files from the scons-local packages.

  - Have FunctionActions print a description of what they're doing
    (a representation of the Python call).

  - Fix the Install() method so that, like other actions, it prints
    what would have happened when the -n option is used.

  - Don't create duplicate source files in a BuildDir when the -n
    option is used.

  - Refactor the Scanner interface to eliminate unnecessary Scanner
    calls and make it easier to write efficient scanners.

  - Added a "recursive" flag to Scanner creation that specifies the
    Scanner should be invoked recursively on dependency files returned
    by the scanner.

  - Significant performance improvement from using a more efficient
    check, throughout the code, for whether a Node has a Builder.

  - Fix specifying only the source file to MultiStepBuilders such as
    the Program Builder.  (Bug reported by Dean Bair.)

  - Fix an exception when building from a file with the same basename as
    the subdirectory in which it lives.  (Bug reported by Gerard Patel.)

  - Fix automatic deduction of a target file name when there are
    multiple source files specified; the target is now deduced from just
    the first source file in the list.

  - Documentation fixes: better initial explanation of SConscript files;
    fix a misformatted "table" in the StaticObject explanation.

  From Steven Knight and Steve Leblanc:

  - Fix the -c option so it will remove symlinks.

  From Steve Leblanc:

  - Add a Clean() method to support removing user-specified targets
    when using the -c option.

  - Add a development script for running SCons through PyChecker.

  - Clean up things found by PyChecker (mostly unnecessary imports).

  - Add a script to use HappyDoc to create HTML class documentation.

  From Lachlan O'Dea:

  - Make the Environment.get() method return None by default.

  From Anthony Roach:

  - Add SetJobs() and GetJobs() methods to allow configuration of the
    number of default jobs (still overridden by -j).

  - Convert the .sconsign file format from ASCII to a pickled Python
    data structure.

  - Error message cleanups:  Made consistent the format of error
    messages (now all start with "scons: ***") and warning messages (now
    all start with "scons: warning:").  Caught more cases with the "Do
    not know how to build" error message.

  - Added support for the MinGW tool chain.

  - Added a --debug=includes option.



RELEASE 0.09 - Thu,  5 Dec 2002 04:48:25 -0600

  From Chad Austin:

  - Add a Prepend() method to Environments, to append values to
    the beginning of construction variables.

  From Matt Balvin:

  - Add long command-line support to the "lib" Tool (Microsoft library
    archiver), too.

  From Charles Crain:

  - Allow $$ in a string to be passed through as $.

  - Support file names with odd characters in them.

  - Add support for construction variable substition on scanner
    directories (in CPPPATH, F77PATH, LIBPATH, etc.).

  From Charles Crain and Steven Knight:

  - Add Repository() functionality, including the -Y option.

  From Steven Knight:

  - Fix auto-deduction of target names so that deduced targets end
    up in the same subdirectory as the source.

  - Don't remove source files specified on the command line!

  - Suport the Intel Fortran Compiler (ifl.exe).

  - Supply an error message if there are no command-line or
    Default() targets specified.

  - Fix the ASPPCOM values for the GNU assembler.
    (Bug reported by Brett Polivka.)

  - Fix an exception thrown when a Default() directory was specified
    when using the -U option.

  - Issue a warning when -c can't remove a target.

  - Eliminate unnecessary Scanner calls by checking for the
    existence of a file before scanning it.  (This adds a generic
    hook to check an arbitrary condition before scanning.)

  - Add explicit messages to tell when we're "Reading SConscript files
    ...," "done reading SConscript files," "Building targets," and
    "done building targets."  Add a -Q option to supress these.

  - Add separate $SHOBJPREFIX and $SHOBJSUFFIX construction variables
    (by default, the same as $OBJPREFIX and $OBJSUFFIX).

  - Add Make-like error messages when asked to build a source file,
    and before trying to build a file that doesn't have all its source
    files (including when an invalid drive letter is used on WIN32).

  - Add an scons-local-{version} package (in both .tar.gz and .zip
    flavors) to help people who want to ship SCons as a stand-alone
    build tool in their software packages.

  - Prevent SCons from unlinking files in certain situations when
    the -n option is used.

  - Change the name of Tool/lib.py to Tool/mslib.py.

  From Steven Knight and Anthony Roach:

  - Man page:  document the fact that Builder calls return Node objects.

  From Steve LeBlanc:

  - Refactor option processing to use our own version of Greg Ward's
    Optik module, modified to run under Python 1.5.2.

  - Add a ParseConfig() command to modify an environment based on
    parsing output from a *-config command.

  From Jeff Petkau:

  - Fix interpretation of '#/../foo' on Win32 systems.

  From Anthony Roach:

  - Fixed use of command lines with spaces in their arguments,
    and use of Nodes with spaces in their string representation.

  - Make access and modification times of files in a BuildDir match
    the source file, even when hard linking isn't available.

  - Make -U be case insensitive on Win32 systems.

  - Issue a warning and continue when finding a corrupt .sconsign file.

  - Fix using an alias as a dependency of a target so that if one of the
    alias' dependencies gets rebuilt, the resulting target will, too.

  - Fix differently ordered targets causing unnecessary rebuilds
    on case insensitive systems.

  - Use os.system() to execute external commands whenever the "env"
    utility is available, which is much faster than fork()/exec(),
    and fixes the -j option on several platforms.

  - Fix use of -j with multiple targets.

  - Add an Options() object for friendlier accomodation of command-
    line arguments.

  - Add support for Microsoft VC++ precompiled header (.pch) files,
    debugger (.pdb) files, and resource (.rc) files.

  - Don't compute the $_CPPINCFLAGS, $_F77INCFLAGS, $_LIBFLAGS and
    $_LIBDIRFLAGS variables each time a command is executed, define
    them so they're computed only as needed.  Add a new _concat
    function to the Environment that allows people to define their
    own similar variables.

  - Fix dependency scans when $LIBS is overridden.

  - Add EnsurePythonVersion() and EnsureSConsVersion() functions.

  - Fix the overly-verbose stack trace on ListBuilder build errors.

  - Add a SetContentSignatureType() function, allowing use of file
    timestamps instead of MD5 signatures.

  - Make -U and Default('source') fail gracefully.

  - Allow the File() and Dir() methods to take a path-name string as
    the starting directory, in addition to a Dir object.

  - Allow the command handler to be selected via the SPAWN, SHELL
    and ESCAPE construction variables.

  - Allow construction variables to be overridden when a Builder
    is called.

  From sam th:

  - Dynamically check for the existence of utilities with which to
    initialize Environments by default.



RELEASE 0.08 - Mon, 15 Jul 2002 12:08:51 -0500

  From Charles Crain:

  - Fixed a bug with relative CPPPATH dirs when using BuildDir().
    (Bug reported by Bob Summerwill.)

  - Added a warnings framework and a --warn option to enable or
    disable warnings.

  - Make the C scanner warn users if files referenced by #include
    directives cannot be found and --warn=dependency is specified.

  - The BUILDERS construction variable should now be a dictionary
    that maps builder names to actions.  Existing uses of lists,
    and the Builder name= keyword argument, generate warnings
    about use of deprecated features.

  - Removed the "shared" keyword argument from the Object and
    Library builders.

  - Added separated StaticObject, SharedObject, StaticLibrary and
    SharedLibrary builders.  Made Object and Library synonyms for
    StaticObject and StaticLibrary, respectively.

  - Add LIBS and LIBPATH dependencies for shared libraries.

  - Removed support for the prefix, suffix and src_suffix arguments
    to Builder() to be callable functions.

  - Fix handling file names with multiple dots.

  - Allow a build directory to be outside of the SConstruct tree.

  - Add a FindFile() function that searches for a file node with a
    specified name.

  - Add $CPPFLAGS to the shared-object command lines for g++ and gcc.

  From Charles Crain and Steven Knight:

  - Add a "tools=" keyword argument to Environment instantiation,
    and a separate Tools() method, for more flexible specification
    of tool-specific environment changes.

  From Steven Knight:

  - Add a "platform=" keyword argument to Environment instantiation,
    and a separate Platform() method, for more flexible specification
    of platform-specific environment changes.

  - Updated README instructions and setup.py code to catch an
    installation failure from not having distutils installed.

  - Add descriptions to the -H help text for -D, -u and -U so
    people can tell them apart.

  - Remove the old feature of automatically splitting strings
    of file names on white space.

  - Add a dependency Scanner for native Fortran "include" statements,
    using a new "F77PATH" construction variable.

  - Fix C #include scanning to detect file names with characters like
    '-' in them.

  - Add more specific version / build output to the -v option.

  - Add support for the GNU as, Microsoft masm, and nasm assemblers.

  - Allow the "target" argument to a Builder call to be omitted, in
    which case the target(s) are deduced from the source file(s) and the
    Builder's specified suffix.

  - Add a tar archive builder.

  - Add preliminary support for the OS/2 Platform, including the icc
    and ilink Tools.

  From Jeff Petkau:

  - Fix --implicit-cache if the scanner returns an empty list.

  From Anthony Roach:

  - Add a "multi" keyword argument to Builder creation that specifies
    it's okay to call the builder multiple times for a target.

  - Set a "multi" on Aliases so multiple calls will append to an Alias.

  - Fix emitter functions' use of path names when using BuildDir or
    in subdirectories.

  - Fix --implicit-cache causing redundant rebuilds when the header
    file list changed.

  - Fix --implicit-cache when a file has no implicit dependencies and
    its source is generated.

  - Make the drive letters on Windows always be the same case, so that
    changes in the case of drive letters don't cause a rebuild.

  - Fall back to importing the SCons.TimeStamp module if the SCons.MD5
    module can't be imported.

  - Fix interrupt handling to guarantee that a single interrupt will
    halt SCons both when using -j and not.

  - Fix .sconsign signature storage so that output files of one build
    can be safely used as input files to another build.

  - Added a --debug=time option to print SCons execution times.

  - Print an error message if a file can't be unlinked before being
    built, rather than just silently terminating the build.

  - Add a SideEffect() method that can be used to tell the build
    engine that a given file is created as a side effect of building
    a target.  A file can be specified as a side effect of more than
    one build comand, in which case the commands will not be executed
    simultaneously.

  - Significant performance gains from not using our own version of
    the inefficient stock os.path.splitext() method, caching source
    suffix computation, code cleanup in MultiStepBuilder.__call__(),
    and replicating some logic in scons_subst().

  - Add --implicit-deps-changed and --implicit-deps-unchanged options.

  - Add a GetLaunchDir() function.

  - Add a SetBuildSignatureType() function.

  From Zed Shaw:

  - Add an Append() method to Environments, to append values to
    construction variables.

  - Change the name of Update() to Replace().  Keep Update() as a
    deprecated synonym, at least for now.

  From Terrel Shumway:

  - Use a $PYTHON construction variable, initialized to sys.executable,
    when using Python to build parts of the SCons packages.

  - Use sys.prefix, not sys.exec_prefix, to find pdb.py.



RELEASE 0.07 - Thu,  2 May 2002 13:37:16 -0500

  From Chad Austin:

  - Changes to build SCons packages on IRIX (and other *NIces).

  - Don't create a directory Node when a file already exists there,
    and vice versa.

  - Add 'dirs' and 'names' keyword arguments to SConscript for
    easier specification of subsidiary SConscript files.

  From Charles Crain:

  - Internal cleanup of environment passing to function Actions.

  - Builders can now take arbitrary keyword arguments to create
    attributes to be passed to: command generator functions,
    FunctionAction functions, Builder emitter functions (below),
    and prefix/suffix generator functions (below).

  - Command generator functions can now return ANYTHING that can be
    converted into an Action (a function, a string, a CommandGenerator
    instance, even an ActionBase instance).

  - Actions now call get_contents() with the actual target and source
    nodes used for the build.

  - A new DictCmdGenerator class replaces CompositeBuilder to support
    more flexible Builder behavior internally.

  - Builders can now take an emitter= keyword argument.  An emitter
    is a function that takes target, source, and env argument, then
    return a 2-tuple of (new sources, new targets).  The emitter is
    called when the Builder is __call__'ed, allowing a user to modify
    source and target lists.

  - The prefix, suffix and src_suffix Builder arguments now take a
    callable as well a string.  The callable is passed the Environment
    and any extra Builder keyword arguments and is expected to return
    the appropriate prefix or suffix.

  - CommandActions can now be a string, a list of command + argument
    strings, or a list of commands (strings or lists).

  - Added shared library support.  The Object and Library Builders now
    take a "shared=1" keyword argument to specify that a shared object
    or shared library should be built.  It is an error to try to build
    static objects into a shared library or vice versa.

  - Win32 support for .def files has been added.  Added the Win32-specific
    construction variables $WIN32DEFPREFIX, $WIN32DEFSUFFIX,
    $WIN32DLLPREFIX and $WIN32IMPLIBPREFIX.  When building a .dll,
    the new construction variable $WIN32_INSERT_DEF, controls whether
    the appropriately-named .def file is inserted into the target
    list (if not already present).  A .lib file is always added to
    a Library build if not present in the list of targets.

  - ListBuilder now passes all targets to the action, not just the first.

  - Fix so that -c now deletes generated yacc .h files.

  - Builder actions and emitter functions can now be initialized, through
    construction variables, to things other than strings.

  - Make top-relative '#/dir' lookups work like '#dir'.

  - Fix for relative CPPPATH directories in subsidiary SConscript files
    (broken in 0.06).

  - Add a for_signature argument to command generators, so that
    generators that need to can return distinct values for the
    command signature and for executing the command.

  From Alex Jacques:

  - Create a better scons.bat file from a py2bat.py script on the Python
    mailing list two years ago (modeled after pl2bat.pl).

  From Steven Knight:

  - Fix so that -c -n does *not* remove the targets!

  - Man page:  Add a hierarchical libraries + Program example.

  - Support long MSVC linker command lines through a builder action
    that writes to a temporary file and uses the magic MSVC "link @file"
    argument syntax if the line is longer than 2K characters.

  - Fix F77 command-line options on Win32 (use /Fo instead of -o).

  - Use the same action to build from .c (lower case) and .C (upper
    case) files on case-insensitive systems like Win32.

  - Support building a PDF file directly from a TeX or LaTeX file
    using pdftex or pdflatex.

  - Add a -x option to runtest.py to specify the script being tested.
    A -X option indicates it's an executable, not a script to feed
    to the Python interpreter.

  - Add a Split() function (identical to SCons.Util.argmunge()) for use
    in the next release, when Builders will no longer automatically split
    strings on white space.

  From Steve Leblanc:

  - Add the SConscriptChdir() method.

  From Anthony Roach:

  - Fix --debug=tree when used with directory targets.

  - Significant internal restructuring of Scanners and Taskmaster.

  - Added new --debug=dtree option.

  - Fixes for --profile option.

  - Performance improvement in construction variable substitution.

  - Implemented caching of content signatures, plus added --max-drift
    option to control caching.

  - Implemented caching of dependency signatures, enabled by new
    --implicit-cache option.

  - Added abspath construction variable modifier.

  - Added $SOURCE variable as a synonym for $SOURCES[0].

  - Write out .sconsign files on error or interrupt so intermediate
    build results are saved.

  - Change the -U option to -D.  Make a new -U that builds just the
    targets from the local SConscript file.

  - Fixed use of sys.path so Python modules can be imported from
    the SConscript directory.

  - Fix for using Aliases with the -u, -U and -D options.

  - Fix so that Nodes can be passed to SConscript files.

  From Moshe Zadka:

  - Changes for official Debian packaging.



RELEASE 0.06 - Thu, 28 Mar 2002 01:24:29 -0600

  From Charles Crain:

  - Fix command generators to expand construction variables.

  - Make FunctionAction arguments be Nodes, not strings.

  From Stephen Kennedy:

  - Performance:  Use a dictionary, not a list, for a Node's parents.

  From Steven Knight:

  - Add .zip files to the packages we build.

  - Man page:  document LIBS, fix a typo, document ARGUMENTS.

  - Added RANLIB and RANLIBFLAGS construction variables.  Only use them
    in ARCOM if there's a "ranlib" program on the system.

  - Add a configurable CFILESUFFIX for the Builder of .l and .y files
    into C files.

  - Add a CXXFile Builder that turns .ll and .yy files into .cc files
    (configurable via a CXXFILESUFFIX construction variable).

  - Use the POSIX-standard lex -t flag, not the GNU-specific -o flag.
    (Bug reported by Russell Christensen.)

  - Fixed an exception when CPPPATH or LIBPATH is a null string.
    (Bug reported by Richard Kiss.)

  - Add a --profile=FILE option to make profiling SCons easier.

  - Modify the new DVI builder to create .dvi files from LaTeX (.ltx
    and .latex) files.

  - Add support for Aliases (phony targets).

  - Add a WhereIs() method for searching for path names to executables.

  - Add PDF and PostScript document builders.

  - Add support for compiling Fortran programs from a variety of
    suffixes (a la GNU Make):  .f, .F, .for, .FOR, .fpp and .FPP

  - Support a CPPFLAGS variable on all default commands that use the
    C preprocessor.

  From Steve Leblanc:

  - Add support for the -U option.

  - Allow CPPPATH, LIBPATH and LIBS to be specified as white-space
    separated strings.

  - Add a document builder to create .dvi files from TeX (.tex) files.

  From Anthony Roach:

  - Fix:  Construction variables with values of 0 were incorrectly
    interpolated as ''.

  - Support env['VAR'] to fetch construction variable values.

  - Man page:  document Precious().



RELEASE 0.05 - Thu, 21 Feb 2002 16:50:03 -0600

  From Chad Austin:

  - Set PROGSUFFIX to .exe under Cygwin.

  From Charles Crain:

  - Allow a library to specified as a command-line source file, not just
    in the LIBS construction variable.

  - Compensate for a bug in os.path.normpath() that returns '' for './'
    on WIN32.

  - More performance optimizations:  cache #include lines from files,
    eliminate unnecessary calls.

  - If a prefix or suffix contains white space, treat the resulting
    concatenation as separate arguments.

  - Fix irregularities in the way we fetch DevStudio information from
    the Windows registry, and in our registry error handling.

  From Steven Knight:

  - Flush stdout after print so it intermixes correctly with stderr
    when redirected.

  - Allow Scanners to return a list of strings, and document how to
    write your own Scanners.

  - Look up implicit (scanned) dependencies relative to the directory
    of file being scanned.

  - Make writing .sconsign files more robust by first trying to write
    to a temp file that gets renamed.

  - Create all of the directories for a list of targets before trying
    to build any of the targets.

  - WIN32 portability fixes in tests.

  - Allow the list of variables exported to an SConscript file to be
    a UserList, too.

  - Document the overlooked LIBPATH construction variable.
    (Bug reported by Eicke Godehardt.)

  - Fix so that Ignore() ignores indirect, implicit dependencies
    (included files), not just direct dependencies.

  - Put the man page in the Debian distribution.

  - Run HTML docs through tidy to clean up the HTML (for Konqueror).

  - Add preliminary support for Unicode strings.

  - Efficiency:  don't scan dependencies more than once during the
    walk of a tree.

  - Fix the -c option so it doesn't stop removing targets if one doesn't
    already exist.
    (Bug reported by Paul Connell.)

  - Fix the --debug=pdb option when run on Windows NT.
    (Bug reported by Paul Connell.)

  - Add support for the -q option.

  From Steve Leblanc:

  - Add support for the -u option.

  - Add .cc and .hh file suffixes to the C Scanner.

  From Anthony Roach:

  - Make the scons script return an error code on failures.

  - Add support for using code to generate a command to build a target.



RELEASE 0.04 - Wed, 30 Jan 2002 11:09:42 -0600

  From Charles Crain:

  - Significant performance improvements in the Node.FS and
    Scanner subsystems.

  - Fix signatures of binary files on Win32 systems.

  - Allow LIBS and LIBPATH to be strings, not just arrays.

  - Print a traceback if a Python-function builder throws an exception.

  From Steven Knight:

  - Fix using a directory as a Default(), and allow Default() to
    support white space in file names for strings in arrays.

  - Man page updates:  corrected some mistakes, documented various
    missing Environment methods, alphabetized the construction
    variables and other functions, defined begin and end macros for
    the example sections, regularized white space separation, fixed
    the use of Export() in the Multiple Variants example.

  - Function action fixes:  None is now a successful return value.
    Exceptions are now reported.  Document function actions.

  - Add 'Action' and 'Scanner' to the global keywords so SConscript
    files can use them too.

  - Removed the Wrapper class between Nodes and Walkers.

  - Add examples using Library, LIBS, and LIBPATH.

  - The C Scanner now always returns a sorted list of dependencies
    so order changes don't cause unnecessary rebuilds.

  - Strip $(-$) bracketed text from command lines.  Use this to
    surround $_INCDIRS and $_LIBDIRS so we don't rebuild in response
    to changes to -I or -L options.

  - Add the Ignore() method to ignore dependencies.

  - Provide an error message when a nonexistent target is specified
    on the command line.

  - Remove targets before building them, and add an Environment
    Precious() method to override that.

  - Eliminate redundant calls to the same builder when the target is a
    list of targets:  Add a ListBuilder class that wraps Builders to
    handle lists atomically.  Extend the Task class to support building
    and updating multiple targets in a single Task.  Simplify the
    interface between Task and Taskmaster.

  - Add a --debug=pdb option to re-run SCons under the Python debugger.

  - Only compute a build signature once for each node.

  - Changes to our sys.path[] manipulation to support installation into
    an arbitrary --prefix value.

  From Steve Leblanc:

  - Add var=value command-line arguments.



RELEASE 0.03 - Fri, 11 Jan 2002 01:09:30 -0600

  From Charles Crain:

  - Performance improvements in the Node.FS and Sig.Calculator classes.

  - Add the InstallAs() method.

  - Execute commands through an external interpreter (sh, cmd.exe, or
    command.com) to handle redirection metacharacters.

  - Allow the user to supply a command handler.

  From Steven Knight:

  - Search both /usr/lib and /usr/local/lib for scons directories by
    adding them both to sys.path, with whichever is in sys.prefix first.

  - Fix interpreting strings of multiple white-space separated file names
    as separate file names, allowing prefixes and suffixes to be appended
    to each individually.

  - Refactor to move CompositeBuilder initialization logic from the
    factory wrapper to the __init__() method, and allow a Builder to
    have both an action and a src_builder (or array of them).

  - Refactor BuilderBase.__call__() to separate Node creation/lookup
    from initialization of the Node's builder information.

  - Add a CFile Builder object that supports turning lex (.l) and
    yacc (.y) files into .c files.

  - Document: variable interpretation attributes; how to propogate
    the user's environment variables to executed commands; how to
    build variants in multiple BuildDirs.

  - Collect String, Dict, and List type-checking in common utility
    routines so we can accept User{String,Dict,List}s all over.

  - Put the Action factory and classes into their own module.

  - Use one CPlusPlusAction in the Object Builder's action dictionary,
    instead of letting it create multiple identical instances.

  - Document the Install() and InstallAs() methods.

  From Steve Leblanc:

  - Require that a Builder be given a name argument, supplying a
    useful error message when it isn't.

  From Anthony Roach:

  - Add a "duplicate" keyword argument to BuildDir() that can be set
    to prevent linking/copying source files into build directories.

  - Add a "--debug=tree" option to print an ASCII dependency tree.

  - Fetch the location of the Microsoft Visual C++ compiler(s) from
    the Registry, instead of hard-coding the location.

  - Made Scanner objects take Nodes, not path names.

  - Have the C Scanner cache the #include file names instead of
    (re-)scanning the file each time it's called.

  - Created a separate class for parent "nodes" of file system roots,
    eliminating the need for separate is-parent-null checks everywhere.

  - Removed defined __hash__() and __cmp() methods from FS.Entry, in
    favor of Python's more efficient built-in identity comparisons.



RELEASE 0.02 - Sun, 23 Dec 2001 19:05:09 -0600

  From Charles Crain:

  - Added the Install(), BuildDir(), and Export() methods.

  - Fix the -C option by delaying setting the top of the FS tree.

  - Avoid putting the directory path on the libraries in the LIBS
    construction variable.

  - Added a GetBuildPath() method to return the full path to the
    Node for a specified string.

  - Fixed variable substitution in CPPPATH and LIBPATH.

  From Steven Knight:

  - Fixed the version comment in the scons.bat (the UNIX geek used
    # instead of @rem).

  - Fix to setup.py so it doesn't require a sys.argv[1] argument.

  - Provide make-like warning message for "command not found" and
    similar errors.

  - Added an EXAMPLES section to the man page.

  - Make Default() targets properly relative to their SConscript
    file's subdirectory.

  From Anthony Roach:

  - Documented CXXFLAGS, CXXCOM, and CPPPATH.

  - Fixed SCONS_LIB_DIR to work as documented.

  - Made Default() accept Nodes as arguments.

  - Changed Export() to make it easier to use.

  - Added the Import() and Return() methods.



RELEASE 0.01 - Thu Dec 13 19:25:23 CST 2001

A brief overview of important functionality available in release 0.01:

  - C and C++ compilation on POSIX and Windows NT.

  - Automatic scanning of C/C++ source files for #include dependencies.

  - Support for building libraries; setting construction variables
    allows creation of shared libraries.

  - Library and C preprocessor search paths.

  - File changes detected using MD5 signatures.

  - User-definable Builder objects for building files.

  - User-definable Scanner objects for scanning for dependencies.

  - Parallel build (-j) support.

  - Dependency cycles detected.

  - Linux packages available in RPM and Debian format.

  - Windows installer available.<|MERGE_RESOLUTION|>--- conflicted
+++ resolved
@@ -37,12 +37,9 @@
       __all__ in a package and not showing inherited members from optparse.
     - Fix --debug=includes for case of multiple source files.
     - Unify internal "_null" sentinel usage.
-<<<<<<< HEAD
     - All functions/classes/non-dunder methods in Environment have docstrings.
-=======
     - Docbook tests: improve skip message, more clearly indicate which test
       need actual installed system programs (add -live suffix).
->>>>>>> d1a6abf5
 
 
 RELEASE 4.10.1 - Sun, 16 Nov 2025 10:51:57 -0700
