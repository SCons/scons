--- conflicted
+++ resolved
@@ -46,13 +46,10 @@
       Calls now look like 'debug("template %s", text)' rather than
       'debug("template %s" % text)' so the logging system does the
       interpolation only when/if needed (was a pylint warning).
-<<<<<<< HEAD
     - Update Help (-H) output a bit. Drop "ignored for compat" entry.
       Pass window size to formatter so it formats for wider displays too.
-=======
     - runtest.py now accepts -j 0 to auto-detect number of usable
       processors for testing threads.
->>>>>>> 9049a824
 
 
 RELEASE 4.3.0 - Tue, 16 Nov 2021 18:12:46 -0700
