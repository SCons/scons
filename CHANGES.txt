

                 SCons - a software construction tool

                            Change Log

NOTE: The 4.0.0 Release of SCons dropped Python 2.7 Support

RELEASE  VERSION/DATE TO BE FILLED IN LATER

  From Michał Górny:
    - Fix dvipdf test failure due to passing incorrect flag to dvipdf.

  From Joseph Brill:
    - Internal MSVC and test updates: Rework the msvc installed versions cache so that it
      is not exposed externally and update external references accordingly.
    - Modify the MSCommon internal-use only debug logging records to contain the correct relative
      file path when the debug function is called from outside the MSCommon module.

  From William Deegan:
    - Fix yacc tool, not respecting YACC set at time of tool initialization.
    - Refactor SCons.Tool to move all common shared and loadable module linking logic to SCons.Tool.linkCommon

  From Adam Gross:
    - Fix minor bug affecting SCons.Node.FS.File.get_csig()'s usage of the MD5 chunksize.
      User-facing behavior does not change with this fix (GH Issue #3726).

  From Rocco Matano:
    - Fix Zip tool to respect ZIPCOMSTR. Previously all zip builder calls would yield something
      like zip(["test.zip"], ["zip_scons.py"]) and ignore ZIPCOMSTR if ZIPCOM and ZIPCOMSTR
      weren't set after the Environment/Tool is initialized. (Explained in PR #3659)

  From Daniel Moody:
    - Fix issue where java parsed a class incorrectly from lambdas used after a new.

  From Mats Wichmann:
    - Complete tests for Dictionary, env.keys() and env.values() for
      OverrideEnvironment. Enable env.setdefault() method, add tests.
    - Raise an error if an option (not otherwise consumed) is used which
      looks like an abbreviation of one one added by AddOption. (#3653)
<<<<<<< HEAD
    - Tool module not found is now a UserError to more clearly indicate this is
      probably an SConscript problem, and to make the traceback more relevant.
=======
    - Fix three issues with MergeFlags: 
      - Signature/return did not match documentation or existing usage - the implementation 
        now no longer returns the passed env
      - merging --param arguments did not work (issue #3107); 
      - passing a dict to merge where the values are strings failed (issue #2961).
    - Include previously-excluded SideEffect section in User Guide.
>>>>>>> e226031d

  From Joachim Kuebart:
    - Suppress missing SConscript deprecation warning if `must_exist=False`
      is used.


RELEASE 4.0.1 - Mon, 16 Jul 2020 16:06:40 -0700

  From Rob Boehne:
    - Fix fortran tools to set SHFORTRAN variables to $FORTRAN, similarly SHF77, SHF90, SHF95,
      SHF03 and SHF08 will default to the variables $F77, $F90, $F95, $F03 and $F08 respectively.
      If you were depending on changing the value of FORTRAN (or $F[0-9][0-9]) having no effect
      on the value of SHFORTRAN, this change will break that.   The values of FORTRAN, F77, F90,
      F95, F03, F08 and SHFORTRAN, SHF77 (etc.) now are not overridden in generate if alredy set
      by the user.
    - Fix subprocess execution of 'lslpp' on AIX to produce text standard i/o.
    - Re-do the fix for suncxx tool (Oracle Studio compiler) now that only Python 3 is supported,
      to avoid decoding errors.

  From William Deegan:
    - Added Environment() variable TEMPFILEDIR which allows setting the directory which temp
      files createdby TEMPFILEMUNGE are created in.

  From Daniel Moody:
    - Added method on Node to test if its node used in SConf. (Github Issue #3626)



RELEASE 4.0.0 - Sat, 04 Jul 2020 12:00:27 +0000

  From Dirk Baechle:
    - Updated documentation toolchain to work properly under Python3, also
      removed libxslt support from the Docbook Tool. (issue #3580)
    - Added Docker images for building and testing SCons. (issue #3585)

  From James Benton:
    - Improve Visual Studio solution/project generation code to add support
      for a per-variant cppflags. Intellisense can be affected by cppflags,
      this is especially important when it comes to /std:c++* which specifies
      what C++ standard version to target. SCons will append /Zc:__cplusplus
      to the project's cppflags when a /std:c++* flag is found as this is
      required for intellisense to use the C++ standard version from cppflags.

  From Rob Boehne
    - Specify UTF-8 encoding when opening Java source file as text.  By default, encoding is the output
    of locale.getpreferredencoding(False), and varies by platform.

  From Joseph Brill:
    - MSVC updates: When there are multiple product installations (e.g, Community and
      Build Tools) of MSVC 2017 or MSVC 2019, an Enterprise, Professional,
      or Community installation will be selected before a Build Tools installation when
      "14.1" or "14.2" is requested, respectively. (GH Issue #3699).
    - MSVC updates: When there are multiple product installations of MSVC 2017 (e.g.,
      Community and Express), 2017 Express is no longer returned when "14.1" is
      requested.  Only 2017 Express will be returned when "14.1Exp" is requested.
      (GH Issue #3699).
    - MSVC updates: An MSVC 6.0 installation now appears in the installed versions list
      when msvc debug output is enabled (GH Issue #3699).
    - MSVS test updates: Tests for building a program using generated MSVS project and
      solution files using MSVS 2015 and later now work as expected on x86 hosts.
    - Test update: Reduce the number of "false negative" test failures for the interactive
      configuration test (test/interactive/configure.py).
    - MSVS update: Fix the development environment path for MSVS 7.0.

  From William Deegan:
    - Fix broken clang + MSVC 2019 combination by using MSVC configuration logic to
      propagate'VCINSTALLDIR' and 'VCToolsInstallDir' which clang tools use to locate
      header files and libraries from MSVC install. (Fixes GH Issue #3480)
    - Added C:\msys64\mingw64\bin to default mingw and clang windows PATH's.  This
      is a reasonable default and also aligns with changes in Appveyor's VS2019 image.
    - Drop support for Python 2.7. SCons will be Python 3.5+ going forward.
    - Change SCons.Node.ValueWithMemo to consider any name passed when memoizing Value() nodes
    - Fix Github Issue #3550 - When using Substfile() with a value like Z:\mongo\build\install\bin
      the implementation using re.sub() would end up interpreting the string and finding regex escape
      characters where it should have been simply replacing existing text. Switched to use string.replace().
    - Fix Github Issue #2904 - Provide useful error message when more than one Configure Contexts are opened.
      Only one open is allowed. You must call conf.Finish() to complete the currently open one before creating another
    - Add msys2 installed mingw default path to PATH for mingw tool.
      - C:\msys64\mingw64\bin
    - Purge obsolete internal build and tooling scripts
    - Allow user specified location for vswhere.exe specified by VSWHERE.
      NOTE: This must be set at the time the 'msvc' 'msvs' and/or 'mslink' tool(s) are initialized to have any effect.
    - Resolve Issue #3451 and Issue #3450 - Rewrite SCons setup.py and packaging. Move script logic to entry points so
      package can create scripts which use the correct version of Python.
    - Resolve Issue #3248 - Removing '-Wl,-Bsymbolic' from SHLIBVERSIONFLAGS
      NOTE: If your build depends on the above you must now add to your SHLIBVERSIONFLAGS
    - Speedup bin/docs-update-generated by caching parsed docbook schema. (60x speedup)
    - Reorganized source tree. Moved src/engine/SCons to SCons to be more in line with current Python source
      tree organization practices.
    - Renamed as.py to asm.py and left redirecting tool.  'as' is a reserved word and so
      changing the name was required as we wanted to import symbols for use in compilation_db
      tool.
    - Add CompilationDatabase() builder in compilation_db tool. Contributed by MongoDB.
      Setting COMPILATIONDB_USE_ABSPATH to True|False controls whether the files are absolute or relative
      paths.  Address Issue #3693 and #3694 found during development.
    - Fixed Github Issue 3628 - Hardcoding pickle protocol to 4 (supports python 3.4+)
      and skipping Python 3.8's new pickle protocol 5 whose main advantage is for out-of-band data buffers.
      NOTE: If you used Python 3.8 with SCons 3.0.0 or above, you may get a a pickle protocol error. Remove your
      .sconsign.dblite. You will end up with a full rebuild.

  From Andrii Doroshenko:
    - Extended `Environment.Dump()` to select a format to serialize construction variables (pretty, json).

  From Jeremy Elson:
    - Updated design doc to use the correct syntax for Depends()

  From Adam Gross:
    - Added support for scanning multiple entries in an action string if
      IMPLICIT_COMMAND_DEPENDENCIES is set to 2 or 'all'. This enables more thorough
      action scanning where every item in each command line is scanned to determine
      if it is a non-source and non-target path and added to the list of implicit dependencies
      for the target.
    - Added support for taking instances of the Value class as implicit
      dependencies.
    - Added new module SCons.Scanner.Python to allow scanning .py files.
    - Added support for explicitly passing a name when creating Value() nodes. This may be useful
      when the value can't be converted to a string or if having a name is otherwise desirable.
    - Fixed usage of abspath and path for RootDir objects on Windows. Previously
      env.fs.Dir("T:").abspath would return "T:\T:" and now it correctly returns "T:".

  From Ivan Kravets, PlatformIO
    - New conditional C Scanner (`SCons.Scanner.C.CConditionalScanner()`)
      which interprets C/C Preprocessor conditional syntax (#ifdef, #if, #else,
      #elif, #define, etc.)
    - Improvements for virtual C Pre-Processor:
      * Handle UNSIGNED LONG and LONG numeric constants in DEC (keep support for HEX)
      * Skip unrecognized directives, such as `#if( defined ...)`
      * Ignore `#include DYNAMIC_INCLUDE` directive that depends on a dynamic
        macro which is not located in a state TABLE.
      * Cleanup CPP expressions before evaluating (strip comments, carriage returns)

  From Iosif Kurazs:
    - Added a new flag called "linedraw" for the command line argument  "--tree"
      that instructs scons to use single line drawing characters to draw the dependency tree.

  From Daniel Moody:
    - Add no_progress (-Q) option as a set-able option. However, setting it in the
      SConstruct/SConscript will still cause "scons: Reading SConscript files ..." to be
      printed, since the option is not set when the build scripts first get read.
    - Added check for SONAME in environment to setup symlinks correctly (Github Issue #3246)
    - User callable's called during substition expansion could possibly throw a TypeError
      exception, however SCons was using TypeError to detect if the callable had a different
      signature than expected, and would silently fail to report user's exceptions. Fixed to
      use signature module to detect function signature instead of TypeError. (Github Issue #3654)
    - Added storage of SConstructs and SConscripts nodes into global set for checking
      if a given node is a SConstruct/SConscript.
      Added new node function SCons.Node.is_sconscript(self) (Github Issue #3625)

  From Andrew Morrow:
    - Fix Issue #3469 - Fixed improper reuse of temporary and compiled files by Configure when changing
      the order and/or number of tests.  This is done by using the hash of the generated temporary files
      content and (For the target files) the hash of the action.
      So where previously files would be named:
      - config_1.c, config_1.o, config_1
      The will now be named (For example)
      - conftest_68b375d16e812c43e6d72d6e93401e7c_0.c,
        conftest_68b375d16e812c43e6d72d6e93401e7c_0_5713f09fc605f46b2ab2f7950455f187.o
        or
        conftest_68b375d16e812c43e6d72d6e93401e7c_0.o
        conftest_68b375d16e812c43e6d72d6e93401e7c_0_5713f09fc605f46b2ab2f7950455f187 (for executable)

  From Mathew Robinson:
    - Improve performance of Subst by preventing unnecessary frame
      allocations by no longer defining the *Subber classes inside of their
      respective function calls.
    - Improve performance of Subst in some cases by preventing
      unnecessary calls to eval when a token is surrounded in braces
      but is not a function call.
    - Improve performance of subst by removing unnecessary recursion.
    - Cleanup dangling symlinks before running builders (Issue #3516)

  From Mats Wichmann:
    - Remove deprecated SourceCode
    - str.format syntax errors fixed
    - a bunch of linter/checker syntax fixups
    - Convert remaining uses of insecure/deprecated mktemp method.
    - Clean up some duplications in manpage.  Clarify portion of manpage on Dir and File nodes.
    - Reduce needless list conversions.
    - Fixed regex in Python scanner.
    - Accommodate VS 2017 Express - it's got a more liberal license then VS
      Community, so some people prefer it (from 2019, no more Express)
    - vswhere call should also now work even if programs aren't on the C: drive.
    - Add an alternate warning message if cl.exe is not found and msvc config
      cache is in use (SCONS_CACHE_MSVC_CONFIG was given) - config cache
      may be out of date.
    - Fixed bug where changing TEXTFILESUFFIX would cause Substfile() to rebuild. (Github Issue #3540)
    - Script/Main.py now uses importlib instead of imp module.
    - Drop some Python 2-isms.
    - MSVC updates: pass on VSCMD_DEBUG and VSCMD_SKIP_SENDTELEMETRY to msvc
      tool setup if set in environment. Add Powershell to default env
      (used to call telemetry script).
    - Microsoft Visual Studio - switch to using uuid module to generate GUIDs rather than hand rolled
      method using md5 directly.
      NOTE: This change affects the following builders' output. If your build depends on the output of these builders
      you will likely see a rebuild.
      * Package() (with PACKAGETYPE='msi')
      * MSVSSolution()
      * MSVSProject()
    - Docbook builder provides a fallback if lxml fails to generate
      a document with tostring().
    - Fix description of ARCOMSTR constr. var. (issue 3636). Previously the text was a copy of ASCOMSTR which
      has different function.
    - Update xml files in SCons to reflect changed relative paths after
      code restructuring (src/engine/SCons -> SCons)
    - Preliminary Python 3.9 support - elimination of some warnings.
    - Drop the with_metaclass jig which was designed to let class
      definitions using a metaclass be written the same for Py2/Py3.
    - Bump python_version_unsupported (and deprecated) to indicate 3.5
      is lowest supported Python.
    - ParseFlags should not modify the user's passed in dict in case it's
      a compound data structure (e.g. values are lists) (issue #3665)
    - In Py3 classes no longer need to be listed as deriving from object.
    - Remove deprecated check for Task subclasses needing a needs_execute
      method - this is now enforced via an abstract base class, so the
      check and test is no longer needed.
    - Close various logfiles (trace, cache, taskmastertrace, configure)
      when done using atexit calls.
    - Rebase forked copy of shutil.copytree to Python 3.7 stlib version.
    - Significant rework of documentation: API docs are now generated
      using Sphinx; manpage and user guide now use more "standard"
      markup elements (which could facilitate later conversion to a
      different doc format, should that choice be made); significant
      rewordings in manpage.  Manpage Examples moved to an external
      repository / website (scons-cookbook.readthedocs.io).
    - Clean up test harness and tests' use of subdir, file_fixture and
      dir_fixture.
    - SubstitutionEnvironment and OverrideEnvironment now have keys()
      and values() methods to better emulate a dict (already had items()).
    - Rename internal Warning base class to SConsWarning to avoid any
      possible confusion with Python's own Warning class.


RELEASE 3.1.2 - Mon, 17 Dec 2019 02:06:27 +0000

  From Edoardo Bezzeccheri
    - Added debug option "action_timestamps" which outputs to stdout the absolute start and end time for each target.

  From Rob Boehne
    - Fix suncxx tool (Oracle Studio compiler) when using Python 3.  Previously would throw an exception.
      Resolved by properly handling tool version string output as unicode.

  From Tim Gates
    - Resolved a typo in engine.SCons.Tool

  From Adam Gross:
    - Resolved a race condition in multithreaded Windows builds with Python 2
      in the case where a child process is spawned while a Python action has a
      file open. Original author: Ryan Beasley.
    - Added memoization support for calls to Environment.Value() in order to
	  improve performance of repeated calls.


  From Jason Kenny
    - Update Command() function to accept target_scanner, source_factory, and target_factory arguments.
      This makes Command act more like a one-off builder.

  From Ivan Kravets
    - Added support for "-imacros" to ParseFlags

  From Jacek Kuczera:
    - Fix CheckFunc detection code for Visual 2019. Some functions
      (e.g. memmove) were incorrectly recognized as not available.

  From Jakub Kulik
    - Fix stacktrace when using SCons with Python 3.5+ and SunOS/Solaris related tools.

  From Philipp Maierhöfer:
    - Avoid crash with UnicodeDecodeError on Python 3 when a Latex log file in
      non-UTF-8 encoding (e.g. containing umlauts in Latin-1 encoding when
      the fontenc package is included with \usepackage[T1]{fontenc}) is read.

  From Mathew Robinson:
    - Improved threading performance by ensuring NodeInfo is shared
      across threads. Results in ~13% improvement for parallel builds
      (-j# > 1) with many shared nodes.
    - Improve performance of Entry.disambiguate() by making check for
      most common case first, preventing unnecessary IO.
    - Improved DAG walk performance by reducing unnecessary work when
      there are no un-visited children.

  From Mats Wichmann
    - Replace instances of string find method with "in" checks where
      the index from find() was not used.
    - CmdStringHolder fix from issue #3428
    - Turn previously deprecated debug options into failures:
      --debug=tree, --debug=dtree, --debug=stree, --debug=nomemoizer.
    - Experimental New Feature: Enable caching MSVC configuration
      If SCONS_CACHE_MSVC_CONFIG shell environment variable is set,
      SCons will cache the results of past calls to vcvarsall.bat to
      a file; integrates with existing memoizing of such vars.
      On vs2019 saves 5+ seconds per SCons invocation, which really
      helps test suite runs.
    - Remove deprecated SourceSignatures, TargetSignatures
    - Remove deprecated Builder keywords: overrides and scanner
    - Remove deprecated env.Copy
    - Remove deprecated BuildDir plus SConscript keyword build_dir
    - A number of documentation improvements.


RELEASE 3.1.1 - Mon, 07 Aug 2019 20:09:12 -0500

  From William Deegan:
    - Remove obsoleted references to DeciderNeedsNode which could cause crash when using --debug=explain

  From Jason Kenny
    - Add Fix and test for crash in 3.1.0 when using Decider('MD5-timestamp') and --debug=explain

  From Ben Reed:
    - Added -fmerge-all-constants to flags that get included in both CCFLAGS and LINKFLAGS.

  From Mathew Robinson:
    - Fix issue #3415 - Update remaining usages of EnvironmentError to SConsEnvironmentError
      this patch fixes issues introduced in 3.1.0 where any of the
      following would cause SCons to error and exit:
        - CacheDir not write-able
        - JSON encoding errors for CacheDir config
        - JSON decoding errors for CacheDir config


RELEASE 3.1.0 - Mon, 20 Jul 2019 16:59:23 -0700

  From Joseph Brill:
    - Code to supply correct version-specifier argument to vswhere for
      VS version selection.

  From William Deegan:
    - Enhanced --debug=explain output. Now the separate components of the dependency list are split up
      as follows:

      scons: rebuilding `file3' because:
           the dependency order changed:
           ->Sources
           Old:xxx	New:zzz
           Old:yyy	New:yyy
           Old:zzz	New:xxx
           ->Depends
           ->Implicit
           Old:/usr/bin/python	New:/usr/bin/python
    - Fix Issue #3350 - SCons Exception EnvironmentError is conflicting with Python's EnvironmentError.
    - Fix spurious rebuilds on second build for cases where builder has > 1 target and the source file
      is generated. This was causing the > 1th target to not have it's implicit list cleared when the source
      file was actually built, leaving an implicit list similar to follows for 2nd and higher target
              ['/usr/bin/python', 'xxx', 'yyy', 'zzz']
      This was getting persisted to SConsign and on rebuild it would be corrected to be similar to this
              ['zzz', 'yyy', 'xxx', '/usr/bin/python']
      Which would trigger a rebuild because the order changed.
      The fix involved added logic to mark all shared targets as peers and then ensure they're implicit
      list is all cleared together.
    - Fix Issue #3349 - SCons Exception EnvironmentError is conflicting with Python's EnvironmentError.
      Renamed to SConsEnvironmentError
    - Fix Issue #3350 - mslink failing when too many objects.  This is resolved by adding TEMPFILEARGJOIN variable
      which specifies what character to join all the argements output into the tempfile. The default remains a space
      when mslink, msvc, or mslib tools are loaded they change the TEMPFILEARGJOIN to be a line separator (\r\n on win32)
    - Fix performance degradation for MD5-timestamp decider.  NOTE: This changes the Decider() function arguments.
      From:
          def my_decider(dependency, target, prev_ni):
      To:
          def my_decider(dependency, target, prev_ni, repo_node):
      Where repo_node is the repository (or other) node to use to check if the node is out of date instead of dependency.

  From Peter Diener:
    - Additional fix to issue #3135 - Also handle 'pure' and 'elemental' type bound procedures
    - Fix issue #3135 - Handle Fortran submodules and type bound procedures

  From Adam Gross:
    - Upgraded and improved Visual Studio solution/project generation code using the MSVSProject builder.
      - Added support for Visual Studio 2017 and 2019.
      - Added support for the following per-variant parameters to the builder:
        - cpppaths: Provides per-variant include paths.
        - cppdefines: Provides per-variant preprocessor definitions.

  From Michael Hartmann:
    - Fix handling of Visual Studio Compilers to properly reject any unknown HOST_PLATFORM or TARGET_PLATFORM

  From Bert Huijben:
    - Added support for Visual Studio 2019 toolset.

  From Mathew Robinson:
    - Update cache debug output to include cache hit rate.
    - No longer unintentionally hide exceptions in Action.py
    - Allow builders and pseudo-builders to inherit from OverrideEnvironments

  From Leonard de Ruijter:
    - Add logic to derive correct version argument to vswhere

  From Lukas Schrangl:
    - Enable LaTeX scanner to find more than one include per line

  From Mats Wichmann:
    - scons-time takes more care closing files and uses safer mkdtemp to avoid
      possible races on multi-job runs.
    - Use importlib to dynamically load tool and platform modules instead of imp module
    - sconsign: default to .sconsign.dblite if no filename is specified.
      Be more informative in case of unsupported pickle protocol (py2 only).
    - Fix issue #3336 - on Windows, paths were being added to PATH even if
      tools were not found in those paths.
    - More fixes for newer Java versions (since 9): handle new jdk directory
      naming (jdk-X.Y instead of jdkX.Y) on Windows; handle two-digit major
      version. Docstrings improved.
    - Fixups for pylint: exception types, redefined functions,
      globals, etc.  Some old code removed to resolve issues (hashlib is
      always present on modern Pythons; no longer need the code for
      2.5-and-earlier optparse). cmp is not a builtin function in Py3,
      drop one (unused) use; replace one.  Fix another instance of
      renaming to SConsEnvironmentError. Trailing whitespace.
      Consistently use not is/in (if not x is y -> if x is not y).
    - Add a PY3-only function for setting up the cachedir that should be less
      prone to races. Add a hack to the PY2 version (from Issue #3351) to
      be less prone to a race in the check for old-style cache.
    - Fix coding error in docbook tool only exercised when using python lxml
    - Recognize two additional GNU compiler header directory options in
      ParseFlags: -iquote and -idirafter.
    - Fix more re patterns that contain \ but not specified as raw strings
      (affects scanners for D, LaTeX, swig)


RELEASE 3.0.5 - Mon, 26 Mar 2019 15:04:42 -0700

  From William Deegan:

    - Fix Issue #3283 - Handle using --config=force in combination with Decider('MD5-timestamp').
      3.0.2 in fix for issue #2980 added that deciders can throw DeciderNeedsNode exception.
      The Configure logic directly calls the decider when using --config=force but wasn't handling
      that exception.  This would yield minimally configure tests using TryLink() not running and
      leaving TypeError Nonetype exception in config.log
    - Fix Issue #3303 - Handle --config=force overwriting the Environment passed into Configure()'s
      Decider and not clearing it when the configure context is completed.
    - Add default paths for yacc tool on windows to include cygwin, mingw, and chocolatey
    - Fix issue #2799 - Fix mingw tool to respect SHCCCOMSTR, SHLINKCOMSTR and LDMODULECOMSTR
    - Fix Issue #3329 - Add support for MS SDK V10.0A (which is commonly installed with VS2017)
    - Fix Issue #3333 - Add support for finding vswhere under 32 bit windows installs.

  From Maciej Kumorek:
    - Update the MSVC tool to include the nologo flag by default in RCFLAGS

From Daniel Moody:
    - Change the default for AppendENVPath to delete_existing=0, so path
      order will not be changed, unless explicitly set (Issue #3276)
    - Fixed bug which threw error when running SCons on windows system with no MSVC installed.
    - Update link tool to convert target to node before accessing node member
    - Update mingw tool to remove MSVC like nologo CCFLAG
    - Add default paths for lex tool on windows to include cygwin, mingw, and chocolatey
    - Add lex construction variable LEXUNISTD for turning off unix headers on windows
    - Update lex tool to use win_flex on windows if available

  From Mats Wichmann:
    - Quiet open file ResourceWarnings on Python >= 3.6 caused by
      not using a context manager around Popen.stdout
    - Add the textfile tool to the default tool list
    - Fix syntax on is/is not clauses: should not use with a literal
    - Properly retrieve exit code when catching SystemExit
    - scons-time now uses context managers around file opens
    - Fix regex patterns that were not specified as raw strings

  From Bernhard M. Wiedemann:
    - Do not store build host+user name if reproducible builds are wanted


RELEASE 3.0.4 - Mon, 20 Jan 2019 22:49:27 +0000

  From Mats Wichmann:
    - Improve finding of Microsoft compiler: add a 'products' wildcard
      in case 2017 Build Tools only is installed as it is considered a separate
      product from the default Visual Studio
    - Add TEMPFILESUFFIX to allow a customizable filename extension, as
      described in the patch attached to issue #2431.
    - scons.py and sconsign.py stopped working if script called as a symlink
      to location in scons-local location.
    - Fix issue running scons using a symlink to scons.py in an scons-local dir
    - Doc updates around Default(), and the various *TARGETS variables.

  From Daniel Moody:
    - Improved support for VC14.1 and Visual Studio 2017, as well as arm and arm64 targets.
      Issues #3268 & Issue #3222
    - Initial support for ARM targets with Visual Studio 2017 - Issue #3182 (You must set TARGET_ARCH for this to work)
    - Update TempFileMunge class to use PRINT_CMD_LINE_FUNC

  From Tobias Herzog
    - Enhance cpp scanner regex logic to detect if/elif expressions without whitespaces but
      parenthesis like "#if(defined FOO)" or "#elif!(BAR)" correctly.


RELEASE 3.0.3 - Mon, 07 Jan 2019 20:05:22 -0400
  NOTE: 3.0.2 release was dropped because there was a packaging bug. Please consider all 3.0.2
        content.

  From William Deegan:
    - Fixes to packaging logic.  Ensuring the SCons.Tool.clangCommon module is added
      to the release packages.
    - Modify scons.bat script to check for scons python script without .py extension if no file
      scons.py exists. This enables an all platform wheel to work.

  From Mats Wichmann:
    - Update doc examples to work with Python 3.5+:  map() now returns an iterable instead of a list.


RELEASE 3.0.2 - Mon, 31 Dec 2018 16:00:12 -0700

  From Bernard Blackham:
    - Fixed handling of side-effects in task master (fixes #3013).

  From William Deegan:
    - Remove long deprecated SCons.Options code and tests.  This removes BoolOption,EnumOption,
      ListOption,PackageOption, and PathOption which have been replaced by *Variable() many years ago.
    - Re-Enable parallel SCons (-j) when running via Pypy
    - Move SCons test framework files to testing/framework and remove all references to QMtest.
      QMTest has not been used by SCons for some time now.
    - Updated logic for mingw and clang on win32 to search default tool install paths if not
      found in normal SCons PATH.  If the user specifies PATH or tool specific paths they
      will be used and the default paths below will be ignored.
      - Default path for clang/clangxx : C:\Program Files\LLVM\bin
      - Default path for mingw         : C:\MinGW\bin and/or  C:\mingw-w64\*\mingw64\bin
      - Key program to locate mingw    : mingw32-make (as the gcc with mingw prefix has no fixed name)
    - Fixed issue causing stack trace when python Action function contains a unicode string when being
      run with Python 2.7
    - Add alternate path to QT install for Centos in qt tool: /usr/lib64/qt-3.3/bin
    - Fix Java tools to search reasonable default paths for Win32, Linux, macOS.  Add required paths
      for swig and java native interface to JAVAINCLUDES.  You should add these to your CPPPATH if you need
      to compile with them.  This handles spaces in paths in default Java paths on windows.
    - Added more java paths to match install for Centos 7 of openjdk
    - Fix new logic which populates JAVAINCLUDES to handle the case where javac is not found.
    - Fix GH Issue #2580 - # in FRAMEWORKPATH doesn't get properly expanded. The # is left in the
      command line.
    - Fix issue #2980 with credit to Piotr Bartosik (and William Blevins).  This is an issue where using
      TimeStamp-MD5 Decider and CacheDir can yield incorrect md5's being written into the .sconsign.
      The difference between Piotr Bartosik's patch and the current code is that the more complicated
      creation of file to csig map is only done when the count of children for the current node doesn't
      match the previous count which is loaded from the sconsign.
    - Fix issue # 3106 MSVC if using MSVC_BATCH and target dir had a space would fail due to quirk in
      MSVC's handling of escaped targetdirs when batch compiling.
    - Fix GH Issue #3141 unicode string in a TryAction() with python 2.7 crashes.
    - Fix GH Issue #3212 - Use of Py3 and CacheDir + Configure's TryCompile (or likely and Python Value Nodes)
      yielded trying to combine strings and bytes which threw exception.
    - Fix GH Issue #3225 SCons.Util.Flatten() doesn't handle MappingView's produced by dictionary as return
      values from dict().{items(), keys(), values()}.
    - Fix GH Issue #3241 - Properly support versioned shared libraries for MacOS.  We've also introduced two
      new env variables APPLELINK_CURRENT_VERSION and APPLELINK_COMPATIBILITY_VERSION which will specify
      what is passed to the linkers -current_version and -compatibility_version flags.  If not specified
      they will be derived from SHLIBVERSION as such:
      - APPLELINK_CURRENT_VERSION = SHLIBVERSION
      - APPLELINK_COMPATIBILITY_VERSION = all but the last digit in SHLIBVERSION with .0 appended.
      Note that the values of the above will be validated. Valid format for either APPLELINK variable is
      X[.Y[.Z]] where 0 <= X <= 65535, 0 <= Y <= 255, 0 <= Z <= 255.
      The new variables have been added to the documents and should show up in user guide and manpage.
    - Fix GH Issue #3136 no longer wrap io.{BufferedReader,BufferedWriter,BufferedRWPair,BufferedRandom,TextIOWrapper
      with logic to set HANDLE_FLAG_INHERIT flag on the file handle.  Python 3.4+ automatically sets this according
      to Python docs: https://docs.python.org/3/library/os.html#fd-inheritance

  From Ray Donnelly:
    - Fix the PATH created by scons.bat (and other .bat files) to provide a normalized
      PATH.  Some pythons in the 3.6 series are no longer able to handle paths which
      have ".." in them and end up crashing.  This is done by cd'ing into the directory
      we want to add to the path and then using %CD% to give us the normalized directory
      See bug filed under Python 3.6: https://bugs.python.org/issue32457.
      Note: On Win32 PATH's which have not been normalized may cause undefined behavior
      by other executables being run by SCons (or any subprocesses of executables being run by SCons).
      Resolving this issue should eliminate that possibility going forward.

  From Andrew Featherstone
    - Removed unused --warn options from the man page and source code.

  From Arda Fu
    - Fix cpp scanner regex logic to treat ifndef for py3.5+. Previously it was
      not properly differentiating between if, ifdef, and ifndef.

  From Philipp Maierhöfer
    - Added a __hash__ method to the class SCons.Subst.Literal. Required when substituting Literal
      objects when SCons runs with Python 3.
    - Added missing FORTRANMODDIRPREFIX to the gfortran tool.

  From Matthew Marinets:
    - Fixed an issue that caused the Java emitter to incorrectly parse arguments to constructors that
      implemented a class.

  From Fredrik Medley:
    - Fix exception when printing of EnviromentError messages.
      Specifically, this fixes error reporting of the race condition when
      initializing the cache which error previously was hidden.

  From Daniel Moody:
    - Updated Jar builder to handle nodes and directories better
    - Updated Jar builder to flatten source list which could contain embedded lists
    - Removed some magic numbers from jar.py on behalf of Mats Wichmann (mats@linux.com)
    - Set the pickling protocal back to highest which was causing issues
      with variant dir tests. This will cause issues if reading sconsigns
      pickled with the previous lower protocol.
    - Updated swig to setup default paths for windows
    - Updated gettext tools to setup default paths for windows with Cygwin/MinGW setups
    - Add common location for default paths for cygwin and mingw in Platform modules
    - Updated YACC tool to work on windows with Cygwin/MinGW setups
    - Set the pickling protocal back to highest which was causing issues
      with variant dir tests. This will cause issues if reading sconsigns
      pickled with the previous lower protocol.
    - Updated FS.py to handle removal of splitunc function from python 3.7
    - Updated the vc.py to ignore MSVS versions where no compiler could be found

  From Gary Oberbrunner:
    - Fix bug when Installing multiple subdirs outside the source tree
    - fix to_str to handle None without raising exception
    - Fix -jN for python 3.7

  From Jonathon Reinhart:
    - Replace all instances of `int main()` in C code with `int main(void)`.
      Specifically, this fixes the test cases use by Configure.CheckCC() which
      would fail when using -Wstrict-prototypes.

  From Zachary Tessler:
    - Fix calculation of signatures for FunctionActions that contain list (or set,...)
      comprehensions whose expressions involve constant literals. Those constants had
      been ignored in signatures, so changing them did not cause targets to be rebuilt.

  From Paweł Tomulik:
    - In the testing framework, module TestCommon, fixed must_contain(),
      must_not_contain(), and related methods of TestCommon class to work with
      substrings located at zero offset.
    - Added virtualenv support. A new function Virtualenv() determines whether
      SCons runs in a virtualenv. The search PATH may also be extended to
      prefer executables from the current virtualenv over the ones provided by
      base environment. New option --enable-virtualenv provided to import some
      virtualenv-related variables to SCons and extend every env['ENV']['PATH']
      automatically. New option --ignore-virtualenv disables this. Two
      environment variables, SCONS_ENABLE_VIRTUALENV and
      SCONS_IGNORE_VIRTUALENV are supported for the same purpose.

  From Richard West:
    - Add SConstruct.py, Sconstruct.py, sconstruct.py to the search path for the root SConstruct file.
      Allows easier debugging within Visual Studio
    - Change setup.py to change the install directory (via  pip, or setup.py install) from scons-#.#.#
      to scons (Yielding <pythondir>/lib/scons/SCons/ instead of <pythondir>/lib/scons/SCons-#.#.#/).
      This changes SCons to better comply with normal Python installation practices.

  From Mats Wichmann:
    - Recognize new java 9, 10, 11 (as 9.0 and 10.0, 11.0)
    - Updated manpage scons.xml to fix a nested list problem
    - Updated doc terminiology: use prepend instead of append as appropriate
    - XML validity fixes from SConstruct.py change
    - Update wiki links to new github location
    - Update bug links to new github location
    - Make it easier for SConscript() call to fail on missing script.
      It was possible to call SCons.Warnings.warningAsException
      (not documented as a user API) to make all warnings fail. Now
      SConscript can take an optional must_exist flag which if true fails
      if the script does not exist.  Not failing on missing script is
      now considered deprecated, and the first instance will print a
      deprecation message.  It is now also possible to flip the scons
      behavior (which still defaults to warn, not fail) by calling
      SCons.Script.set_missing_sconscript_error, which is also not a
      documented interface at the moment.
    - Convert TestCmd.read to use with statement on open (quiets 17 py3 warnings)
    - Quiet py3 warning in UtilTests.py
    - Fix tests specifying octal constants for py3
    - Fix must_contain tests for py3
    - RPM package generation:
       - Fix supplying a build architecture
       - Disable auto debug package generation on certain rpmbuild versions
       - Adjust some tests to only supply build-id file on certain rpmbuild versions
       - Tests now use a file fixture for the repeated (trivial) main.c program.
       - Document and comment cleanup.
       - Added new Environment Value X_RPM_EXTRADEFS to supply custom settings
         to the specfile without adding specific logic for each one to scons.
    - The test for Python.h needed by swig tests is moved to get_python_platform
      so it does not have to be repeated in every test; picks up one failure
      which did not make the (previously needed) check. Windows version
      of get_python_platform needed some rework in case running in virtualenv.
    - If test opens os.devnull, register with atexit so file opens do not leak.
    - Fix bugs in Win32 process spawn logic to handle OSError exception correctly.
    - Use time.perf_counter instead of time.clock if it exists.
      time.clock deprecated since py3.3, due to remove in 3.8. deprecation
      warnings from py3.7 were failing a bunch of tests on Windows since they
      mess up expected stderr.
    - Prefer Py3's inspect.getfullargspec over deprecated inspect.getargspec.
      Switched to "new" (standard in Py2.7) usage of receiving a namedtuple -
      we were unpacking to a four-tuple, two of the items of which were unused;
      getfullargspec returns a named tuple with seven elements so it is a
      cleaner drop-in replacement using the namedtuple.
    - Updated the test-framework.rst documentation.
    - Remove obsoleted internal implementaiton of OrderedDict.
    - Test for tar packaging fixups
    - Stop using deprecated unittest asserts
    - messages in strip-install-dir test now os-neutral
    - Add xz compression format to packaging choices.
    - Syntax cleanups - trailing blanks, use "is" to compare with None, etc.
      Three uses of variables not defined are changed.
    - Some script changes in trying to find scons engine
    - Update (pep8) configure-cache script, add a --show option.
    - Fix for a couple of "what if tool not found" exceptions in framework.
    - Add Textfile/Substfile to default environment. (issue #3147)
    - sconsign: a couple of python3 fixes; be more tolerant of implicit
      entries which have no signatures; minor PEP8 changes.
    - Fix a couple of type mistakes (list-> string, filter type -> list)
    - Fix a couple of type mistakes in packaging tools: list-> string in msi,
      filter type -> list in ipk

  From Bernhard M. Wiedemann:
    - Update SCons' internal scons build logic to allow overriding build date
      with SOURCE_DATE_EPOCH for SCons itself.
    - Change the datestamps in SCons' docs and embedded in code use ISO 8601 format and UTC

  From Hao Wu
    - Typo in customized decider example in user guide
    - Replace usage of unittest.TestSuite with unittest.main() (fix #3113)

RELEASE 3.0.1 - Mon, 12 Nov 2017 15:31:33 -0700

  From Daniel Moody:
    - Jar can take multiple targets, and will make a duplicate jar from the sources for each target
    - Added some warnings in case the Jar builder makes an implicit target
    - Added Jar method and changed jar build to be more specific. Jar method will take in
      directories or classes as source. Added more tests to JAR to ensure the jar was
      packaged with the correct compiled class files.
    - Added a No result test case to handle bug which seems unrelated to java in the
      swig-dependencies.py test, more info here: http://scons.tigris.org/issues/show_bug.cgi?id=2907
    - Added a travis script to test on ubuntu trusty now that the project is on github
      so that Continuus Integration tests can be run automatically. It tests most case and considers
      no result a pass as well. Improving this script can install more dependincies allowing for more
      tests to be run.

  From Daniel Moody:
    - Updated the Jar Builder tool in Tool/__init__.py so that is doesn't force class files as
      sources, allowing directories to be passed, which was causing test/Java/JAR.py to fail.

  From William Deegan:
    - Fix issue where code in utility routine to_String_for_subst() had code whose result was never
      properly returned.
      (Found by: James Rinkevich https://pairlist4.pair.net/pipermail/scons-users/2017-October/006358.html )
    - Fixed Variables.GenerateHelpText() to now use the sort parameter. Due to incorrect 2to3 fixer changes
      8 years ago it was being used as a boolean parameter.  Now you can specify sort to be a callable, or boolean
      value. (True = normal sort). Manpage also updated.
    - Fixed Tool loading logic from exploding sys.path with many site_scons/site_tools prepended on py3.
    - Added additional output with time to process each SConscript file when using --debug=time.

  From Thomas Berg:
    - Fixed a regression in scons-3.0.0 where "from __future__ import print_function" was imposed
      on the scope where SConstruct is executed, breaking existing builds using PY 2.7.

  From William Deegan:
    - Fix broken subst logic where a string with "$$(abc)" was being treated as "$(abc) and the
      logic for removing the signature escapes was then failing because there was no closing "$)".
      This was introduced by a pull request to allow recursive variable evaluations to yield a string
      such as "$( $( some stuff $) $)".

  From Zachary Tessler:
    - Fix incorrect warning for repeated identical builder calls that use overrides


RELEASE 3.0.0 - Mon, 18 Sep 2017 08:32:04 -0700

NOTE: This is a major release.  You should expect that some targets may rebuild when upgrading.
Significant changes in some python action signatures. Also switching between PY 2.7 and PY 3.5, 3.6
will cause rebuilds.


  From William Blevins:
    - Updated D language scanner support to latest: 2.071.1. (PR #1924)
      https://dlang.org/spec/module.html accessed 11 August 2016
      - Enhancements:
        - Added support for selective imports: "import A : B, C;" -> A
        - Added support for renamed imports. "import B = A;" -> A
        - Supports valid combinations: "import A, B, CCC = C, DDD = D : EEE = FFF;" -> A, B, C, D
      - Notes:
        - May find new (previously missed) Dlang dependencies.
        - May cause rebuild after upgrade due to dependency changes.
    - Updated Fortran-related tests to pass under GCC 5/6.
    - Fixed SCons.Tool.Packaging.rpm.package source nondeterminism across builds.

  From William Deegan:
    - Removed deprecated tools CVS, Perforce, BitKeeper, RCS, SCCS, Subversion.
    - Removed deprecated module SCons.Sig
    - Added prioritized list of xsltproc tools to docbook. The order will now be as
      follows: xsltproc, saxon, saxon-xslt, xalan  (with first being highest priority, first
      tool found is used)
    - Fixed MSVSProject example code (http://scons.tigris.org/issues/show_bug.cgi?id=2979)
    - Defined MS SDK 10.0 and Changed VS 2015 to use SDK 10.0
    - Changes to Action Function and Action Class signiture creation.  NOTE: This will cause rebuilds
      for many builds when upgrading to SCons 3.0
    - Fixed Bug #3027 - "Cross Compiling issue: cannot override ranlib"
    - Fixed Bug #3020 - "Download link in user guide wrong. python setup.py install --version-lib broken"
    - Fixed Bug #2486 - Added SetOption('silent',True) - Previously this value was not allowed to be set.
    - Fixed Bug #3040 - Non-unicode character in CHANGES.txt
    - Fixed Bug #2622 - AlwaysBuild + MSVC regression.
    - Fixed Bug #3025 - (Credit to Florian : User flow86 on tigris) - Fix typo JAVACLASSSUFIX should have been
                        JAVACLASSSUFFIX


  From Ibrahim Esmat:
    - Added the capability to build Windows Store Compatible libraries that can be used
      with Universal Windows Platform (UWP) Apps and published to the store

  From Daniel Holth:
    - Add basic support for PyPy (by deleting __slots__ from Node with a
      metaclass on PyPy); wrap most-used open() calls in 'with' statements to
      avoid too many open files.
    - Add __main__.py for `python -m SCons` in case it is on PYTHONPATH.
    - Always use highest available pickle protocol for efficiency.
    - Remove unused command line fallback for the zip tool.

  From Gaurav Juvekar:
    - Fix issue #2832: Expand construction variables in 'chdir' argument of builders. (PR #463)
    - Fix issue #2910: Make --tree=all handle Unicode. (PR #427)
    - Fix issue #2788: Fix typo in documentation example for sconf. (PR #388)

  From Alexey Klimkin:
    - Use memoization to optimize PATH evaluation across all dependencies per
      node. (PR #345)
    - Use set() where it is applicable (PR #344)

  From M. Limber:
    - Fixed msvs.py for Visual Studio Express editions that would report
      "Error  : ValueError: invalid literal for float(): 10.0Exp".

  From Rick Lupton:
    - Update LaTeX scanner to understand \import and related commands

  From Steve Robinson:
    - Add support for Visual Studio 2017.  This support requires vswhere.exe a helper
      tool installed with newer installs of 2017. SCons expects it to be located at
      "C:\Program Files (x86)\Microsoft Visual Studio\Installer\vswhere.exe"
      It can be downloaded separately at
      https://github.com/Microsoft/vswhere

  From Tom Tanner:
    - Allow nested $( ... $) sections

  From Paweł Tomulik:
    - Fixed the issue with LDMODULEVERSIONFLAGS reported by Tim Jenness
      (https://pairlist4.pair.net/pipermail/scons-users/2016-May/004893.html).
      An error was causing "-Wl,Bsymbolic" being added to linker's command-line
      even when there was no specified value in LDMODULEVERSION and thus no
      need for the flags to be specified.
    - Added LoadableModule to the list of global functions (DefaultEnvironment
      builders).

  From Manish Vachharajani:
    - Update debian rules, compat, and control to not use features
      deprecated or obsolete in later versions of debhelpers
    - Update python version to 2.7 in debian/control

  From Richard Viney:
    - Fixed PCHPDBFLAGS causing a deprecation warning on MSVC v8 and later when
      using PCHs and PDBs together.


  From Richard West:
    - Added nested / namespace tool support
    - Added a small fix to the python3 tool loader when loading a tool as a package
    - Added additional documentation to the user manual on using toolpaths with the environment
      This includes the use of sys.path to search for tools installed via pip or package managers
    - Added support for a PyPackageDir function for use with the toolpath

  From Russel Winder:
    - Reordered the default D tools from "dmd, gdc, ldc" to "dmd, ldc, gdc".
    - Add a ProgramAllAtOnce builder to the dmd, ldc, and gdc tools. (PR #448)
    - Remove a file name exception for very old Fedora LDC installation.
    - gdc can now handle building shared objects (tested for version 6.3.0).
    - Remove establishing the SharedLibrary builder in the dmd, ldc, and gdc
      tools, must now include the ar tool to get this builder as is required for
      other compiler tools.
    - Add clang and clang++ tools based on Paweł Tomulik's work.

RELEASE 2.5.1 - Mon, 03 Nov 2016 13:37:42 -0400

  From William Deegan:
    - Add scons-configure-cache.py to packaging. It was omitted

  From Alexey Klimkin:
    - Use memoization to optimize PATH evaluation across all dependencies per
      node. (PR #345)

RELEASE 2.5.0 - Mon, 09 Apr 2016 11:27:42 -0700

  From Dirk Baechle:
    - Removed a lot of compatibility methods and workarounds
      for Python versions < 2.7, in order to prepare the work
      towards a combined 2.7/3.x version. (PR #284)
      Also fixed the default arguments for the print_tree and
      render_tree methods. (PR #284, too)

  From William Blevins:
    - Added support for cross-language dependency scanning;
      SCons now respects scanner keys for implicit dependencies.
      - Notes for SCons users with heterogeneous systems.
        - May find new (previously missed) dependencies.
        - May cause rebuild after upgrade due to dependency changes.
        - May find new dependency errors (EG. cycles).
          - Discovered in some of the SCons QT tests.
    - Resolved missing cross-language dependencies for
      SWIG bindings (fixes #2264).
    - Corrected typo in User Guide for Scanner keyword. (PR #2959)
    - Install builder interacts with scanner found in SCANNERS differently.
      - Previous: Install builder recursively scanned implicit dependencies
        for scanners from SCANNER, but not for built-in (default) scanners.
      - Current: Install builder will not scan for implicit dependencies via
        either scanner source. This optimizes some Install builder behavior
        and brings orthogonality to Install builder scanning behavior.

  From William Deegan:
    - Add better messaging when two environments have
      different actions for the same target (Bug #2024)
    - Fix issue only with MSVC and Always build where targets
      marked AlwaysBuild wouldn't make it into CHANGED_SOURCES
      and thus yield an empty compile command line. (Bug #2622)
    - Fix posix platform escaping logic to properly handle paths
      with parens in them "()".  (Bug #2225)

  From Jakub Pola:
    - Intel Compiler 2016 (Linux/Mac) update for tool directories.

  From Adarsh Sanjeev:
    - Fix for issue #2494: Added string support for Chmod function.

  From Tom Tanner:
    - change cache to use 2 character subdirectories, rather than one character,
      so as not to give huge directories for large caches, a situation which
      causes issues for NFS.
      For existing caches, you will need to run the scons-configure-cache.py
      script to update them to the new format. You will get a warning every time
      you build until you co this.
    - Fix a bunch of unit tests on windows

RELEASE 2.4.1 - Mon, 07 Nov 2015 10:37:21 -0700

  From Arfrever Frehtes Taifersar Arahesis:
    - Fix for Bug # 2791 - Setup.py fails unnecessarily under Jython.

  From Dirk Baechle:
    - Fixed license of SVG titlepage files in the context of Debian
      packaging, such that they allow for commercial use too (#2985).

  From William Blevins:
    - InstallVersionedLib now available in the DefaultEnvironment context.
    - Improves orthogonality of use cases between different Install functions.

  From Carnë Draug:
    - Added new configure check, CheckProg, to check for
      existence of a program.

  From Andrew Featherstone:
    - Fix for issue #2840 - Fix for two environments specifying same target with different
      actions not throwing hard error. Instead SCons was incorrectly issuing a warning
      and continuing.

  From Hiroaki Itoh :
    - Add support `Microsoft Visual C++ Compiler for Python 2.7'
      Compiler can be obtained at: https://www.microsoft.com/en-us/download/details.aspx?id=44266

  From Florian Miedniak:
    - Fixed tigris issue #3011: Glob() excludes didn't work when used with VariantDir(duplicate=0)

  From William Roberts:
    - Fix bug 2831 and allow Help() text to be appended to AddOption() help.

  From Paweł Tomulik:
    - Reimplemented versioning for shared libraries, with the following effects
    - Fixed tigris issues #3001, #3006.
    - Fixed several other issues not reported to tigris, including:
      issues with versioned libraries in subdirectories with tricky names,
      issues with versioned libraries and variant directories,
      issue with soname not being injected to library when using D linkers,
    - Switched to direct symlinks instead of daisy-chained ones -- soname and
      development symlinks point directly to the versioned shared library now),
      for rationale see:
      https://www.debian.org/doc/debian-policy/ch-sharedlibs.html
      https://fedoraproject.org/wiki/Packaging:Guidelines#Devel_Packages
      https://bitbucket.org/scons/scons/pull-requests/247/new-versioned-libraries-gnulink-cyglink/diff#comment-10063929
    - New construction variables to allow override default behavior: SONAME,
      SHLIBVERSIONFLAGS, _SHLIBVERSIONFLAGS, SHLIBNOVERSIONSYMLINKS,
      LDMODULEVERSION, LDMODULEVERSIONFLAGS, _LDMODULEVERSIONFLAGS,
      LDMODULENOVERSIONSYMLINKS.
    - Changed logic used to configure the versioning machinery from
      platform-centric to linker-oriented.
    - The SHLIBVERSION/LDMODULEVERSION variables are no longer validated by
      SCons (more freedom to users).
    - InstallVersionedLib() doesn't use SHLIBVERSION anymore.
    - Enchanced docs for the library versioning stuff.
    - New tests for versioned libraries.
    - Library versioning is currently implemented for the following linker
      tools: 'cyglink', 'gnulink', 'sunlink'.
    - Fix to swig tool - pick-up 'swig', 'swig3.0' and 'swig2.0' (in order).
    - Fix to swig tool - respect env['SWIG'] provided by user.



RELEASE 2.4.0 - Mon, 21 Sep 2015 08:56:00 -0700

  From Dirk Baechle:
    - Switched several core classes to use "slots", to
      reduce the overall memory consumption in large
      projects (fixes #2180, #2178, #2198)
    - Memoizer counting uses decorators now, instead of
      the old metaclasses approach.

  From Andrew Featherstone
    - Fixed typo in SWIGPATH description

RELEASE 2.3.6 - Mon, 31 Jul 2015 14:35:03 -0700

  From Rob Smith:
    - Added support for Visual Studio 2015

RELEASE 2.3.5 - Mon, 17 Jun 2015 21:07:32 -0700

  From Stephen Pollard:
    - Documentation fixes for libraries.xml and
      builders-writing.xml (#2989 and #2990)

  From William Deegan:
    - Extended docs for InstallVersionedLib/SharedLibrary,
      and added SKIP_WIN_PACKAGES argument to build script
      bootstrap.py (PR #230, #3002).

  From William Blevins:
    - Fixed symlink support (PR #227, #2395).
    - Updated debug-count test case (PR #229).

  From Alexey Klimkin:
    - Fixed incomplete LIBS flattening and substitution in
      Program scanner(PR #205, #2954).

  From Dirk Baechle:
    - Added new method rentry_exists_on_disk to Node.FS (PR #193).

  From Russel Winder:
    - Fixed several D tests under the different OS.
    - Add support for f08 file extensions for Fortran 2008 code.

  From Anatoly Techtonik:
    - Show --config choices if no argument is specified (PR #202).
    - Fixed build crash when XML toolchain isn't installed, and
      activated compression for ZIP archives.

  From Alexandre Feblot:
    - Fix for VersionedSharedLibrary under 'sunos' platform.
    - Fixed dll link with precompiled headers on MSVC 2012
    - Added an 'exclude' parameter to Glob()

  From Laurent Marchelli:
    - Support for multiple cmdargs (one per variant) in VS project files.
    - Various improvements for TempFileMunge class.
    - Added an implementation for Visual Studio users files (PR #209).

  From Dan Pidcock:
    - Added support for the 'PlatformToolset' tag in VS project files (#2978).

  From James McCoy:
    - Added support for '-isystem' to ParseFlags.

RELEASE 2.3.4 - Mon, 27 Sep 2014 12:50:35 -0400

  From Bernhard Walle and Dirk Baechle:
    - Fixed the interactive mode, in connection with
      Configure contexts (#2971).

  From Anatoly Techtonik:
    - Fix EnsureSConsVersion warning when running packaged version

  From Russel Winder:
    - Fix D tools for building shared libraries

RELEASE 2.3.3 - Sun, 24 Aug 2014 21:08:33 -0400

  From Roland Stark:
    - Fixed false line length calculation in the TempFileMunge class (#2970).

  From Gary Oberbrunner:
    - Improve SWIG detection

  From Russel Winder:
    - Fix regression on Windows in D language update

  From Neal Becker and Stefan Zimmermann:
    - Python 3 port and compatibility

  From Anatoly Techtonik:
    - Do not fail on EnsureSConsVersion when running from checkout

  From Kendrick Boyd and Rob Managan:
    - Fixed the newglossary action to work with VariantDir (LaTeX).

  From Manuel Francisco Naranjo:
    - Added a default for the BUILDERS environment variable,
      to prevent not defined exception on a Clone().

  From Andrew Featherstone:
    - Added description of CheckTypeSize method (#1991).
    - Fixed handling of CPPDEFINE var in Append()
      for several list-dict combinations (#2900).

  From William Blevins:
    - Added test for Java derived-source dependency tree generation.
    - Added Copy Action symlink soft-copy support (#2395).
    - Various contributions to the documentation (UserGuide).

RELEASE 2.3.2

  From Dirk Baechle:
    - Update XML doc editor configuration
    - Fix: Allow varlist to be specified as list of strings for Actions (#2754)

  From veon on bitbucket:
    - Fixed handling of nested ifs in CPP scanner PreProcessor class.

  From Shane Gannon:
    - Support for Visual Studio 2013 (12.0)

  From Michael Haubenwallner:
    - Respect user's CC/CXX values; don't always overwrite in generate()
    - Delegate linker Tool.exists() to CC/CXX Tool.exists().

  From Rob Managan:
    - Updated the TeX builder to support use of the -synctex=1
      option and the files it creates.
    - Updated the TeX builder to correctly clean auxiliary files when
      the biblatex package is used.

  From Gary Oberbrunner:
    - get default RPM architecture more robustly when building RPMs

  From Amir Szekely:
    - Fixed NoClean() for multi-target builders (#2353).

  From Paweł Tomulik:
    - Fix SConf tests that write output

  From Russel Winder:
    - Revamp of the D language support. Tools for DMD, GDC and LDC provided
      and integrated with the C and C++ linking. NOTE: This is only tested
      with D v2. Support for D v1 is now deprecated.

  From Anatoly Techtonik:
    - Several improvements for running scons.py from source:
      * engine files form source directory take priority over all other
        importable versions
      * message about scons.py running from source is removed to fix tests
        that were failing because of this extra line in the output
      * error message when SCons import fails now lists lookup paths
    - Remove support for QMTest harness from runtest.py
    - Remove RPM and m4 from default tools on Windows
    - BitKeeper, CVS, Perforce, RCS, SCCS are deprecated from default
      tools and will be removed in future SCons versions to speed up
      SCons initialization (it will still be possible to use these tools
      explicitly)

  From Sye van der Veen:
    - Support for Visual Studio 12.0Exp, and fixes for earlier MSVS
      versions.


RELEASE 2.3.1

  From Andrew Featherstone:
    - Added support for EPUB output format to the DocBook tool.

  From Tom Tanner:
    - Stop leaking file handles to subprocesses by switching to using subprocess
      always.
    - Allow multiple options to be specified with --debug=a,b,c
    - Add support for a readonly cache (--cache-readonly)
    - Always print stats if requested
    - Generally try harder to print out a message on build errors
    - Adds a switch to warn on missing targets
    - Add Pseudo command to mark targets which should not exist after
      they are built.

  From Bogdan Tenea:
    - Check for 8.3 filenames on cygwin as well as win32 to make variant_dir work properly.

  From Alexandre Feblot:
    - Make sure SharedLibrary depends on all dependent libs (by depending on SHLINKCOM)

  From Stefan Sperling:
    - Fixed the setup of linker flags for a versioned SharedLibrary
      under OpenBSD (#2916).

  From Antonio Cavallo:
    - Improve error if Visual Studio bat file not found.

  From Manuel Francisco Naranjo:
    - Allow Subst.Literal string objects to be compared with each other,
      so they work better in AddUnique() and Remove().

  From David Rothenberger:
    - Added cyglink linker that uses Cygwin naming conventions for
      shared libraries and automatically generates import libraries.

  From Dirk Baechle:
    - Update bootstrap.py so it can be used from any dir, to run
      SCons from a source (non-installed) dir.
    - Count statistics of instances are now collected only when
      the --debug=count command-line option is used (#2922).
    - Added release_target_info() to File nodes, which helps to
      reduce memory consumption in clean builds and update runs
      of large projects.
    - Fixed the handling of long options in the command-line
      parsing (#2929).
    - Fixed misspelled variable in intelc.py (#2928).

  From Gary Oberbrunner:
    - Test harness: fail_test() can now print a message to help debugging.

  From Anatoly Techtonik:
    - Require rpmbuild when building SCons package.
    - Print full stack on certain errors, for debugging.
    - Improve documentation for Textfile builder.

  From William Deegan:
    - VS2012 & VS2010 Resolve initialization issues by adding path to reg.exe
      in shell used to run batch files.
    - MSVC Support fixed defaulting TARGET_ARCH to HOST_ARCH. It should be
      None if not explicitly set.
    - MSVC Fixed issue where if more than one Architectures compilers are
      detected, it would take the last one found, and not the first.

  From Philipp Kraus:
    - Added optional ZIPROOT to Zip tool.

  From Dirk Baechle:
    - Replaced old SGML-based documentation toolchain with a more modern
      approach, that also requires less external dependencies (programs and
      Python packages). Added a customized Docbook XSD for strict validation of
      all input XML files.

  From Luca Falavigna:
    - Fixed spelling errors in MAN pages (#2897).

  From Michael McDougall:
    - Fixed description of ignore_case for EnumVariable in the
      MAN page (#2774).

RELEASE 2.3.0 - Mon, 02 Mar 2013 13:22:29 -0400

  From Anatoly Techtonik:
    - Added ability to run scripts/scons.py directly from source checkout
    - Hide deprecated --debug={dtree,stree,tree} from --help output
    - Error messages from option parser now include hints about valid choices
    - Cleaned up some Python 1.5 and pre-2.3 code, so don't expect SCons
      to run on anything less than Python 2.4 anymore
    - Several fixes for runtest.py:
      * exit with an error if no tests were found
      * removed --noqmtest option - this behavior is by default
      * replaced `-o FILE --xml` combination with `--xml FILE`
      * changed `-o, --output FILE` option to capture stdout/stderr output
        from runtest.py
    - Remove os_spawnv_fix.diff patch required to enable parallel builds
      support prior to Python 2.2

  From Juan Lang:
    - Fix WiX Tool to use .wixobj rather than .wxiobj for compiler output
    - Support building with WiX releases after 2.0

  From Alexey Klimkin:
    - Fix nested LIBPATH expansion by flattening sequences in subst_path.

  From eyan on Bitbucket:
    - Print target name with command execution time with --debug=time

  From Thomas Berg and Evgeny Podjachev:
    - Fix subprocess spawning on Windows.  Work around a Windows
      bug that can crash python occasionally when using -jN. (#2449)

  From Dirk Baechle:
    - Updated test framework to support dir and file fixtures and
      added ability to test external (out-of-tree) tools (#2862).
      See doc in QMTest/test-framework.rst.
    - Fixed several errors in the test suite (Java paths, MSVS version
      detection, Tool import), additionally
      * provided MinGW command-line support for the CXX, AS and
        Fortran tests,
      * refactored the detection of the gcc version and the according
        Fortran startup library,
      * provided a new module rpmutils.py, wrapping the RPM naming rules
        for target files and further hardware-dependent info (compatibility,
        compiler flags, ...),
      * added new test methods must_exist_one_of() and
        must_not_exist_any_of() and
      * removed Aegis support from runtest.py. (#2872)

  From Gary Oberbrunner:
    - Add -jN support to runtest.py to run tests in parallel
    - Add MSVC10 and MSVC11 support to get_output low-level bat script runner.
    - Fix MSVS solution generation for VS11, and fixed tests.

  From Rob Managan:
    - Updated the TeX builder to support the \newglossary command
      in LaTeX's glossaries package and the files it creates.
    - Improve support for new versions of biblatex in the TeX builder
      so biber is called automatically if biblatex requires it.
    - Add SHLIBVERSION as an option that tells SharedLibrary to build
      a versioned shared library and create the required symlinks.
      Add builder InstallVersionedLib to create the required symlinks
      installing a versioned shared library.

RELEASE 2.2.0 - Mon, 05 Aug 2012 15:37:48 +0000

  From dubcanada on Bitbucket:
    - Fix 32-bit Visual Express C++ on 64-bit Windows (generate 32-bit code)

  From Paweł Tomulik:
    - Added gettext toolset
    - Fixed FindSourceFiles to find final sources (leaf nodes).

  From Greg Ward:
    - Allow Node objects in Java path (#2825)

  From Joshua Hughes:
    - Make Windows not redefine builtin file as un-inheritable (#2857)
    - Fix WINDOWS_INSERT_DEF on MinGW (Windows) (#2856)

  From smallbub on Bitbucket:
    - Fix LINKCOMSTR, SHLINKCOMSTR, and LDMODULECOMSTR on Windows (#2833).

  From Mortoray:
    - Make -s (silent mode) be silent about entering subdirs (#2976).
    - Fix cloning of builders when cloning environment (#2821).

  From Gary Oberbrunner:
    - Show valid Visual Studio architectures in error message
       when user passes invalid arch.

  From Alexey Petruchik:
    - Support for Microsoft Visual Studio 11 (both using it
      and generating MSVS11 solution files).

  From Alexey Klimkin:
    - Fixed the Taskmaster, curing spurious build failures in
      multi-threaded runs (#2720).

  From Dirk Baechle:
    - Improved documentation of command-line variables (#2809).
    - Fixed scons-doc.py to properly convert main XML files (#2812).

  From Rob Managan:
    - Updated the TeX builder to support LaTeX's multibib package.
    - Updated the TeX builder to support LaTeX's biblatex package.
    - Added support for using biber instead of bibtex by setting
      env['BIBTEX'] = 'biber'

  From Arve Knudsen:
    - Test for FORTRANPPFILESUFFIXES (#2129).


RELEASE 2.1.0 - Mon, 09 Sep 2011 20:54:57 -0700

  From Anton Lazarev:
    - Fix Windows resource compiler scanner to accept DOS line endings.

  From Matthias:
    - Update MSVS documents to remove note indicating that only one
      project is currently supported per solution file.

  From Grzegorz Bizoń:
    - Fix long compile lines in batch mode by using TEMPFILE
    - Fix MSVC_BATCH=False (was treating it as true)

  From Justin Gullingsrud:
    - support -std=c++0x and related CXXFLAGS in pkgconfig (ParseFlags)

  From Vincent Beffara:
    - Support -dylib_file in pkgconfig (ParseFlags)

  From Gary Oberbrunner and Sohail Somani:
    - new construction variable WINDOWS_EMBED_MANIFEST to automatically
      embed manifests in Windows EXEs and DLLs.

  From Gary Oberbrunner:
    - Fix Visual Studio project generation when CPPPATH contains Dir nodes
    - Ensure Visual Studio project is regenerated when CPPPATH or CPPDEFINES change
    - Fix unicode error when using non-ASCII filenames with Copy or Install
    - Put RPATH in LINKCOM rather than LINKFLAGS so resetting
      LINKFLAGS doesn't kill RPATH
    - Fix precompiled headers on Windows when variant dir name has spaces.
    - Adding None to an Action no longer fails (just returns original action)
    - New --debug=prepare option to show each target as it's being
      prepared, whether or not anything needs to be done for it.
    - New debug option --debug=duplicate to print a line for each
      unlink/relink (or copy) of a variant file from its source file.
    - Improve error message for EnumVariables to show legal values.
    - Fix Intel compiler to sort versions >9 correctly (esp. on Linux)
    - Fix Install() when the source and target are directories and the
      target directory exists.

  From David Garcia Garzon:
    - Fix Delete to be able to delete broken symlinks and dir
      symlinks.

  From Imran Fanaswala and Robert Lehr:
    - Handle .output file generated by bison/yacc properly. Cleaning it
      when necessary.

  From Antoine Dechaume:
    - Handle SWIG file where there is whitespace after the module name
      properly. Previously the generated files would include
      the whitespace.

  From Dmitry R.:
    - Handle Environment in case __semi_deepcopy is None

  From Benoit Belley:

    - Much improved support for Windows UNC paths (\\SERVERNAME).

  From Jean-Baptiste Lab:

    - Fix problems with appending CPPDEFINES that contain
      dictionaries, and related issues with Parse/MergeFlags and
      CPPDEFINES.

  From Allen Weeks:

    - Fix for an issue with implicit-cache with multiple targets
      when dependencies are removed on disk.

  From Evgeny Podjachev and Alexey Petruchick:

    - Support generation of Microsoft Visual Studio 2008 (9.0)
      and 2010 (10.0) project and solution files.

  From Ken Deeter:

    - Fix a problem when FS Entries which are actually Dirs have builders.

  From Luca Falavigna:

    - Support Fortran 03

  From Gary Oberbrunner:

    - Print the path to the SCons package in scons --version

  From Jean-Franï¿½ois Colson:

    - Improve Microsoft Visual Studio Solution generation, and fix
      various errors in the generated solutions especially when using
      MSVS_SCC_PROVIDER, and when generating multiple projects.  The
      construction variable MSVS_SCC_PROJECT_BASE_PATH, which never
      worked properly, is removed.  Users can use the new variable
      MSVS_SCC_CONNECTION_ROOT instead if desired.

  From Anatoly Techtonik:

    - Use subprocess in bootstrap.py instead of os.execve to avoid
      losing output control on Windows (http://bugs.python.org/issue9148)

    - Revert patch for adding SCons to App Paths, because standard cmd
      shell doesn't search there. This is confusing, because `scons` can
      be executed from explorer, but fail to start from console.

    - Fix broken installation with easy_install on Windows (issue #2051)
      SCons traditionally installed in a way that allowed to run multiple
      versions side by side. This custom logic was incompatible with
      easy_install way of doing things.

    - Use epydoc module for generating API docs in HTML if command line
      utility is not found in PATH. Actual for Windows.

  From Alexander Goomenyuk:

    - Add .sx to assembly source scanner list so .sx files
      get their header file dependencies detected.

  From Arve Knudsen:

    - Set module metadata when loading site_scons/site_init.py
      so it is treated as a proper module; __doc__, __file__ and
      __name__ now refer to the site_init.py file.

  From Russel Winder:

    - Users Guide updates explaining that Tools can be packages as
      well as python modules.

  From Gary Oberbrunner:

    - New systemwide and per-user site_scons dirs.

  From Dirk Baechle:

    - XML fixes in User's Guide.
    - Fixed the detection of 'jar' and 'rmic' during
      the initialization of the respective Tools (#2730).
    - Improved docs for custom Decider functions and
      custom Scanner objects (#2711, #2713).
    - Corrected SWIG module names for generated *.i files (#2707).

  From Joe Zuntz:

    - Fixed a case-sensitivity problem with Fortran modules.

  From Bauke Conijn:

    - Added Users Guide example for auto-generated source code

  From Steven Knight:

    - Fix explicit dependencies (Depends()) on Nodes that don't have
      attached Builders.

    - Fix use of the global Alias() function with command actions.

  From Matt Hughes:

    - Fix the ability to append to default $*FLAGS values (which are
      implemented as CLVar instances) in a copied construction environment
      without affecting the original construction environment's value.

  From Rob Managan:

    - Updated the TeX command strings to include a /D on Windows in
      case the new directory is on a different drive letter.

    - Fixed the LaTeX scanner so dependencies are found in commands that
      are broken across lines with a comment or have embedded spaces.

    - The TeX builders should now work with tex files that are generated
      by another program. Thanks to Hans-Martin von Gaudecker for
      isolating the cause of this bug.

    - Added support for INDEXSTYLE environment variable so makeindex can
      find style files.

    - Added support for the bibunits package so we call bibtex on all
      the bu*.aux files.

    - Add support of finding path information on OSX for TeX applications
      MacPorts and Fink paths need to be added by the user

  From Russel Winder:

    - Add support for DMD version 2 (the phobos2 library).

  From William Deegan:

    - Add initial support for VS/VC 2010 (express and non-express versions)
    - Remove warning for not finding MS VC/VS install.
      "scons: warning: No version of Visual Studio compiler found
        - C/C++ compilers most likely not set correctly"
    - Add support for Linux 3.0


RELEASE 2.0.1 - Mon, 15 Aug 2010 15:46:32 -0700

  From Dirk Baechle:

    - Fix XML in documentation.

  From Joe Zuntz:

    - Fixed a case-sensitivity problem with Fortran modules.

  From Bauke Conijn:

    - Added Users Guide example for auto-generated source code

  From Steven Knight:

    - Fix explicit dependencies (Depends()) on Nodes that don't have
      attached Builders.

  From Matt Hughes:

    - Fix the ability to append to default $*FLAGS values (which are
      implemented as CLVar instances) in a copied construction environment
      without affecting the original construction environment's value.

  From Rob Managan:

    - Updated the TeX command strings to include a /D on Windows in
      case the new directory is on a different drive letter.

    - Fixed the LaTeX scanner so dependencies are found in commands that
      are broken across lines with a comment or have embedded spaces.


RELEASE 2.0.0.final.0 - Mon, 14 Jun 2010 22:01:37 -0700

  From Dirk Baechle:

    - Fix XML in documentation.

  From Steven Knight:

    - Provide forward compatibility for the 'profile' module.

    - Provide forward compatibility for the 'pickle' module.

    - Provide forward compatibility for the 'io' module.

    - Provide forward compatibility for the 'queue' module.

    - Provide forward compatibility for the 'collections' module.

    - Provide forward compatibility for the 'builtins' module.

    - Provide forward compatibility for 'sys.intern()'.

    - Convert to os.walk() from of os.path.walk().

    - Remove compatibility logic no longer needed.

    - Add a '-3' option to runtest to print 3.x incompatibility warnings.

    - Convert old-style classes into new-style classes.

    - Fix "Ignoring corrupt sconsign entry" warnings when building
      in a tree with a pre-2.0 .sconsign file.

    - Fix propagation from environment of VS*COMNTOOLS to resolve issues
      initializing MSVC/MSVS/SDK issues.

    - Handle detecting Visual C++ on Python versions with upper-case
      platform architectures like 'AMD64'.

  From W. Trevor King:

    - Revisions to README.

  From Greg Noel:

    - Apply numerous Python fixers to update code to more modern idioms.
      Find where fixers should be applied to code in test strings and
      apply the fixers there, too.

    - Write a fixer to convert string functions to string methods.

    - Modify the 'dict' fixer to be less conservative.

    - Modify the 'apply' fixer to handle more cases.

    - Create a modified 'types' fixer that converts types to 2.x
      equivalents rather than 3.x equivalents.

    - Write a 'division' fixer to highlight uses of the old-style
      division operator.  Correct usage where needed.

    - Add forward compatibility for the new 'memoryview' function
      (which replaces the 'buffer' function).

    - Add forward compatibility for the 'winreg' module.

    - Remove no-longer-needed 'platform' module.

    - Run tests with the '-3' option to Python 2.6 and clear up
      various reported incompatibilities.

    - Comb out code paths specialized to Pythons older than 2.4.

    - Update deprecation warnings; most now become mandatory.

    - Start deprecation cycle for BuildDir() and build_dir.

    - Start deprecation cycle for SourceCode() and related factories

    - Fixed a problem with is_Dict() not identifying some objects derived
      from UserDict.

  From Jim Randall:

    - Document the AllowSubstExceptions() function in the User's Guide.

  From William Deegan:

    - Migrate MSVC/MSVS/SDK improvements from 1.3 branch.


RELEASE 1.3.0 - Tue, 23 Mar 2010 21:44:19 -0400

  From Steven Knight:

    - Update man page and documentation.

  From William Deegan (plus minor patch from Gary Oberbrunner):

    - Support Visual Studio 8.0 Express

RELEASE 1.2.0.d20100306 - Sat, 06 Mar 2010 16:18:33 -0800

  From Luca Falavigna:

    - Fix typos in the man page.

  From Gottfried Ganssauge:

    - Support execution when SCons is installed via easy_install.

  From Steven Knight:

    - Make the messages for Configure checks of compilers consistent.

    - Issue an error message if a BUILDERS entry is not a Builder
      object or a callable wrapper.

  From Rob Managan:

    - Update tex builder to handle the case where a \input{foo}
      command tries to work with a directory named foo instead of the
      file foo.tex. The builder now ignores a directory and continues
      searching to find the correct file. Thanks to Lennart Sauerbeck
      for the test case and initial patch

      Also allow the \include of files in subdirectories when variantDir
      is used with duplicate=0. Previously latex would crash since
      the directory in which the .aux file is written was not created.
      Thanks to Stefan Hepp for finding this and part of the solution.

  From James Teh:
    - Patches to fix some issues using MS SDK V7.0

  From William Deegan:
    - Lots of testing and minor patches to handle mixed MS VC and SDK
      installations, as well as having only the SDK installed.


RELEASE 1.2.0.d20100117 - Sun, 17 Jan 2010 14:26:59 -0800

  From Jim Randall:
    - Fixed temp filename race condition on Windows with long cmd lines.

  From David Cournapeau:
    - Fixed tryRun when sconf directory is in a variant dir.
    - Do not add -fPIC for ifort tool on non-posix platforms (darwin and
      windows).
    - Fix bug 2294 (spurious CheckCC failures).
    - Fix SCons bootstrap process on windows 64 (wrong wininst name)

  From William Deegan:
    - Final merge from vs_revamp branch to main

    - Added definition and usage of HOST_OS, HOST_ARCH, TARGET_OS,
      TARGET_ARCH, currently only defined/used by Visual Studio
      Compilers. This will be rolled out to other platforms/tools
      in the future.

    - Add check for python >= 3.0.0 and exit gracefully.
      For 1.3 python >= 1.5.2 and < 3.0.0 are supported

    - Fix bug 1944 - Handle non-existent .i file in swig emitter, previously
      it would crash with an IOError exception. Now it will try to make an
      educated guess on the module name based on the filename.

  From Lukas Erlinghagen:

    - Have AddOption() remove variables from the list of
      seen-but-unknown variables (which are reported later).

    - An option name and aliases can now be specified as a tuple.

  From Hartmut Goebel:

    - Textfile builder.

  From Jared Grubb:

    - use "is/is not" in comparisons with None instead of "==" or "!=".

  From Jim Hunziker:

    - Avoid adding -gphobos to a command line multiple times
      when initializing use of the DMD compiler.

  From Jason Kenney:

    - Sugguested HOST/TARGET OS/ARCH separation.

  From Steven Knight:

    - Fix the -n option when used with VariantDir(duplicate=1)
      and the variant directory doesn't already exist.

    - Fix scanning of Unicode files for both UTF-16 endian flavors.

    - Fix a TypeError on #include of file names with Unicode characters.

    - Fix an exception if a null command-line argument is passed in.

    - Evaluate Requires() prerequisites before a Node's direct children
      (sources and dependencies).

  From Greg Noel:

    - Remove redundant __metaclass__ initializations in Environment.py.

    - Correct the documentation of text returned by sconf.Result().

    - Document that filenames with '.' as the first character are
      ignored by Glob() by default (matching UNIX glob semantics).

    - Fix SWIG testing infrastructure to work on Mac OS X.

    - Restructure a test that occasionally hung so that the test would
      detect when it was stuck and fail instead.

    - Substfile builder.

  From Gary Oberbrunner:

    - When reporting a target that SCons doesn't know how to make,
      specify whether it's a File, Dir, etc.

  From Ben Webb:

    - Fix use of $SWIGOUTDIR when generating Python wrappers.

    - Add $SWIGDIRECTORSUFFIX and $SWIGVERSION construction variables.

  From Rob Managan:

    - Add -recorder flag to Latex commands and updated internals to
      use the output to find files TeX creates. This allows the MiKTeX
      installations to find the created files

    - Notify user of Latex errors that would get buried in the
      Latex output

    - Remove LATEXSUFFIXES from environments that don't initialize Tex.

    - Add support for the glossaries package for glossaries and acronyms

    - Fix problem that pdftex, latex, and pdflatex tools by themselves did
      not create the actions for bibtex, makeindex,... by creating them
      and other environment settings in one routine called by all four
      tex tools.

    - Fix problem with filenames of sideeffects when the user changes
      the name of the output file from the latex default

    - Add scanning of files included in Latex by means of \lstinputlisting{}
      Patch from Stefan Hepp.

    - Change command line for epstopdf to use --outfile= instead of -o
      since this works on all platforms.
      Patch from Stefan Hepp.

    - Change scanner to properly search for included file from the
      directory of the main file instead of the file it is included from.
      Also update the emitter to add the .aux file associated with
      \include{filename} commands. This makes sure the required directories
      if any are created for variantdir cases.
      Half of the patch from Stefan Hepp.

RELEASE 1.2.0.d20090223 - Mon, 23 Feb 2009 08:41:06 -0800

  From Stanislav Baranov:

    - Make suffix-matching for scanners case-insensitive on Windows.

  From David Cournapeau:

    - Change the way SCons finds versions of Visual C/C++ and Visual
      Studio to find and use the Microsoft v*vars.bat files.

  From Robert P. J. Day:

    - User's Guide updates.

  From Dan Eaton:

    - Fix generation of Visual Studio 8 project files on x64 platforms.

  From Allan Erskine:

    - Set IncludeSearchPath and PreprocessorDefinitions in generated
      Visual Studio 8 project files, to help IntelliSense work.

  From Mateusz Gruca:

    - Fix deletion of broken symlinks by the --clean option.

  From Steven Knight:

    - Fix the error message when use of a non-existent drive on Windows
      is detected.

    - Add sources for files whose targets don't exist in $CHANGED_SOURCES.

    - Detect implicit dependencies on commands even when the command is
      quoted.

    - Fix interaction of $CHANGED_SOURCES with the --config=force option.

    - Fix finding #include files when the string contains escaped
      backslashes like "C:\\some\\include.h".

    - Pass $CCFLAGS to Visual C/C++ precompiled header compilation.

    - Remove unnecessary nested $( $) around $_LIBDIRFLAGS on link lines
      for the Microsoft linker, the OS/2 ilink linker and the Phar Lap
      linkloc linker.

    - Spell the Windows environment variables consistently "SystemDrive"
      and "SystemRoot" instead of "SYSTEMDRIVE" and "SYSTEMROOT".



RELEASE 1.2.0.d20090113 - Tue, 13 Jan 2009 02:50:30 -0800

  From Stanislav Baranov, Ted Johnson and Steven Knight:

    - Add support for batch compilation of Visual Studio C/C++ source
      files, controlled by a new $MSVC_BATCH construction variable.

  From Steven Knight:

    - Print the message, "scons: Build interrupted." on error output,
      not standard output.

    - Add a --warn=future-deprecated option for advance warnings about
      deprecated features that still have warnings hidden by default.

    - Fix use of $SOURCE and $SOURCES attributes when there are no
      sources specified in the Builder call.

    - Add support for new $CHANGED_SOURCES, $CHANGED_TARGETS,
      $UNCHANGED_SOURCES and $UNCHANGED_TARGETS variables.

    - Add general support for batch builds through new batch_key= and
      targets= keywords to Action object creation.

  From Arve Knudsen:

    - Make linker tools differentiate properly between SharedLibrary
      and LoadableModule.

    - Document TestCommon.shobj_prefix variable.

    - Support $SWIGOUTDIR values with spaces.

  From Rob Managan:

    - Don't automatically try to build .pdf graphics files for
      .eps files in \includegraphics{} calls in TeX/LaTeX files
      when building with the PDF builder (and thus using pdflatex).

  From Gary Oberbrunner:

    - Allow AppendENVPath() and PrependENVPath() to interpret '#'
      for paths relative to the top-level SConstruct directory.

    - Use the Borland ilink -e option to specify the output file name.

    - Document that the msvc Tool module uses $PCH, $PCHSTOP and $PDB.

    - Allow WINDOWS_INSERT_DEF=0 to disable --output-def when linking
      under MinGW.

  From Zia Sobhani:

    - Fix typos in the User's Guide.

  From Greg Spencer:

    - Support implicit dependency scanning of files encoded in utf-8
      and utf-16.

  From Roberto de Vecchi:

    - Remove $CCFLAGS from the the default definitions of $CXXFLAGS for
      Visual C/C++ and MIPSpro C++ on SGI so, they match other tools
      and avoid flag duplication on C++ command lines.

  From Ben Webb:

    - Handle quoted module names in SWIG source files.

    - Emit *_wrap.h when SWIG generates header file for directors

  From Matthew Wesley:

    - Copy file attributes so we identify, and can link a shared library
      from, shared object files in a Repository.



RELEASE 1.2.0 - Sat, 20 Dec 2008 22:47:29 -0800

  From Steven Knight:

    - Don't fail if can't import a _subprocess module on Windows.

    - Add warnings for use of the deprecated Options object.



RELEASE 1.1.0.d20081207 - Sun, 07 Dec 2008 19:17:23 -0800

  From Benoit Belley:

    - Improve the robustness of GetBuildFailures() by refactoring
      SCons exception handling (especially BuildError exceptions).

    - Have the --taskmastertrace= option print information about
      individual Task methods, not just the Taskmaster control flow.

    - Eliminate some spurious dependency cycles by being more aggressive
      about pruning pending children from the Taskmaster walk.

    - Suppress mistaken reports of a dependency cycle when a child
      left on the pending list is a single Node in EXECUTED state.

  From David Cournapeau:

    - Fix $FORTRANMODDIRPREFIX for the ifort (Intel Fortran) tool.

  From Brad Fitzpatrick:

    - Don't pre-generate an exception message (which will likely be
      ignored anyway) when an EntryProxy re-raises an AttributeError.

  From Jared Grubb:

    - Clean up coding style and white space in Node/FS.py.

    - Fix a typo in the documentation for $_CPPDEFFLAGS.

    - Issue 2401: Fix usage of comparisons with None.

  From Ludwig Hï¿½hne:

    - Handle Java inner classes declared within a method.

  From Steven Knight:

    - Fix label placement by the "scons-time.py func" subcommand
      when a profile value was close to (or equal to) 0.0.

    - Fix env.Append() and env.Prepend()'s ability to add a string to
      list-like variables like $CCFLAGS under Python 2.6.

    - Other Python2.6 portability:  don't use "as" (a Python 2.6 keyword).
      Don't use the deprecated Exception.message attribute.

    - Support using the -f option to search for a different top-level
      file name when walking up with the -D, -U or -u options.

    - Fix use of VariantDir when the -n option is used and doesn't,
      therefore, actually create the variant directory.

    - Fix a stack trace from the --debug=includes option when passed a
      static or shared library as an argument.

    - Speed up the internal find_file() function (used for searching
      CPPPATH, LIBPATH, etc.).

    - Add support for using the Python "in" keyword on construction
      environments (for example, if "CPPPATH" in env: ...).

    - Fix use of Glob() when a repository or source directory contains
      an in-memory Node without a corresponding on-disk file or directory.

    - Add a warning about future reservation of $CHANGED_SOURCES,
      $CHANGED_TARGETS, $UNCHANGED_SOURCES and $UNCHANGED_TARGETS.

    - Enable by default the existing warnings about setting the resource
      $SOURCE, $SOURCES, $TARGET and $TARGETS variable.

  From Rob Managan:

    - Scan for TeX files in the paths specified in the $TEXINPUTS
      construction variable and the $TEXINPUTS environment variable.

    - Configure the PDF() and PostScript() Builders as single_source so
      they know each source file generates a separate target file.

    - Add $EPSTOPDF, $EPSTOPDFFLAGS and $EPSTOPDFCOM

    - Add .tex as a valid extension for the PDF() builder.

    - Add regular expressions to find \input, \include and
      \includegraphics.

    - Support generating a .pdf file from a .eps source.

    - Recursive scan included input TeX files.

    - Handle requiring searched-for TeX input graphics files to have
      extensions (to avoid trying to build a .eps from itself, e.g.).

  From Greg Noel:

    - Make the Action() function handle positional parameters consistently.

    - Clarify use of Configure.CheckType().

    - Make the File.{Dir,Entry,File}() methods create their entries
      relative to the calling File's directory, not the SConscript
      directory.

    - Use the Python os.devnull variable to discard error output when
      looking for the $CC or $CXX version.

    - Mention LoadableModule() in the SharedLibrary() documentation.

  From Gary Oberbrunner:

    - Update the User's Guide to clarify use of the site_scons/
      directory and the site_init.py module.

    - Make env.AppendUnique() and env.PrependUnique remove duplicates
      within a passed-in list being added, too.

  From Randall Spangler:

    - Fix Glob() so an on-disk file or directory beginning with '#'
      doesn't throw an exception.



RELEASE 1.1.0 - Thu, 09 Oct 2008 08:33:47 -0700

  From Chris AtLee

    - Use the specified environment when checking for the GCC compiler
      version.

  From Ian P. Cardenas:

    - Fix Glob() polluting LIBPATH by returning copy of list

  From David Cournapeau:

    - Add CheckCC, CheckCXX, CheckSHCC and CheckSHCXX tests to
      configuration contexts.

    - Have the --profile= argument use the much faster cProfile module
      (if it's available in the running Python version).

    - Reorder MSVC compilation arguments so the /Fo is first.

  From Bill Deegan:

    - Add scanning Windows resource (.rc) files for implicit dependencies.

  From John Gozde:

    - When scanning for a #include file, don't use a directory that
      has the same name as the file.

  From Ralf W. Grosse-Kunstleve

    - Suppress error output when checking for the GCC compiler version.

  From Jared Grubb:

    - Fix VariantDir duplication of #included files in subdirectories.

  From Ludwig Hï¿½hne:

    - Reduce memory usage when a directory is used as a dependency of
      another Node (such as an Alias) by returning a concatenation
      of the children's signatures + names, not the children's contents,
      as the directory contents.

    - Raise AttributeError, not KeyError, when a Builder can't be found.

    - Invalidate cached Node information (such as the contenst returned
      by the get_contents() method) when calling actions with Execute().

    - Avoid object reference cycles from frame objects.

    - Reduce memory usage from Null Executor objects.

    - Compute MD5 checksums of large files without reading the entire
      file contents into memory.  Add a new --md5-chunksize option to
      control the size of each chunk read into memory.

  From Steven Knight:

    - Fix the ability of the add_src_builder() method to add a new
      source builder to any other builder.

    - Avoid an infinite loop on non-Windows systems trying to find the
      SCons library directory if the Python library directory does not
      begin with the string "python".

    - Search for the SCons library directory in "scons-local" (with
      no version number) after "scons-local-{VERSION}".

  From Rob Managan:

    - Fix the user's ability to interrupt the TeX build chain.

    - Fix the TeX builder's allowing the user to specify the target name,
      instead of always using its default output name based on the source.

    - Iterate building TeX output files until all warning are gone
      and the auxiliary files stop changing, or until we reach the
      (configurable) maximum number of retries.

    - Add TeX scanner support for:  glossaries, nomenclatures, lists of
      figures, lists of tables, hyperref and beamer.

    - Use the $BIBINPUTS, $BSTINPUTS, $TEXINPUTS and $TEXPICTS construction
      variables as search paths for the relevant types of input file.

    - Fix building TeX with VariantDir(duplicate=0) in effect.

    - Fix the LaTeX scanner to search for graphics on the TEXINPUTS path.

    - Have the PDFLaTeX scanner search for .gif files as well.

  From Greg Noel:

    - Fix typos and format bugs in the man page.

    - Add a first draft of a wrapper module for Python's subprocess
      module.

    - Refactor use of the SCons.compat module so other modules don't
      have to import it individually.

    - Add .sx as a suffix for assembly language files that use the
      C preprocessor.

  From Gary Oberbrunner:

    - Make Glob() sort the returned list of Files or Nodes
      to prevent spurious rebuilds.

    - Add a delete_existing keyword argument to the AppendENVPath()
      and PrependENVPath() Environment methods.

    - Add ability to use "$SOURCE" when specifying a target to a builder

  From Damyan Pepper:

    - Add a test case to verify that SConsignFile() files can be
      created in previously non-existent subdirectories.

  From Jim Randall:

    - Make the subdirectory in which the SConsignFile() file will
      live, if the subdirectory doesn't already exist.

  From Ali Tofigh:

    - Add a test to verify duplication of files in VariantDir subdirectories.



RELEASE 1.0.1 - Sat, 06 Sep 2008 07:29:34 -0700

  From Greg Noel:

    - Add a FindFile() section to the User's Guide.

    - Fix the FindFile() documentation in the man page.

    - Fix formatting errors in the Package() description in the man page.

    - Escape parentheses that appear within variable names when spawning
      command lines using os.system().



RELEASE 1.0.0 - XXX

  From Jared Grubb:

    - Clear the Node state when turning a generic Entry into a Dir.

  From Ludwig Hï¿½hne:

    - Fix sporadic output-order failures in test/GetBuildFailures/parallel.py.

    - Document the ParseDepends() function in the User's Guide.

  From khomenko:

    - Create a separate description and long_description for RPM packages.

  From Steven Knight:

    - Document the GetLaunchDir() function in the User's Guide.

    - Have the env.Execute() method print an error message if the
      executed command fails.

    - Add a script for creating a standard SCons development system on
      Ubuntu Hardy.  Rewrite subsidiary scripts for install Python and
      SCons versions in Python (from shell).

  From Greg Noel:

    - Handle yacc/bison on newer Mac OS X versions creating file.hpp,
      not file.cpp.h.

    - In RPCGEN tests, ignore stderr messages from older versions of
      rpcgen on some versions of Mac OS X.

    - Fix typos in man page descriptions of Tag() and Package(), and in
      the scons-time man page.

    - Fix documentation of SConf.CheckLibWithHeader and other SConf methods.

    - Update documentation of SConscript(variant_dir) usage.

    - Fix SWIG tests for (some versions of) Mac OS X.

  From Jonas Olsson:

    - Print the warning about -j on Windows being potentially unreliable if
      the pywin32 extensions are unavailable or lack file handle operations.

  From Jim Randall:

    - Fix the env.WhereIs() method to expand construction variables.

  From Rogier Schouten:

    - Enable building of shared libraries with the Bordand ilink32 linker.



RELEASE 1.0.0 - Sat, 09 Aug 2008 12:19:44 -0700

  From Luca Falavigna:

    - Fix SCons man page indentation under Debian's man page macros.

  From Steven Knight:

    - Clarify the man page description of the SConscript(src_dir) argument.

    - User's Guide updates:

       -  Document the BUILD_TARGETS, COMMAND_LINE_TARGETS and
          DEFAULT_TARGETS variables.

       -  Document the AddOption(), GetOption() and SetOption() functions.

       -  Document the Requires() function; convert to the Variables
          object, its UnknownOptions() method, and its associated
          BoolVariable(), EnumVariable(), ListVariable(), PackageVariable()
          and PathVariable() functions.

       -  Document the Progress() function.

       -  Reorganize the chapter and sections describing the different
          types of environments and how they interact.  Document the
          SetDefault() method.  Document the PrependENVPath() and
          AppendENVPath() functions.

       -  Reorganize the command-line arguments chapter.  Document the
          ARGLIST variable.

       -  Collect some miscellaneous sections into a chapter about
          configuring build output.

    - Man page updates:

       -  Document suggested use of the Visual C/C++ /FC option to fix
          the ability to double-click on file names in compilation error
          messages.

       -  Document the need to use Clean() for any SideEffect() files that
          must be explicitly removed when their targets are removed.

       -  Explicitly document use of Node lists as input to Dependency().

  From Greg Noel:

    - Document MergeFlags(), ParseConfig(), ParseFlags() and SideEffect()
      in the User's Guide.

  From Gary Oberbrunner:

    - Document use of the GetBuildFailures() function in the User's Guide.

  From Adam Simpkins:

    - Add man page text clarifying the behavior of AddPreAction() and
      AddPostAction() when called with multiple targets.

  From Alexey Zezukin:

    - Fix incorrectly swapped man page descriptions of the --warn= options
      for duplicate-environment and missing-sconscript.



RELEASE 0.98.5 - Sat, 07 Jun 2008 08:20:35 -0700

  From Benoit Belley:

  - Fix the Intel C++ compiler ABI specification for EMT64 processors.

  From David Cournapeau:

  - Issue a (suppressable) warning, not an error, when trying to link
    C++ and Fortran object files into the same executable.

  From Steven Knight:

  - Update the scons.bat file so that it returns the real exit status
    from SCons, even though it uses setlocal + endlocal.

  - Fix the --interactive post-build messages so it doesn't get stuck
    mistakenly reporting failures after any individual build fails.

  - Fix calling File() as a File object method in some circumstances.

  - Fix setup.py installation on Mac OS X so SCons gets installed
    under /usr/lcoal by default, not in the Mac OS X Python framework.



RELEASE 0.98.4 - Sat, 17 May 2008 22:14:46 -0700

  From Benoit Belley:

  - Fix calculation of signatures for Python function actions with
    closures in Python versions before 2.5.

  From David Cournapeau:

  - Fix the initialization of $SHF77FLAGS so it includes $F77FLAGS.

  From Jonas Olsson:

  - Fix a syntax error in the Intel C compiler support on Windows.

  From Steven Knight:

  - Change how we represent Python Value Nodes when printing and when
    stored in .sconsign files (to avoid blowing out memory by storing
    huge strings in .sconsign files after multiple runs using Configure
    contexts cause the Value strings to be re-escaped each time).

  - Fix a regression in not executing configuration checks after failure
    of any configuration check that used the same compiler or other tool.

  - Handle multiple destinations in Visual Studio 8 settings for the
    analogues to the INCLUDE, LIBRARY and PATH variables.

  From Greg Noel:

  - Update man page text for VariantDir().



RELEASE 0.98.3 - Tue, 29 Apr 2008 22:40:12 -0700

  From Greg Noel:

  - Fix use of $CXXFLAGS when building C++ shared object files.

  From Steven Knight:

  - Fix a regression when a Builder's source_scanner doesn't select
    a more specific scanner for the suffix of a specified source file.

  - Fix the Options object backwards compatibility so people can still
    "import SCons.Options.{Bool,Enum,List,Package,Path}Option" submodules.

  - Fix searching for implicit dependencies when an Entry Node shows up
    in the search path list.

  From Stefano:

  - Fix expansion of $FORTRANMODDIR in the default Fortran command line(s)
    when it's set to something like ${TARGET.dir}.



RELEASE 0.98.2 - Sun, 20 Apr 2008 23:38:56 -0700

  From Steven Knight:

  - Fix a bug in Fortran suffix computation that would cause SCons to
    run out of memory on Windows systems.

  - Fix being able to specify --interactive mode command lines with
    \ (backslash) path name separators on Windows.

  From Gary Oberbrunner:

  - Document Glob() in the User's Guide.



RELEASE 0.98.1 - Fri, 18 Apr 2008 19:11:58 -0700

  From Benoit Belley:

  - Speed up the SCons.Util.to_string*() functions.

  - Optimize various Node intialization and calculations.

  - Optimize Executor scanning code.

  - Optimize Taskmaster execution, including dependency-cycle checking.

  - Fix the --debug=stree option so it prints its tree once, not twice.

  From Johan Boulï¿½:

  - Fix the ability to use LoadableModule() under MinGW.

  From David Cournapeau:

  - Various missing Fortran-related construction variables have been added.

  - SCons now uses the program specified in the $FORTRAN construction
    variable to link Fortran object files.

  - Fortran compilers on Linux (Intel, g77 and gfortran) now add the -fPIC
    option by default when compilling shared objects.

  - New 'sunf77', 'sunf90' and 'sunf95' Tool modules have been added to
    support Sun Fortran compilers.  On Solaris, the Sun Fortran compilers
    are used in preference to other compilers by default.

  - Fortran support now uses gfortran in preference to g77.

  - Fortran file suffixes are now configurable through the
    $F77FILESUFFIXES, $F90FILESUFFIXES, $F95FILESUFFIXES and
    $FORTRANFILESUFFIXES variables.

  From Steven Knight:

  - Make the -d, -e, -w and --no-print-directory options "Ignored for
    compatibility."  (We're not going to implement them.)

  - Fix a serious inefficiency in how SCons checks for whether any source
    files are missing when a Builder call creates many targets from many
    input source files.

  - In Java projects, make the target .class files depend only on the
    specific source .java files where the individual classes are defined.

  - Don't store duplicate source file entries  in the .sconsign file so
    we don't endlessly rebuild the target(s) for no reason.

  - Add a Variables object as the first step towards deprecating the
    Options object name.  Similarly, add BoolVariable(), EnumVariable(),
    ListVariable(), PackageVariable() and PathVariable() functions
    as first steps towards replacing BoolOption(), EnumOption(),
    ListOption(), PackageOption() and PathOption().

  - Change the options= keyword argument to the Environment() function
    to variables=, to avoid confusion with SCons command-line options.
    Continue supporting the options= keyword for backwards compatibility.

  - When $SWIGFLAGS contains the -python flag, expect the generated .py
    file to be in the same (sub)directory as the target.

  - When compiling C++ files, allow $CCFLAGS settings to show up on the
    command line even when $CXXFLAGS has been redefined.

  - Fix --interactive with -u/-U/-D when a VariantDir() is used.

  From Anatoly Techtonik:

  - Have the scons.bat file add the script execution directory to its
    local %PATH% on Windows, so the Python executable can be found.

  From Mike Wake:

  - Fix passing variable names as a list to the Return() function.

  From Matthew Wesley:

  - Add support for the GDC 'D' language compiler.



RELEASE 0.98 - Sun, 30 Mar 2008 23:33:05 -0700

  From Benoit Belley:

  - Fix the --keep-going flag so it builds all possible targets even when
    a later top-level target depends on a child that failed its build.

  - Fix being able to use $PDB and $WINDWOWS_INSERT_MANIFEST together.

  - Don't crash if un-installing the Intel C compiler leaves left-over,
    dangling entries in the Windows registry.

  - Improve support for non-standard library prefixes and suffixes by
    stripping all prefixes/suffixes from file name string as appropriate.

  - Reduce the default stack size for -j worker threads to 256 Kbytes.
    Provide user control over this value by adding --stack-size and
    --warn=stack-size options, and a SetOption('stack_size') function.

  - Fix a crash on Linux systems when trying to use the Intel C compiler
    and no /opt/intel_cc_* directories are found.

  - Improve using Python functions as actions by incorporating into
    a FunctionAction's signature:
      - literal values referenced by the byte code.
      - values of default arguments
      - code of nested functions
      - values of variables captured by closures
      - names of referenced global variables and functions

  - Fix the closing message when --clean and --keep-going are both
    used and no errors occur.

  - Add support for the Intel C compiler on Mac OS X.

  - Speed up reading SConscript files by about 20% (for some
    configurations) by:  1) optimizing the SCons.Util.is_*() and
    SCons.Util.flatten() functions; 2) avoiding unnecessary os.stat()
    calls by using a File's .suffix attribute directly instead of
    stringifying it.

  From JÃ©rÃ´me Berger:

  - Have the D language scanner search for .di files as well as .d files.

  - Add a find_include_names() method to the Scanner.Classic class to
    abstract out how included names can be generated by subclasses.

  - Allow the D language scanner to detect multiple modules imported by
    a single statement.

  From Konstantin Bozhikov:

  - Support expansion of construction variables that contain or refer
    to lists of other variables or Nodes within expansions like $CPPPATH.

  - Change variable substitution (the env.subst() method) so that an
    input sequence (list or tuple) is preserved as a list in the output.

  From David Cournapeau:

  - Add a CheckDeclaration() call to configure contexts.

  - Improve the CheckTypeSize() code.

  - Add a Define() call to configure contexts, to add arbitrary #define
    lines to a generated configure header file.

  - Add a "gfortran" Tool module for the GNU F95/F2003 compiler.

  - Avoid use of -rpath with the Mac OS X linker.

  - Add comment lines to the generated config.h file to describe what
    the various #define/#undef lines are doing.

  From Steven Knight:

  - Support the ability to subclass the new-style "str" class as input
    to Builders.

  - Improve the performance of our type-checking by using isinstance()
    with new-style classes.

  - Fix #include (and other $*PATH variables searches) of files with
    absolute path names.  Don't die if they don't exist (due to being
    #ifdef'ed out or the like).

  - Fix --interactive mode when Default(None) is used.

  - Fix --debug=memoizer to work around a bug in base Python 2.2 metaclass
    initialization (by just not allowing Memoization in Python versions
    that have the bug).

  - Have the "scons-time time" subcommand handle empty log files, and
    log files that contain no results specified by the --which option.

  - Fix the max Y of vertical bars drawn by "scons-time --fmt=gnuplot".

  - On Mac OS X, account for the fact that the header file generated
    from a C++ file will be named (e.g.) file.cpp.h, not file.hpp.

  - Fix floating-point numbers confusing the Java parser about
    generated .class file names in some configurations.

  - Document (nearly) all the values you can now fetch with GetOption().

  - Fix use of file names containing strings of multiple spaces when
    using ActionFactory instances like the Copy() or Move() function.

  - Fix a 0.97 regression when using a variable expansion (like
    $OBJSUFFIX) in a source file name to a builder with attached source
    builders that match suffix (like Program()+Object()).

  - Have the Java parser recognize generics (surrounded by angle brackets)
    so they don't interfere with identifying anonymous inner classes.

  - Avoid an infinite loop when trying to use saved copies of the
    env.Install() or env.InstallAs() after replacing the method
    attributes.

  - Improve the performance of setting construction variables.

  - When cloning a construction environment, avoid over-writing an
    attribute for an added method if the user explicitly replaced it.

  - Add a warning about deprecated support for Python 1.5, 2.0 and 2.1.

  - Fix being able to SetOption('warn', ...) in SConscript files.

  - Add a warning about env.Copy() being deprecated.

  - Add warnings about the --debug={dtree,stree,tree} options
    being deprecated.

  - Add VariantDir() as the first step towards deprecating BuildDir().
    Add the keyword argument "variant_dir" as the replacement for
    "build_dir".

  - Add warnings about the {Target,Source}Signatures() methods and
    functions being deprecated.

  From Rob Managan:

  - Enhance TeX and LaTeX support to work with BuildDir(duplicate=0).

  - Re-run LaTeX when it issues a package warning that it must be re-run.

  From Leanid Nazdrynau:

  - Have the Copy() action factory preserve file modes and times
    when copying individual files.

  From Jan Nijtmans:

  - If $JARCHDIR isn't set explicitly, use the .java_classdir attribute
    that was set when the Java() Builder built the .class files.

  From Greg Noel:

  - Document the Dir(), File() and Entry() methods of Dir and File Nodes.

  - Add the parse_flags option when creating Environments

  From Gary Oberbrunner:

  - Make File(), Dir() and Entry() return a list of Nodes when passed
    a list of names, instead of trying to make a string from the name
    list and making a Node from that string.

  - Fix the ability to build an Alias in --interactive mode.

  - Fix the ability to hash the contents of actions for nested Python
    functions on Python versions where the inability to pickle them
    returns a TypeError (instead of the documented PicklingError).

  From Jonas Olsson:

  - Fix use of the Intel C compiler when the top compiler directory,
    but not the compiler version, is specified.

  - Handle Intel C compiler network license files (port@system).

  From Jim Randall:

  - Fix how Python Value Nodes are printed in --debug=explain output.

  From Adam Simpkins:

  - Add a --interactive option that starts a session for building (or
    cleaning) targets without re-reading the SConscript files every time.

  - Fix use of readline command-line editing in --interactive mode.

  - Have the --interactive mode "build" command with no arguments
    build the specified Default() targets.

  - Fix the Chmod(), Delete(), Mkdir() and Touch() Action factories to
    take a list (of Nodes or strings) as arguments.

  From Vaclav Smilauer:

  - Fix saving and restoring an Options value of 'all' on Python
    versions where all() is a builtin function.

  From Daniel Svensson:

  - Code correction in SCons.Util.is_List().

  From Ben Webb:

  - Support the SWIG %module statement with following modifiers in
    parenthese (e.g., '%module(directors="1")').



RELEASE 0.97.0d20071212 - Wed, 12 Dec 2007 09:29:32 -0600

  From Benoit Belley:

  - Fix occasional spurious rebuilds and inefficiency when using
    --implicit-cache and Builders that produce multiple targets.

  - Allow SCons to not have to know about the builders of generated
    files when BuildDir(duplicate=0) is used, potentially allowing some
    SConscript files to be ignored for smaller builds.

  From David Cournapeau:

  - Add a CheckTypeSize() call to configure contexts.

  From Ken Deeter:

  - Make the "contents" of Alias Nodes a concatenation of the children's
    content signatures (MD5 checksums), not a concatenation of the
    children's contents, to avoid using large amounts of memory during
    signature calculation.

  From Malte Helmert:

  - Fix a lot of typos in the man page and User's Guide.

  From Geoffrey Irving:

  - Speed up conversion of paths in .sconsign files to File or Dir Nodes.

  From Steven Knight:

  - Add an Options.UnknownOptions() method that returns any settings
    (from the command line, or whatever dictionary was passed in)
    that aren't known to the Options object.

  - Add a Glob() function.

  - When removing targets with the -c option, use the absolute path (to
    avoid problems interpreting BuildDir() when the top-level directory
    is the source directory).

  - Fix problems with Install() and InstallAs() when called through a
    clone (of a clone, ...) of a cloned construction environment.

  - When executing a file containing Options() settings, add the file's
    directory to sys.path (so modules can be imported from there) and
    explicity set __name__ to the name of the file so the statement's
    in the file can deduce the location if they need to.

  - Fix an O(n^2) performance problem when adding sources to a target
    through calls to a multi Builder (including Aliases).

  - Redefine the $WINDOWSPROGMANIFESTSUFFIX and
    $WINDOWSSHLIBMANIFESTSUFFIX variables so they pick up changes to
    the underlying $SHLIBSUFFIX and $PROGSUFFIX variables.

  - Add a GetBuildFailures() function that can be called from functions
    registered with the Python atexit module to print summary information
    about any failures encountered while building.

  - Return a NodeList object, not a Python list, when a single_source
    Builder like Object() is called with more than one file.

  - When searching for implicit dependency files in the directories
    in a $*PATH list, don't create Dir Nodes for directories that
    don't actually exist on-disk.

  - Add a Requires() function to allow the specification of order-only
    prerequisites, which will be updated before specified "downstream"
    targets but which don't actually cause the target to be rebuilt.

  - Restore the FS.{Dir,File,Entry}.rel_path() method.

  - Make the default behavior of {Source,Target}Signatures('timestamp')
    be equivalent to 'timestamp-match', not 'timestamp-newer'.

  - Fix use of CacheDir with Decider('timestamp-newer') by updating
    the modification time when copying files from the cache.

  - Fix random issues with parallel (-j) builds on Windows when Python
    holds open file handles (especially for SCons temporary files,
    or targets built by Python function actions) across process creation.

  From Maxim Kartashev:

  - Fix test scripts when run on Solaris.

  From Gary Oberbrunner:

  - Fix Glob() when a pattern is in an explicitly-named subdirectory.

  From Philipp Scholl:

  - Fix setting up targets if multiple Package builders are specified
    at once.



RELEASE 0.97.0d20070918 - Tue, 18 Sep 2007 10:51:27 -0500

  From Steven Knight:

  - Fix the wix Tool module to handle null entries in $PATH variables.

  - Move the documentation of Install() and InstallAs() from the list
    of functions to the list of Builders (now that they're implemented
    as such).

  - Allow env.CacheDir() to be set per construction environment.  The
    global CacheDir() function now sets an overridable global default.

  - Add an env.Decider() method and a Node.Decider() method that allow
    flexible specification of an arbitrary function to decide if a given
    dependency has changed since the last time a target was built.

  - Don't execute Configure actions (while reading SConscript files)
    when cleaning (-c) or getting help (-h or -H).

  - Add to each target an implicit dependency on the external command(s)
    used to build the target, as found by searching env['ENV']['PATH']
    for the first argument on each executed command line.

  - Add support for a $IMPLICIT_COMMAND_DEPENDENCIES construction
    variabe that can be used to disable the automatic implicit
    dependency on executed commands.

  - Add an "ensure_suffix" keyword to Builder() definitions that, when
    true, will add the configured suffix to the targets even if it looks
    like they already have a different suffix.

  - Add a Progress() function that allows for calling a function or string
    (or list of strings) to display progress while walking the DAG.

  - Allow ParseConfig(), MergeFlags() and ParseFlags() to handle output
    from a *config command with quoted path names that contain spaces.

  - Make the Return() function stop processing the SConscript file and
    return immediately.  Add a "stop=" keyword argument that can be set
    to False to preserve the old behavior.

  - Fix use of exitstatfunc on an Action.

  - Introduce all man page function examples with "Example:" or "Examples:".

  - When a file gets added to a directory, make sure the directory gets
    re-scanned for the new implicit dependency.

  - Fix handling a file that's specified multiple times in a target
    list so that it doesn't cause dependent Nodes to "disappear" from
    the dependency graph walk.

  From Carsten Koch:

  - Avoid race conditions with same-named files and directory creation
    when pushing copies of files to CacheDir().

  From Tzvetan Mikov:

  - Handle $ in Java class names.

  From Gary Oberbrunner:

  - Add support for the Intel C compiler on Windows64.

  - On SGI IRIX, have $SHCXX use $CXX by default (like other platforms).

  From Sohail Somani:

  - When Cloning a construction environment, set any variables before
    applying tools (so the tool module can access the configured settings)
    and re-set them after (so they end up matching what the user set).

  From Matthias Troffaes:

  - Make sure extra auxiliary files generated by some LaTeX packages
    and not ending in .aux also get deleted by scons -c.

  From Greg Ward:

  - Add a $JAVABOOTCLASSPATH variable for directories to be passed to the
    javac -bootclasspath option.

  From Christoph Wiedemann:

  - Add implicit dependencies on the commands used to build a target.




RELEASE 0.97.0d20070809 - Fri, 10 Aug 2007 10:51:27 -0500

  From Lars Albertsson:

  - Don't error if a #include line happens to match a directory
    somewhere on a path (like $CPPPATH, $FORTRANPATH, etc.).

  From Mark Bertoglio:

  - Fix listing multiple projects in Visual Studio 7.[01] solution files,
    including generating individual project GUIDs instead of re-using
    the solution GUID.

  From Jean Brouwers:

  - Add /opt/SUNWspro/bin to the default execution PATH on Solaris.

  From Allan Erskine:

  - Only expect the Microsoft IDL compiler to emit *_p.c and *_data.c
    files if the /proxy and /dlldata switches are used (respectively).

  From Steven Knight:

  - Have --debug=explain report if a target is being rebuilt because
    AlwaysBuild() is specified (instead of "unknown reasons").

  - Support {Get,Set}Option('help') to make it easier for SConscript
    files to tell if a help option (-h, --help, etc.) has been specified.

  - Support {Get,Set}Option('random') so random-dependency interaction
    with CacheDir() is controllable from SConscript files.

  - Add a new AddOption() function to support user-defined command-
    line flags (like --prefix=, --force, etc.).

  - Replace modified Optik version with new optparse compatibility module
    for command line processing in Scripts/SConsOptions.py

  - Push and retrieve built symlinks to/from a CacheDir() as actual
    symlinks, not by copying the file contents.

  - Fix how the Action module handles stringifying the shared library
    generator in the Tool/mingw.py module.

  - When generating a config.h file, print "#define HAVE_{FEATURE} 1"
    instad of just "#define HAVE_{FEATURE}", for more compatibility
    with Autoconf-style projects.

  - Fix expansion of $TARGET, $TARGETS, $SOURCE and $SOURCES keywords in
    Visual C/C++ PDB file names.

  - Fix locating Visual C/C++ PDB files in build directories.

  - Support an env.AddMethod() method and an AddMethod() global function
    for adding a new method, respectively, to a construction environment
    or an arbitrary object (such as a class).

  - Fix the --debug=time option when the -j option is specified and all
    files are up to date.

  - Add a $SWIGOUTDIR variable to allow setting the swig -outdir option,
    and use it to identify files created by the swig -java option.

  - Add a $SWIGPATH variable that specifies the path to be searched
    for included SWIG files, Also add related $SWIGINCPREFIX and
    $SWIGINCSUFFIX variables that specify the prefix and suffix to
    be be added to each $SWIGPATH directory when expanded on the SWIG
    command line.

  - More efficient copying of construction environments (mostly borrowed
    from copy.deepcopy() in the standard Python library).

  - When printing --tree=prune output, don't print [brackets] around
    source files, only do so for built targets with children.

  - Fix interpretation of Builder source arguments when the Builder has
    a src_suffix *and* a source_builder and the argument has no suffix.

  - Fix use of expansions like ${TARGET.dir} or ${SOURCE.dir} in the
    following construction variables:  $FORTRANMODDIR, $JARCHDIR,
    $JARFLAGS, $LEXFLAGS, $SWIGFLAGS, $SWIGOUTDIR and $YACCFLAGS.

  - Fix dependencies on Java files generated by SWIG so they can be
    detected and built in one pass.

  - Fix SWIG when used with a BuildDir().

  From Leanid Nazdrynau:

  - When applying Tool modules after a construction environment has
    already been created, don't overwrite existing $CFILESUFFIX and
    $CXXFILESUFFIX value.

  - Support passing the Java() builder a list of explicit .java files
    (not only a list of directories to be scanned for .java files).

  - Support passing .java files to the Jar() and JavaH() builders, which
    then use the builder underlying the Java() builder to turn them into
    .class files.  (That is, the Jar()-Java() chain of builders become
    multi-step, like the Program()-Object()-CFile() builders.)

  - Support passing SWIG .i files to the Java builders (Java(),
    Jar(), JavaH()), to cause intermediate .java files to be created
    automatically.

  - Add $JAVACLASSPATH and $JAVASOURCEPATH variables, that get added to
    the javac "-classpath" and "-sourcepath" options.  (Note that SCons
    does *not* currently search these paths for implicit dependencies.)

  - Commonize initialization of Java-related builders.

  From Jan Nijtmans:

  - Find Java anonymous classes when the next token after the name is
    an open parenthesis.

  From Gary Oberbrunner:

  - Fix a code example in the man page.

  From Tilo Prutz:

  - Add support for the file names that Java 1.5 (and 1.6) generates for
    nested anonymous inner classes, which are different from Java 1.4.

  From Adam Simpkins:

  - Allow worker threads to terminate gracefully when all jobs are
    finished.

  From Sohail Somani:

  - Add LaTeX scanner support for finding dependencies specified with
    the \usepackage{} directive.



RELEASE 0.97 - Thu, 17 May 2007 08:59:41 -0500

  From Steven Knight:

  - Fix a bug that would make parallel builds stop in their tracks if
    Nodes that depended on lists that contained some Nodes built together
    caused the reference count to drop below 0 if the Nodes were visited
    and commands finished in the wrong order.

  - Make sure the DirEntryScanner doesn't choke if it's handed something
    that's not a directory (Node.FS.Dir) Node.



RELEASE 0.96.96 - Thu, 12 Apr 2007 12:36:25 -0500

  NOTE:  This is (Yet) a(nother) pre-release of 0.97 for testing purposes.

  From Joe Bloggs:

  - Man page fix:  remove cut-and-paste sentence in NoCache() description.

  From Dmitry Grigorenko and Gary Oberbrunner:

  - Use the Intel C++ compiler, not $CC, to link C++ source.

  From Helmut Grohne:

  - Fix the man page example of propagating a user's external environment.

  From Steven Knight:

  - Back out (most of) the Windows registry installer patch, which
    seems to not work on some versions of Windows.

  - Don't treat Java ".class" attributes as defining an inner class.

  - Fix detecting an erroneous Java anonymous class when the first
    non-skipped token after a "new" keyword is a closing brace.

  - Fix a regression when a CPPDEFINES list contains a tuple, the second
    item of which (the option value) is a construction variable expansion
    (e.g. $VALUE) and the value of the variable isn't a string.

  - Improve the error message if an IOError (like trying to read a
    directory as a file) occurs while deciding if a node is up-to-date.

  - Fix "maximum recursion" / "unhashable type" errors in $CPPPATH
    PathList expansion if a subsidiary expansion yields a stringable,
    non-Node object.

  - Generate API documentation from the docstrings (using epydoc).

  - Fix use of --debug=presub with Actions for out-of-the-box Builders.

  - Fix handling nested lists within $CPPPATH, $LIBPATH, etc.

  - Fix a "builders_used" AttributeError that real-world Qt initialization
    triggered in the refactored suffix handling for Builders.

  - Make the reported --debug=time timings meaningful when used with -j.
    Better documentation of what the times mean.

  - User Guide updates: --random, AlwaysBuild(), --tree=,
    --debug=findlibs, --debug=presub, --debug=stacktrace,
    --taskmastertrace.

  - Document (in both man page and User's Guide) that --implicit-cache
    ignores changes in $CPPPATH, $LIBPATH, etc.

  From Jean-Baptiste Lab:

  - Remove hard-coded dependency on Python 2.2 from Debian packaging files.

  From Jeff Mahovsky:

  - Handle spaces in the build target name in Visual Studio project files.

  From Rob Managan:

  - Re-run LaTeX after BibTeX has been re-run in response to a changed
    .bib file.

  From Joel B. Mohler:

  - Make additional TeX auxiliary files (.toc, .idx and .bbl files)
    Precious so their removal doesn't affect whether the necessary
    sections are included in output PDF or PostScript files.

  From Gary Oberbrunner:

  - Fix the ability to import modules in the site_scons directory from
    a subdirectory.

  From Adam Simpkins:

  - Make sure parallel (-j) builds all targets even if they show up
    multiple times in the child list (as a source and a dependency).

  From Matthias Troffaes:

  - Don't re-run TeX if the triggering strings (\makeindex, \bibliography
    \tableofcontents) are commented out.

  From Richard Viney:

  - Fix use of custom include and lib paths with Visual Studio 8.

  - Select the default .NET Framework SDK Dir based on the version of
    Visual Studio being used.



RELEASE 0.96.95 - Mon, 12 Feb 2007 20:25:16 -0600

  From Anatoly Techtonik:

  - Add the scons.org URL and a package description to the setup.py
    arguments.

  - Have the Windows installer add a registry entry for scons.bat in the
    "App Paths" key, so scons.bat can be executed without adding the
    directory to the %PATH%.  (Python itself works this way.)

  From Anonymous:

  - Fix looking for default paths in Visual Studio 8.0 (and later).

  - Add -lm to the list of default D libraries for linking.

  From Matt Doar:

  - Provide a more complete write-your-own-Scanner example in the man page.

  From Ralf W. Grosse-Kunstleve:

  - Contributed upstream Python change to our copied subprocess.py module
    for more efficient standard input processing.

  From Steven Knight:

  - Fix the Node.FS.Base.rel_path() method when the two nodes are on
    different drive letters.  (This caused an infinite loop when
    trying to write .sconsign files.)

  - Fully support Scanners that use a dictionary to map file suffixes
    to other scanners.

  - Support delayed evaluation of the $SPAWN variable to allow selection
    of a function via ${} string expansions.

  - Add --srcdir as a synonym for -Y/--repository.

  - Document limitations of #include "file.h" with Repository().

  - Fix use of a toolpath under the source directory of a BuildDir().

  - Fix env.Install() with a file name portion that begins with '#'.

  - Fix ParseConfig()'s handling of multiple options in a string that's
    replaced a *FLAGS construction variable.

  - Have the C++ tools initialize common C compilation variables ($CCFLAGS,
    $SHCCFLAGS and $_CCCOMCOM) even if the 'cc' Tool isn't loaded.

  From Leanid Nazdrynau:

  - Fix detection of Java anonymous classes if a newline precedes the
    opening brace.

  From Gary Oberbrunner:

  - Document use of ${} to execute arbitrary Python code.

  - Add support for:
    1) automatically adding a site_scons subdirectory (in the top-level
       SConstruct directory) to sys.path (PYTHONPATH);
    2) automatically importing site_scons/site_init.py;
    3) automatically adding site_scons/site_tools to the toolpath.

  From John Pye:

  - Change ParseConfig() to preserve white space in arguments passed in
    as a list.

  From a smith:

  - Fix adding explicitly-named Java inner class files (and any
    other file names that may contain a '$') to Jar files.

  From David Vitek:

  - Add a NoCache() function to mark targets as unsuitable for propagating
    to (or retrieving from) a CacheDir().

  From Ben Webb:

  - If the swig -noproxy option is used, it won't generate a .py file,
    so don't emit it as a target that we expect to be built.



RELEASE 0.96.94 - Sun, 07 Jan 2007 18:36:20 -0600

  NOTE:  This is a pre-release of 0.97 for testing purposes.

  From Anonymous:

  - Allow arbitrary white space after a SWIG %module declaration.

  From Paul:

  - When compiling resources under MinGW, make sure there's a space
    between the --include-dir option and its argument.

  From Jay Kint:

  - Alleviate long command line issues on Windows by executing command
    lines directly via os.spawnv() if the command line doesn't need
    shell interpretation (has no pipes, redirection, etc.).

  From Walter Franzini:

  - Exclude additional Debian packaging files from the copyright check.

  From Fawad Halim:

  - Handle the conflict between the impending Python 2.6 'as' keyword
    and our Tool/as.py module name.

  From Steven Knight:

  - Speed up the Node.FS.Dir.rel_path() method used to generate path names
    that get put into the .sconsign* file(s).

  - Optimize Node.FS.Base.get_suffix() by computing the suffix once, up
    front, when we set the Node's name.  (Duh...)

  - Reduce the Memoizer's responsibilities to simply counting hits and
    misses when the --debug=memoizer option is used, not to actually
    handling the key calculation and memoization itself.  This speeds
    up some configurations significantly, and should cause no functional
    differences.

  - Add a new scons-time script with subcommands for generating
    consistent timing output from SCons configurations, extracting
    various information from those timings, and displaying them in
    different formats.

  - Reduce some unnecessary stat() calls from on-disk entry type checks.

  - Fix SideEffect() when used with -j, which was badly broken in 0.96.93.

  - Propagate TypeError exceptions when evaluating construction variable
    expansions up the stack, so users can see what's going on.

  - When disambiguating a Node.FS.Entry into a Dir or File, don't look
    in the on-disk source directory until we've confirmed there's no
    on-disk entry locally and there *is* one in the srcdir.  This avoids
    creating a phantom Node that can interfere with dependencies on
    directory contents.

  - Add an AllowSubstExceptions() function that gives the SConscript
    files control over what exceptions cause a string to expand to ''
    vs. terminating processing with an error.

  - Allow the f90.py and f95.py Tool modules to compile earlier source
    source files of earlier Fortran version.

  - Fix storing signatures of files retrieved from CacheDir() so they're
    correctly identified as up-to-date next invocation.

  - Make sure lists of computed source suffixes cached by Builder objects
    don't persist across changes to the list of source Builders (so the
    addition of suffixes like .ui by the qt.py Tool module take effect).

  - Enhance the bootstrap.py script to allow it to be used to execute
    SCons more easily from a checked-out source tree.

  From Ben Leslie:

  - Fix post-Memoizer value caching misspellings in Node.FS._doLookup().

  From Rob Managan, Dmitry Mikhin and Joel B. Mohler:

  - Handle TeX/LaTeX files in subdirectories by changing directory
    before invoking TeX/LaTeX.

  - Scan LaTeX files for \bibliography lines.

  - Support multiple file names in a "\bibliography{file1,file2}" string.

  - Handle TeX warnings about undefined citations.

  - Support re-running LaTeX if necessary due to a Table of Contents.

  From Dmitry Mikhin:

  - Return LaTeX if "Rerun to get citations correct" shows up on the next
    line after the "Warning:" string.

  From Gary Oberbrunner:

  - Add #include lines to fix portability issues in two tests.

  - Eliminate some unnecessary os.path.normpath() calls.

  - Add a $CFLAGS variable for C-specific options, leaving $CCFLAGS
    for options common to C and C++.

  From Tom Parker:

  - Have the error message print the missing file that Qt can't find.

  From John Pye:

  - Fix env.MergeFlags() appending to construction variable value of None.

  From Steve Robbins:

  - Fix the "sconsign" script when the .sconsign.dblite file is explicitly
    specified on the command line (and not intuited from the old way of
    calling it with just ".sconsign").

  From Jose Pablo Ezequiel "Pupeno" Fernandez Silva:

  - Give the 'lex' tool knowledge of the additional target files produced
    by the flex "--header-file=" and "--tables-file=" options.

  - Give the 'yacc' tool knowledge of the additional target files produced
    by the bison "-g", "--defines=" and "--graph=" options.

  - Generate intermediate files with Objective C file suffixes (.m) when
    the lex and yacc source files have appropriate suffixes (.lm and .ym).

  From Sohail Somain:

  - Have the mslink.py Tool only look for a 'link' executable on Windows
    systems.

  From Vaclav Smilauer:

  - Add support for a "srcdir" keyword argument when calling a Builder,
    which will add a srcdir prefix to all non-relative string sources.

  From Jonathan Ultis:

  - Allow Options converters to take the construction environment as
    an optional argument.



RELEASE 0.96.93 - Mon, 06 Nov 2006 00:44:11 -0600

  NOTE:  This is a pre-release of 0.97 for testing purposes.

  From Anonymous:

  - Allow Python Value Nodes to be Builder targets.

  From Matthias:

  - Only filter Visual Studio common filename prefixes on complete
    directory names.

  From Chad Austin:

  - Fix the build of the SCons documentation on systems that don't
    have "python" in the $PATH.

  From Ken Boortz:

  - Enhance ParseConfig() to recognize options that begin with '+'.

  From John Calcote, Elliot Murphy:

  - Document ways to override the CCPDBFLAGS variable to use the
    Microsoft linker's /Zi option instead of the default /Z7.

  From Christopher Drexler:

  - Make SCons aware bibtex must be called if any \include files
    cause creation of a bibliography.

  - Make SCons aware that "\bilbiography" in TeX source files means
    that related .bbl and .blg bibliography files will be created.
    (NOTE:  This still needs to search for the string in \include files.)

  From David Gruener:

  - Fix inconsistent handling of Action strfunction arguments.

  - Preserve white space in display Action strfunction strings.

  From James Y. Knight and Gerard Patel:

  - Support creation of shared object files from assembly language.

  From Steven Knight:

  - Speed up the Taskmaster significantly by avoiding unnecessary
    re-scans of Nodes to find out if there's work to be done, having it
    track the currently-executed top-level target directly and not
    through its presence on the target list, and eliminating some other
    minor list(s), method(s) and manipulation.

  - Fix the expansion of $TARGET and $SOURCE in the expansion of
    $INSTALLSTR displayed for non-environment calls to InstallAs().

  - Fix the ability to have an Alias() call refer to a directory
    name that's not identified as a directory until later.

  - Enhance runtest.py with an option to use QMTest as the harness.
    This will become the default behavior as we add more functionality
    to the QMTest side.

  - Let linking on mingw use the default function that chooses $CC (gcc)
    or $CXX (g++) depending on whether there are any C++ source files.

  - Work around a bug in early versions of the Python 2.4 profile module
    that caused the --profile= option to fail.

  - Only call Options validators and converters once when initializing a
    construction environment.

  - Fix the ability of env.Append() and env.Prepend(), in all known Python
    versions, to handle different input value types when the construction
    variable being updated is a dictionary.

  - Add a --cache-debug option for information about what files it's
    looking for in a CacheDir().

  - Document the difference in construction variable expansion between
    {Action,Builder}() and env.{Action,Builder}().

  - Change the name of env.Copy() to env.Clone(), keeping the old name
    around for backwards compatibility (with the intention of eventually
    phasing it out to avoid confusion with the Copy() Action factory).

  From Arve Knudsen:

  - Support cleaning and scanning SWIG-generated files.

  From Carsten Koch:

  - Allow selection of Visual Studio version by setting $MSVS_VERSION
    after construction environment initialization.

  From Jean-Baptiste Lab:

  - Try using zipimport if we can't import Tool or Platform modules
    using the normal "imp" module.  This allows SCons to be packaged
    using py2exe's all-in-one-zip-file approach.

  From Ben Liblit:

  - Do not re-scan files if the scanner returns no implicit dependencies.

  From Sanjoy Mahajan:

  - Change use of $SOURCES to $SOURCE in all TeX-related Tool modules.

  From Joel B. Mohler:

  - Make SCons aware that "\makeindex" in TeX source files means that
    related .ilg, .ind and .idx index files will be created.
    (NOTE:  This still needs to search for the string in \include files.)

  - Prevent scanning the TeX .aux file for additional files from
    trying to remove it twice when the -c option is used.

  From Leanid Nazdrynau:

  - Give the MSVC RES (resource) Builder a src_builder list and a .rc
    src_suffix so other builders can generate .rc files.

  From Matthew A. Nicholson:

  - Enhance Install() and InstallAs() to handle directory trees as sources.

  From Jan Nijtmans:

  - Don't use the -fPIC flag when using gcc on Windows (e.g. MinGW).

  From Greg Noel:

  - Add an env.ParseFlags() method that provides separate logic for
    parsing GNU tool chain flags into a dictionary.

  - Add an env.MergeFlags() method to apply an arbitrary dictionary
    of flags to a construction environment's variables.

  From Gary Oberbrunner:

  - Fix parsing tripartite Intel C compiler version numbers on Linux.

  - Extend the ParseConfig() function to recognize -arch and
    -isysroot options.

  - Have the error message list the known suffixes when a Builder call
    can't build a source file with an unknown suffix.

  From Karol Pietrzak:

  - Avoid recursive calls to main() in the program snippet used by the
    SConf subsystem to test linking against libraries.  This changes the
    default behavior of CheckLib() and CheckLibWithHeader() to print
    "Checking for C library foo..." instead of "Checking for main()
    in C library foo...".

  From John Pye:

  - Throw an exception if a command called by ParseConfig() or
    ParseFlags() returns an error.

  From Stefan Seefeld:

  - Initial infrastructure for running SCons tests under QMTest.

  From Sohail Somani:

  - Fix tests that fail due to gcc warnings.

  From Dobes Vandermeer:

  - In stack traces, print the full paths of SConscript files.

  From Atul Varma:

  - Fix detection of Visual C++ Express Edition.

  From Dobes Vandermeer:

  - Let the src_dir option to the SConscript() function affect all the
    the source file paths, instead of treating all source files paths
    as relative to the SConscript directory itself.

  From Nicolas Vigier:

  - Fix finding Fortran modules in build directories.

  - Fix use of BuildDir() when the source file in the source directory
    is a symlink with a relative path.

  From Edward Wang:

  - Fix the Memoizer when the SCons Python modules are executed from
    .pyo files at different locations from where they were compiled.

  From Johan Zander:

  - Fix missing os.path.join() when constructing the $FRAMEWORKSDKDIR/bin.



RELEASE 0.96.92 - Mon, 10 Apr 2006 21:08:22 -0400

  NOTE:  This was a pre-release of 0.97 for testing purposes.

  From Anonymous:

  - Fix the intelc.py Tool module to not throw an exception if the
    only installed version is something other than ia32.

  - Set $CCVERSION when using gcc.

  From Matthias:

  - Support generating project and solution files for Microsoft
    Visual Studio version 8.

  - Support generating more than one project file for a Microsoft
    Visual Studio solution file.

  - Add support for a support "runfile" parameter to Microsoft
    Visual Studio project file creation.

  - Put the project GUID, not the solution GUID, in the right spot
    in the solution file.

  From Erling Andersen:

  - Fix interpretation of Node.FS objects wrapped in Proxy instances,
    allowing expansion of things like ${File(TARGET)} in command lines.

  From Stanislav Baranov:

  - Add a separate MSVSSolution() Builder, with support for the
    following new construction variables: $MSVSBUILDCOM, $MSVSCLEANCOM,
    $MSVSENCODING, $MSVSREBUILDCOM, $MSVSSCONS, $MSVSSCONSCOM,
    $MSVSSCONSFLAGS, $MSVSSCONSCRIPT and $MSVSSOLUTIONCOM.

  From Ralph W. Grosse-Kunstleve and Patrick Mezard:

  - Remove unneceesary (and incorrect) SCons.Util strings on some function
    calls in SCons.Util.

  From Bob Halley:

  - Fix C/C++ compiler selection on AIX to not always use the external $CC
    environment variable.

  From August HÃ¶randl:

  - Add a scanner for \include and \import files, with support for
    searching a directory list in $TEXINPUTS (imported from the external
    environment).

  - Support $MAKEINDEX, $MAKEINDEXCOM, $MAKEINDEXCOMSTR and
    $MAKEINDEXFLAGS for generating indices from .idx files.

  From Steven Johnson:

  - Add a NoClean() Environment method and function to override removal
    of targets during a -c clean, including documentation and tests.

  From Steven Knight:

  - Check for whether files exist on disk by listing the directory
    contents, not calling os.path.exists() file by file.  This is
    somewhat more efficient in general, and may be significantly
    more efficient on Windows.

  - Minor speedups in the internal is_Dict(), is_List() and is_String()
    functions.

  - Fix a signature refactoring bug that caused Qt header files to
    get re-generated every time.

  - Don't fail when writing signatures if the .sconsign.dblite file is
    owned by a different user (e.g. root) from a previous run.

  - When deleting variables from stacked OverrideEnvironments, don't
    throw a KeyError if we were able to delte the variable from any
    Environment in the stack.

  - Get rid of the last indentation tabs in the SCons source files and
    add -tt to the Python invocations in the packaging build and the
    tests so they don't creep back in.

  - In Visual Studio project files, put quotes around the -C directory
    so everything works even if the path has spaces in it.

  - The Intel Fortran compiler uses -object:$TARGET, not "-o $TARGET",
    when building object files on Windows.  Have the the ifort Tool
    modify the default command lines appropriately.

  - Document the --debug=explain option in the man page.  (How did we
    miss this?)

  - Add a $LATEXRETRIES variable to allow configuration of the number of
    times LaTex can be re-called to try to resolve undefined references.

  - Change the order of the arguments to Configure.Checklib() to match
    the documentation.

  - Handle signature calculation properly when the Python function used
    for a FunctionAction is an object method.

  - On Windows, assume that absolute path names without a drive letter
    refer to the drive on which the SConstruct file lives.

  - Add /usr/ccs/bin to the end of the the default external execution
    PATH on Solaris.

  - Add $PKGCHK and $PKGINFO variables for use on Solaris when searching
    for the SunPRO C++ compiler.  Make the default value for $PKGCHK
    be /usr/sbin/pgkchk (since /usr/sbin isn't usually on the external
    execution $PATH).

  - Fix a man page example of overriding variables when calling
    SharedLibrary() to also set the $LIBSUFFIXES variable.

  - Add a --taskmastertrace=FILE option to give some insight on how
    the taskmaster decides what Node to build next.

  - Changed the names of the old $WIN32DEFPREFIX, $WIN32DEFSUFFIX,
    $WIN32DLLPREFIX and $WIN32IMPLIBPREFIX construction variables to
    new $WINDOWSDEFPREFIX, $WINDOWSDEFSUFFIX, $WINDOWSDLLPREFIX and
    $WINDOWSIMPLIBPREFIX construction variables.  The old names are now
    deprecated, but preserved for backwards compatibility.

  - Fix (?) a runtest.py hang on Windows when the --xml option is used.

  - Change the message when an error occurs trying to interact with the
    file system to report the target(s) in square brackets (as before) and
    the actual file or directory that encountered the error afterwards.

  From Chen Lee:

  - Add x64 support for Microsoft Visual Studio 8.

  From Baptiste Lepilleur:

  - Support the --debug=memory option on Windows when the Python version
    has the win32process and win32api modules.

  - Add support for Visual Studio 2005 Pro.

  - Fix portability issues in various tests: test/Case.py,
    Test/Java/{JAR,JARCHDIR,JARFLAGS,JAVAC,JAVACFLAGS,JAVAH,RMIC}.py,
    test/MSVS/vs-{6.0,7.0,7.1,8.0}-exec.py,
    test/Repository/{Java,JavaH,RMIC}.py,
    test/QT/{generated-ui,installed,up-to-date,warnings}.py,
    test/ZIP/ZIP.py.

  - Ignore pkgchk errors on Solaris when searching for the C++ compiler.

  - Speed up the SCons/EnvironmentTests.py unit tests.

  - Add a --verbose= option to runtest.py to print executed commands
    and their output at various levels.

  From Christian Maaser:

  - Add support for Visual Studio Express Editions.

  - Add support for Visual Studio 8 *.manifest files, includng
    new $WINDOWS_INSERT_MANIFEST, $WINDOWSPROGMANIFESTSUFFIX,
    $WINDOWSPROGMANIFESTPREFIX, $WINDOWSPROGMANIFESTSUFFIX,
    $WINDOWSSHLIBMANIFESTPREFIX and $WINDOWSSHLIBMANIFESTSUFFIX
    construction variables.

  From Adam MacBeth:

  - Fix detection of additional Java inner classes following use of a
    "new" keyword inside an inner class.

  From Sanjoy Mahajan:

  - Correct TeX-related command lines to just $SOURCE, not $SOURCES

  From Patrick Mezard:

  - Execute build commands for a command-line target if any of the
    files built along with the target is out of date or non-existent,
    not just if the command-line target itself is out of date.

  - Fix the -n option when used with -c to print all of the targets
    that will be removed for a multi-target Builder call.

  - If there's no file in the source directory, make sure there isn't
    one in the build directory, too, to avoid dangling files left
    over from previous runs when a source file is removed.

  - Allow AppendUnique() and PrependUnique() to append strings (and
    other atomic objects) to lists.

  From Joel B. Mohler:

  - Extend latex.py, pdflatex.py, pdftex.py and tex.py so that building
    from both TeX and LaTeX files uses the same logic to call $BIBTEX
    when it's necessary, to call $MAKEINDEX when it's necessary, and to
    call $TEX or $LATEX multiple times to handle undefined references.

  - Add an emitter to the various TeX builders so that the generated
    .aux and .log files also get deleted by the -c option.

  From Leanid Nazdrynau:

  - Fix the Qt UIC scanner to work with generated .ui files (by using
    the FindFile() function instead of checking by-hand for the file).

  From Jan Nieuwenhuizen:

  - Fix a problem with interpreting quoted argument lists on command lines.

  From Greg Noel:

  - Add /sw/bin to the default execution PATH on Mac OS X.

  From Kian Win Ong:

  - When building a .jar file and there is a $JARCHDIR, put the -C
    in front of each .class file on the command line.

  - Recognize the Java 1.5 enum keyword.

  From Asfand Yar Qazi:

  - Add /opt/bin to the default execution PATH on all POSIX platforms
    (between /usr/local/bin and /bin).

  From Jon Rafkind:

  - Fix the use of Configure() contexts from nested subsidiary
    SConscript files.

  From Christoph Schulz:

  - Add support for $CONFIGUREDIR and $CONFIGURELOG variables to control
    the directory and logs for configuration tests.

  - Add support for a $INSTALLSTR variable.

  - Add support for $RANLIBCOM and $RANLIBCOMSTR variables (which fixes
    a bug when setting $ARCOMSTR).

  From Amir Szekely:

  - Add use of $CPPDEFINES to $RCCOM (resource file compilation) on MinGW.

  From Erick Tryzelaar:

  - Fix the error message when trying to report that a given option is
    not gettable/settable from an SConscript file.

  From Dobes Vandermeer:

  - Add support for SCC and other settings in Microsoft Visual
    Studio project and solution files:  $MSVS_PROJECT_BASE_PATH,
    $MSVS_PROJECT_GUID, $MSVS_SCC_AUX_PATH, $MSVS_SCC_LOCAL_PATH,
    $MSVS_SCC_PROJECT_NAME, $MSVS_SCC_PROVIDER,

  - Add support for using a $SCONS_HOME variable (imported from the
    external environment, or settable internally) to put a shortened
    SCons execution line in the Visual Studio project file.

  From David J. Van Maren:

  - Only filter common prefixes from source files names in Visual Studio
    project files if the prefix is a complete (sub)directory name.

  From Thad Ward:

  - If $MSVSVERSIONS is already set, don't overwrite it with
    information from the registry.



RELEASE 0.96.91 - Thu, 08 Sep 2005 07:18:23 -0400

  NOTE:  This was a pre-release of 0.97 for testing purposes.

  From Chad Austin:

  - Have the environment store the toolpath and re-use it to find Tools
    modules during later Copy() or Tool() calls (unless overridden).

  - Normalize the directory path names in SConsignFile() database
    files so the same signature file can interoperate on Windows and
    non-Windows systems.

  - Make --debug=stacktrace print a stacktrace when a UserError is thrown.

  - Remove an old, erroneous cut-and-paste comment in Scanner/Dir.py.

  From Stanislav Baranov:

  - Make it possible to support with custom Alias (sub-)classes.

  - Allow Builders to take empty source lists when called.

  - Allow access to both TARGET and SOURCE in $*PATH expansions.

  - Allow SConscript files to modify BUILD_TARGETS.

  From Timothee Besset:

  - Add support for Objective C/C++ .m and .mm file suffixes (for
    Mac OS X).

  From Charles Crain

  - Fix the PharLap linkloc.py module to use target+source arguments
    when calling env.subst().

  From Bjorn Eriksson:

  - Fix an incorrect Command() keyword argument in the man page.

  - Add a $TEMPFILEPREFIX variable to control the prefix or flag used
    to pass a long-command-line-execution tempfile to a command.

  From Steven Knight:

  - Enhanced the SCons setup.py script to install man pages on
    UNIX/Linux systems.

  - Add support for an Options.FormatOptionHelpText() method that can
    be overridden to customize the format of Options help text.

  - Add a global name for the Entry class (which had already been
    documented).

  - Fix re-scanning of generated source files for implicit dependencies
    when the -j option is used.

  - Fix a dependency problem that caused $LIBS scans to not be added
    to all of the targets in a multiple-target builder call, which
    could cause out-of-order builds when the -j option is used.

  - Store the paths of source files and dependencies in the .sconsign*
    file(s) relative to the target's directory, not relative to the
    top-level SConstruct directory.  This starts to make it possible to
    subdivide the dependency tree arbitrarily by putting an SConstruct
    file in every directory and using content signatures.

  - Add support for $YACCHFILESUFFIX and $YACCHXXFILESUFFIX variables
    that accomodate parser generators that write header files to a
    different suffix than the hard-coded .hpp when the -d option is used.

  - The default behavior is now to store signature information in a
    single .sconsign.dblite file in the top-level SConstruct directory.
    The old behavior of a separate .sconsign file in each directory can
    be specified by calling SConsignFile(None).

  - Remove line number byte codes within the signature calculation
    of Python function actions, so that changing the location of an
    otherwise unmodified Python function doesn't cause rebuilds.

  - Fix AddPreAction() and AddPostAction() when an action has more than
    one target file:  attach the actions to the Executor, not the Node.

  - Allow the source directory of a BuildDir / build_dir to be outside
    of the top-level SConstruct directory tree.

  - Add a --debug=nomemoizer option that disables the Memoizer for clearer
    looks at the counts and profiles of the underlying function calls,
    not the Memoizer wrappers.

  - Print various --debug= stats even if we exit early (e.g. using -h).

  - Really only use the cached content signature value if the file
    is older than --max-drift, not just if --max-drift is set.

  - Remove support for conversion from old (pre 0.96) .sconsign formats.

  - Add support for a --diskcheck option to enable or disable various
    on-disk checks:  that File and Dir nodes match on-disk entries;
    whether an RCS file exists for a missing source file; whether an
    SCCS file exists for a missing source file.

  - Add a --raw argument to the sconsign script, so it can print a
    raw representation of each entry's NodeInfo dictionary.

  - Add the 'f90' and 'f95' tools to the list of Fortran compilers
    searched for by default.

  - Add the +Z option by default when compiling shared objects on
    HP-UX.

  From Chen Lee:

  - Handle Visual Studio project and solution files in Unicode.

  From Sanjoy Mahajan:

  - Fix a bad use of Copy() in an example in the man page, and a
    bad regular expression example in the man page and User's Guide.

  From Shannon Mann:

  - Have the Visual Studio project file(s) echo "Starting SCons" before
    executing SCons, mainly to work around a quote-stripping bug in
    (some versions of?) the Windows cmd command executor.

  From Georg Mischler:

  - Remove the space after the -o option when invoking the Borland
    BCC compiler; some versions apparently require that the file name
    argument be concatenated with the option.

  From Leanid Nazdrynau:

  - Fix the Java parser's handling of backslashes in strings.

  From Greg Noel:

  - Add construction variables to support frameworks on Mac OS X:
    $FRAMEWORKS, $FRAMEWORKPREFIX, $FRAMEWORKPATH, $FRAMEWORKPATHPREFIX.

  - Re-order link lines so the -o option always comes right after the
    command name.

  From Gary Oberbrunner:

  - Add support for Intel C++ beta 9.0 (both 32 and 64 bit versions).

  - Document the new $FRAMEWORK* variables for Mac OS X.

  From Karol Pietrzak:

  - Add $RPATH (-R) support to the Sun linker Tool (sunlink).

  - Add a description of env.subst() to the man page.

  From Chris Prince:

  - Look in the right directory, not always the local directory, for a
    same-named file or directory conflict on disk.

  - On Windows, preserve the external environment's %SYSTEMDRIVE%
    variable, too.

  From Craig Scott:

  - Have the Fortran module emitter look for Fortan modules to be created
    relative to $FORTRANMODDIR, not the top-level directory.

  - When saving Options to a file, run default values through the
    converter before comparing them with the set values.  This correctly
    suppresses Boolean Option values from getting written to the saved
    file when they're one of the many synonyms for a default True or
    False value.

  - Fix the Fortran Scanner's ability to handle a module being used
    in the same file in which it is defined.

  From Steve-o:

  - Add the -KPIC option by default when compiling shared objects on
    Solaris.

  - Change the default suffix for Solaris objects to .o, to conform to
    Sun WorkShop's expectations.  Change the profix to so_ so they can
    still be differentiated from static objects in the same directory.

  From Amir Szekely:

  - When calling the resource compiler on MinGW, add --include-dir and
    the source directory so it finds the source file.

  - Update EnsureSConsVersion() to support revision numbers.

  From Greg Ward:

  - Fix a misplaced line in the man page.



RELEASE 0.96.90 - Tue, 15 Feb 2005 21:21:12 +0000

  NOTE:  This was a pre-release of 0.97 for testing purposes.

  From Anonymous:

  - Fix Java parsing to avoid erroneously identifying a new array
    of class instances as an anonymous inner class.

  - Fix a typo in the man page description of PathIsDirCreate.

  From Chad Austin:

  - Allow Help() to be called multiple times, appending to the help
    text each call.

  - Allow Tools found on a toolpath to import Python modules from
    their local directory.

  From Steve Christensen:

  - Handle exceptions from Python functions as build actions.

  - Add a set of canned PathOption validators:  PathExists (the default),
    PathIsFile, PathIsDir and PathIsDirCreate.

  From Matthew Doar:

  - Add support for .lex and .yacc file suffixes for Lex and Yacc files.

  From Eric Frias:

  - Huge performance improvement:  wrap the tuples representing an
    include path in an object, so that the time it takes to hash the
    path doesn't grow porportionally to the length of the path.

  From Gottfried Ganssauge:

  - Fix SCons on SuSE/AMD-64 Linux by having the wrapper script also
    check for the build engine in the parent directory of the Python
    library directory (/usr/lib64 instead of /usr/lib).

  From Stephen Kennedy:

  - Speed up writing the .sconsign file at the end of a run by only
    calling sync() once at the end, not after every entry.

  From Steven Knight:

  - When compiling with Microsoft Visual Studio, don't include the ATL and
    MFC directories in the default INCLUDE and LIB environment variables.

  - Remove the following deprecated features:  the ParseConfig()
    global function (deprecated in 0.93); the misspelled "validater"
    keyword to the Options.Add() method (deprecated in 0.91); the
    SetBuildSignatureType(), SetContentSignatureType(), SetJobs() and
    GetJobs() global functions (deprecated in 0.14).

  - Fix problems with corrupting the .sconsign.dblite file when
    interrupting builds by writing to a temporary file and renaming,
    not writing the file directly.

  - Fix a 0.96 regression where when running with -k, targets built from
    walking dependencies later on the command line would not realize
    that a dependency had failed an earlier build attempt, and would
    try to rebuild the dependent targets.

  - Change the final messages when using -k and errors occur from
    "{building,cleaning} terminated because of errors" to "done
    {building,cleaning} targets (errors occurred during {build,clean})."

  - Allow Configure.CheckFunc() to take an optional header argument
    (already supported by Conftest.py) to specify text at the top of
    the compiled test file.

  - Fix the --debug=explain output when a Python function action changed
    so it prints a meaningful string, not the binary representation of
    the function contents.

  - Allow a ListOption's default value(s) to be a Python list of specified
    values, not just a string containing a comma-separated list of names.

  - Add a ParseDepends() function that will parse up a list of explicit
    dependencies from a "make depend" style file.

  - Support the ability to change directory when executing an Action
    through "chdir" keyword arguments to Action and Builder creation
    and calls.

  - Fix handling of Action ojects (and other callables that don't match
    our calling arguments) in construction variable expansions.

  - On Win32, install scons.bat in the Python directory when installing
    from setup.py.  (The bdist_wininst installer was already doing this.)

  - Fix env.SConscript() when called with a list of SConscipt files.
    (The SConscript() global function already worked properly.)

  - Add a missing newline to the end of the --debug=explain "unknown
    reasons" message.

  - Enhance ParseConfig() to work properly for spaces in between the -I,
    -L and -l options and their arguments.

  - Packaging build fix:  Rebuild the files that are use to report the
    --version of SCons whenever the development version number changes.

  - Fix the ability to specify a target_factory of Dir() to a Builder,
    which the default create-a-directory Builder was interfering with.

  - Mark a directory as built if it's created as part of the preparation
    for another target, to avoid trying to build it again when it comes
    up in the target list.

  - Allow a function with the right calling signature to be put directly
    in an Environment's BUILDERS dictionary, making for easier creation
    and use of wrappers (pseudo-Builders) that call other Builders.

  - On Python 2.x, wrap lists of Nodes returned by Builders in a UserList
    object that adds a method that makes str() object return a string
    with all of the Nodes expanded to their path names.  (Builders under
    Python 1.5.2 still return lists to avoid TypeErrors when trying
    to extend() list, so Python 1.5.2 doesn't get pretty-printing of Node
    lists, but everything should still function.)

  - Allow Aliases to have actions that will be executed whenever
    any of the expanded Alias targets are out of date.

  - Fix expansion of env.Command() overrides within target and
    source file names.

  - Support easier customization of what's displayed by various default
    actions by adding lots of new construction variables: $ARCOMSTR,
    $ASCOMSTR, $ASPPCOMSTR, $BIBTEXCOMSTR, $BITKEEPERCOMSTR, $CCCOMSTR,
    $CVSCOMSTR, $CXXCOMSTR, $DCOMSTR, $DVIPDFCOMSTR, $F77COMSTR,
    $F90COMSTR, $F95COMSTR, $FORTRANCOMSTR, $GSCOMSTR, $JARCOMSTR,
    $JAVACCOMSTR, $JAVAHCOMSTR, $LATEXCOMSTR, $LEXCOMSTR, $LINKCOMSTR,
    $M4COMSTR, $MIDLCOMSTR, $P4COMSTR, $PCHCOMSTR, $PDFLATEXCOMSTR,
    $PDFTEXCOMSTR, $PSCOMSTR, $QT_MOCFROMCXXCOMSTR, $QT_MOCFROMHCOMSTR,
    $QT_UICCOMSTR, $RCCOMSTR, $REGSVRCOMSTR, $RCS_COCOMSTR, $RMICCOMSTR,
    $SCCSCOMSTR, $SHCCCOMSTR, $SHCXXCOMSTR, $SHF77COMSTR, $SHF90COMSTR,
    $SHF95COMSTR, $SHFORTRANCOMSTR, $SHLINKCOMSTR, $SWIGCOMSTR,
    $TARCOMSTR, $TEXCOMSTR, $YACCCOMSTR and $ZIPCOMSTR.

  - Add an optional "map" keyword argument to ListOption() that takes a
    dictionary to map user-specified values to legal values from the list
    (like EnumOption() already doee).

  - Add specific exceptions to try:-except: blocks without any listed,
    so that they won't catch and mask keyboard interrupts.

  - Make --debug={tree,dtree,stree} print something even when there's
    a build failure.

  - Fix how Scanners sort the found dependencies so that it doesn't
    matter whether the dependency file is in a Repository or not.
    This may cause recompilations upon upgrade to this version.

  - Make AlwaysBuild() work with Alias and Python value Nodes (making
    it much simpler to support aliases like "clean" that just invoke
    an arbitrary action).

  - Have env.ParseConfig() use AppendUnique() by default to suppress
    duplicate entries from multiple calls.  Add a "unique" keyword
    argument to allow the old behavior to be specified.

  - Allow the library modules imported by an SConscript file to get at
    all of the normally-available global functions and variables by saying
    "from SCons.Script import *".

  - Add a --debug=memoizer option to print Memoizer hit/mass statistics.

  - Allow more than one --debug= option to be set at a time.

  - Change --debug=count to report object counts before and after
    reading SConscript files and before and after building targets.

  - Change --debug=memory output to line up the numbers and to better
    match (more or less) the headers on the --debug=count columns.

  - Speed things up when there are lists of targets and/or sources by
    getting rid of some N^2 walks of the lists involved.

  - Cache evaluation of LazyActions so we don't create a new object
    for each invocation.

  - When scanning, don't create Nodes for include files that don't
    actually exist on disk.

  - Make supported global variables CScanner, DScanner, ProgramScanner and
    SourceFileScanner.  Make SourceFileScanner.add_scanner() a supported
    part of the public interface.  Keep the old SCons.Defaults.*Scan names
    around for a while longer since some people were already using them.

  - By default, don't scan directories for on-disk files.  Add a
    DirScanner global scanner that can be used in Builders or Command()
    calls that want source directory trees scanned for on-disk changes.
    Have the Tar() and Zip() Builders use the new DirScanner to preserve
    the behavior of rebuilding a .tar or .zip file if any file or
    directory under a source tree changes.  Add Command() support for
    a source_scanner keyword argument to Command() that can be set to
    DirScanner to get this behavior.

  - Documentation changes:  Explain that $CXXFLAGS contains $CCFLAGS
    by default.  Fix a bad target_factory example in the man page.
    Add appendices to the User's Guide to cover the available Tools,
    Builders and construction variables.  Comment out the build of
    the old Python 10 paper, which doesn't build on all systems and
    is old enough at this point that it probably isn't worth the
    effort to make it do so.

  From Wayne Lee:

  - Avoid "maximum recursion limit" errors when removing $(-$) pairs
    from long command lines.

  From Clive Levinson:

  - Make ParseConfig() recognize and add -mno-cygwin to $LINKFLAGS and
    $CCFLAGS, and -mwindows to $LINKFLAGS.

  From Michael McCracken:

  - Add a new "applelink" tool to handle the things like Frameworks and
    bundles that Apple has added to gcc for linking.

  - Use more appropriate default search lists of linkers, compilers and
    and other tools for the 'darwin' platform.

  - Add a LoadableModule Builder that builds a bundle on Mac OS X (Darwin)
    and a shared library on other systems.

  - Improve SWIG tests for use on Mac OS X (Darwin).

  From Elliot Murphy:

  - Enhance the tests to guarantee persistence of ListOption
    values in saved options files.

  - Supply the help text when -h is used with the -u, -U or -D options.

  From Christian Neeb:

  - Fix the Java parser's handling of string definitions to avoid ignoring
    subsequent code.

  From Han-Wen Nienhuys:

  - Optimize variable expansion by:  using the re.sub() method (when
    possible); not using "eval" for variables for which we can fetch the
    value directory; avoiding slowing substitution logic when there's no
    '$' in the string.

  From Gary Oberbrunner:

  - Add an Environment.Dump() method to print the contents of a
    construction environment.

  - Allow $LIBS (and similar variables) to contain explicit File Nodes.

  - Change ParseConfig to add the found library names directly to the
    $LIBS variable, instead of returning them.

  - Add ParseConfig() support for the -framework GNU linker option.

  - Add a PRINT_CMD_LINE_FUNC construction variable to allow people
    to filter (or log) command-line output.

  - Print an internal Python stack trace in response to an otherwise
    unexplained error when --debug=stacktrace is specified.

  - Add a --debug=findlibs option to print what's happening when
    the scanner is searching for libraries.

  - Allow Tool specifications to be passed a dictionary of keyword
    arguments.

  - Support an Options default value of None, in which case the variable
    will not be added to the construction environment unless it's set
    explicitly by the user or from an Options file.

  - Avoid copying __builtin__ values into a construction environment's
    dictionary when evaluating construction variables.

  - Add a new cross-platform intelc.py Tool that can detect and
    configure the Intel C++ v8 compiler on both Windows, where it's
    named icl, and Linux, where it's named icc.  It also checks that
    the directory specified in the Windows registry exists, and sets a
    new $INTEL_C_COMPILER_VERSION construction variable to identify the
    version being used.  (Niall Douglas contributed an early prototype
    of parts of this module.)

  - Fix the private Conftest._Have() function so it doesn't change
    non-alphanumeric characters to underscores.

  - Supply a better error message when a construction variable expansion
    has an unknown attribute.

  - Documentation changes:  Update the man page to describe use of
    filenames or Nodes in $LIBS.

  From Chris Pawling:

  - Have the linkloc tool use $MSVS_VERSION to select the Microsoft
    Visual Studio version to use.

  From Kevin Quick:

  - Fix the Builder name returned from ListBuilders and other instances
    of subclasses of the BuilderBase class.

  - Add Builders and construction variables to support rpcgen:
    RPCGenClient(), RPCGenHeader(), RPCGenService(), RPCGenXDR(),
    $RPCGEN, $RPCGENFLAGS, $RPCGENCLIENTFLAGS, $RPCGENHEADERFLAGS,
    $RPCGENSERVICEFLAGS, $RPCGENXDRFLAGS.

  - Update the man page to document that prefix and suffix Builder
    keyword arguments can be strings, callables or dictionaries.

  - Provide more info in the error message when a user tries to build
    a target multiple ways.

  - Fix Delete() when a file doesn't exist and must_exist=1.  (We were
    unintentionally dependent on a bug in versions of the Python shutil.py
    module prior to Python 2.3, which would generate an exception for
    a nonexistent file even when ignore_errors was set.)

  - Only replace a Node's builder with a non-null source builder.

  - Fix a stack trace when a suffix selection dictionary is passed
    an empty source file list.

  - Allow optional names to be attached to Builders, for default
    Builders that don't get attached to construction environments.

  - Fix problems with Parallel Task Exception handling.

  - Build targets in an associated BuildDir even if there are targets
    or subdirectories locally in the source directory.

  - If a FunctionAction has a callable class as its underlying Python
    function, use its strfunction() method (if any) to display the
    action.

  - Fix handling when BuildDir() exists but is unwriteable.  Add
    "Stop." to those error messages for consistency.

  - Catch incidents of bad builder creation (without an action) and
    supply meaningful error messages.

  - Fix handling of src_suffix values that aren't extensions (don't
    begin with a '.').

  - Don't retrieve files from a CacheDir, but report what would happen,
    when the -n option is used.

  - Use the source_scanner from the target Node, not the source node
    itself.

  - Internal Scanners fixes:  Make sure Scanners are only passed Nodes.
    Fix how a Scanner.Selector called its base class initialization.
    Make comparisons of Scanner objects more robust.  Add a name to
    an internal default ObjSourceScanner.

  - Add a deprecated warning for use of the old "scanner" keyword argument
    to Builder creation.

  - Improve the --debug=explain message when the build action changes.

  - Test enhancements in SourceCode.py, option-n.py, midl.py.  Better
    Command() and Scanner test coverage.  Improved test infrastructure
    for -c output.

  - Refactor the interface between Action and Executor objects to treat
    Actions atomically.

  - The --debug=presub option will now report the pre-substitution
    each action seprately, instead of reporting the entire list before
    executing the actions one by one.

  - The --debug=explain option explaining a changed action will now
    (more correctly) show pre-substitution action strings, instead of
    the commands with substituted file names.

  - A Node (file) will now be rebuilt if its PreAction or PostAction
    actions change.

  - Python Function actions now have their calling signature (target,
    source, env) reported correctly when displayed.

  - Fix BuildDir()/build_dir handling when the build_dir is underneath
    the source directory and trying to use entries from the build_dir
    as sources for other targets in the build-dir.

  - Fix hard-coding of JDK path names in various Java tests.

  - Handle Python stack traces consistently (stop at the SConscript stack
    frame, by default) even if the Python source code isn't available.

  - Improve the performance of the --debug={tree,dtree} options.

  - Add --debug=objects logging of creation of OverrideWarner,
    EnvironmentCopy and EnvironmentOverride objects.

  - Fix command-line expansion of Python Value Nodes.

  - Internal cleanups:  Remove an unnecessary scan argument.  Associate
    Scanners only with Builders, not nodes.  Apply overrides once when
    a Builder is called, not in multiple places.  Cache results from the
    Node.FS.get_suffix() and Node.get_build_env() methods.  Use the Python
    md5 modules' hexdigest() method, if there is one.  Have Taskmaster
    call get_stat() once for each Node and re-use the value instead of
    calling it each time it needs the value.  Have Node.depends_on()
    re-use the list from the children() method instead of calling it
    multiple times.

  - Use the correct scanner if the same source file is used for targets in
    two different environments with the same path but different scanners.

  - Collect logic for caching values in memory in a Memoizer class,
    which cleans up a lot of special-case code in various methods and
    caches additional values to speed up most configurations.

  - Add a PathAccept validator to the list of new canned PathOption
    validators.

  From Jeff Squyres:

  - Documentation changes:  Use $CPPDEFINES instead of $CCFLAGS in man
    page examples.

  From Levi Stephen:

  - Allow $JARCHDIR to be expanded to other construction variables.

  From Christoph Wiedemann:

  - Add an Environment.SetDefault() method that only sets values if
    they aren't already set.

  - Have the qt.py Tool not override variables already set by the user.

  - Add separate $QT_BINPATH, $QT_CPPPATH and $QT_LIBPATH variables
    so these can be set individually, instead of being hard-wired
    relative to $QTDIR.

  - The %TEMP% and %TMP% external environment variables are now propagated
    automatically to the command execution environment on Windows systems.

  - A new --config= command-line option allows explicit control of
    of when the Configure() tests are run:  --config=force forces all
    checks to be run, --config=cache uses all previously cached values,
    --config=auto (the default) runs tests only when dependency analysis
    determines it's necessary.

  - The Configure() subsystem can now write a config.h file with values
    like HAVE_STDIO_H, HAVE_LIBM, etc.

  - The Configure() subsystem now executes its checks silently when the
    -Q option is specified.

  - The Configure() subsystem now reports if a test result is being
    taken from cache, and prints the standard output and error output
    of tests even when cached.

  - Configure() test results are now reported as "yes" or "no" instead of
    "ok" or "failed."

  - Fixed traceback printing when calling the env.Configure() method
    instead of the Configure() global function.

  - The Configure() subsystem now caches build failures in a .sconsign
    file in the subdirectory, not a .cache file.  This may cause
    tests to be re-executed the first time after you install 0.97.

  - Additional significant internal cleanups in the Configure() subsystem
    and its tests.

  - Have the Qt Builder make uic-generated files dependent on the .ui.h
    file, if one exists.

  - Add a test to make sure that SCons source code does not contain
    try:-except: blocks that catch all errors, which potentially catch
    and mask keyboard interrupts.

  - Fix us of TargetSignatures('content') with the SConf subsystem.

  From Russell Yanofsky:

  - Add support for the Metrowerks Codewarrior compiler and linker
    (mwcc and mwld).



RELEASE 0.96.1 - Mon, 23 Aug 2004 12:55:50 +0000

  From Craig Bachelor:

  - Handle white space in the executable Python path name within in MSVS
    project files by quoting the path.

  - Correct the format of a GUID string in a solution (.dsw) file so
    MSVS can correctly "build enable" a project.

  From Steven Knight:

  - Add a must_exist flag to Delete() to let the user control whether
    it's an error if the specified entry doesn't exist.  The default
    behavior is now to silently do nothing if it doesn't exist.

  - Package up the new Platform/darwin.py, mistakenly left out of 0.96.

  - Make the scons.bat REM statements into @REM so they aren't printed.

  - Make the SCons packaging SConscript files platform independent.

  From Anthony Roach:

  - Fix scanning of pre-compiled header (.pch) files for #includes,
    broken in 0.96.



RELEASE 0.96 - Wed, 18 Aug 2004 13:36:40 +0000

  From Chad Austin:

  - Make the CacheDir() directory if it doesn't already exist.

  - Allow construction variable substitutions in $LIBS specifications.

  - Allow the emitter argument to a Builder() to be or expand to a list
    of emitter functions, which will be called in sequence.

  - Suppress null values in construction variables like $LIBS that use
    the internal _concat() function.

  - Remove .dll files from the construction variables searched for
    libraries that can be fed to Win32 compilers.

  From Chad Austin and Christoph Wiedemann:

  - Add support for a $RPATH variable to supply a list of directories
    to search for shared libraries when linking a program.  Used by
    the GNU and IRIX linkers (gnulink and sgilink).

  From Charles Crain:

  - Restore the ability to do construction variable substitutions in all
    kinds of *PATH variables, even when the substitution returns a Node
    or other object.

  From Tom Epperly:

  - Allow the Java() Builder to take more than one source directory.

  From Ralf W. Grosse-Kunstleve:

  - Have SConsignFile() use, by default, a custom "dblite.py" that we can
    control and guarantee to work on all Python versions (or nearly so).

  From Jonathan Gurley:

  - Add support for the newer "ifort" versions of the Intel Fortran
    Compiler for Linux.

  From Bob Halley:

  - Make the new *FLAGS variable type work with copied Environments.

  From Chris Hoeppler:

  - Initialize the name of a Scanner.Classic scanner correctly.

  From James Juhasz:

  - Add support for the .dylib shared library suffix and the -dynamiclib
    linker option on Mac OS X.

  From Steven Knight:

  - Add an Execute() method for executing actions directly.

  - Support passing environment override keyword arguments to Command().

  - Fix use of $MSVS_IGNORE_IDE_PATHS, which was broken when we added
    support for $MSVS_USE_MFC_DIRS last release.

  - Make env.Append() and env.Prepend() act like the underlying Python
    behavior when the variable being appended to is a UserList object.

  - Fix a regression that prevented the Command() global function in
    0.95 from working with command-line strings as actions.

  - Fix checking out a file from a source code management system when
    the env.SourceCode() method was called with an individual file name
    or node, not a directory name or node.

  - Enhance the Task.make_ready() method to create a list of the
    out-of-date Nodes for the task for use by the wrapping interface.

  - Allow Scanners to pull the list of suffixes from the construction
    environment when the "skeys" keyword argument is a string containing
    a construction variable to be expanded.

  - Support new $CPPSUFFIXES, $DSUFFIXES $FORTRANSUFFIXES, and
    $IDLSUFFIXES.  construction variables that contain the default list
    of suffixes to be scanned by a given type of scanner, allowing these
    suffix lists to be easily added to or overridden.

  - Speed up Node creation when calling a Builder by comparing whether two
    Environments are the same object, not if their underlying dictionaries
    are equivalent.

  - Add a --debug=explain option that reports the reason(s) why SCons
    thinks it must rebuild something.

  - Add support for functions that return platform-independent Actions
    to Chmod(), Copy(), Delete(), Mkdir(), Move() and Touch() files
    and/or directories.  Like any other Actions, the returned Action
    object may be executed directly using the Execute() global function
    or env.Execute() environment method, or may be used as a Builder
    action or in an env.Command() action list.

  - Add support for the strfunction argument to all types of Actions:
    CommandAction, ListAction, and CommandGeneratorAction.

  - Speed up turning file system Nodes into strings by caching the
    values after we're finished reading the SConscript files.

  - Have ParseConfig() recognize and supporting adding the -Wa, -Wl,
    and -Wp, flags to ASFLAGS, LINKFLAGS and CPPFLAGS, respectively.

  - Change the .sconsign format and the checks for whether a Node is
    up-to-date to make dependency checks more efficient and correct.

  - Add wrapper Actions to SCons.Defaults for $ASCOM, $ASPPCOM, $LINKCOM,
    $SHLINKCOM, $ARCOM, $LEXCOM and $YACCCOM.  This makes it possible
    to replace the default print behavior with a custom strfunction()
    for each of these.

  - When a Node has been built, don't walk the whole tree back to delete
    the parents's implicit dependencies, let returning up the normal
    Taskmaster descent take care of it for us.

  - Add documented support for separate target_scanner and source_scanner
    arguments to Builder creation, which allows different scanners to
    be applied to source files

  - Don't re-install or (re-generate) .h files when a subsidiary #included
    .h file changes.  This eliminates incorrect circular dependencies
    with .h files generated from other source files.

  - Slim down the internal Sig.Calculator class by eliminating methods
    whose functionality is now covered by Node methods.

  - Document use of the target_factory and source_factory keyword
    arguments when creating Builder objects.  Enhance Dir Nodes so that
    they can be created with user-specified Builder objects.

  - Don't blow up with stack trace when the external $PATH environment
    variable isn't set.

  - Make Builder calls return lists all the time, even if there's only
    one target.  This keeps things consistent and easier to program to
    across platforms.

  - Add a Flatten() function to make it easier to deal with the Builders
    all returning lists of targets, not individual targets.

  - Performance optimizations in Node.FS.__doLookup().

  - Man page fixes:  formatting typos, misspellings, bad example.

  - User's Guide fixes: Fix the signatures of the various example
    *Options() calls.  Triple-quote properly a multi-line Split example.

  - User's Guide additions:  Chapter describing File and Directory
    Nodes.  Section describing declarative nature of SCons functions in
    SConscript files.  Better organization and clarification of points
    raised by Robert P. J. Day.  Chapter describing SConf (Autoconf-like)
    functionality.  Chapter describing how to install Python and
    SCons.  Chapter describing Java builds.

  From Chris Murray:

  - Add a .win32 attribute to force file names to expand with
    Windows backslash path separators.

  - Fix escaping file names on command lines when the expansion is
    concatenated with another string.

  - Add support for Fortran 90 and Fortran 95.  This adds $FORTRAN*
    variables that specify a default compiler, command-line, flags,
    etc. for all Fortran versions, plus separate $F90* and $F95*
    variables for when different compilers/flags/etc. must be specified
    for different Fortran versions.

  - Have individual tools that create libraries override the default
    $LIBPREFIX and $LIBSUFFIX values set by the platform.  This makes
    it easier to use Microsoft Visual Studio tools on a CygWin platform.

  From Gary Oberbrunner:

  - Add a --debug=presub option to print actions prior to substitution.

  - Add a warning upon use of the override keywords "targets" and
    "sources" when calling Builders.  These are usually mistakes which
    are otherwise silently (and confusingly) turned into construction
    variable overrides.

  - Try to find the ICL license file path name in the external environment
    and the registry before resorting to the hard-coded path name.

  - Add support for fetching command-line keyword=value arguments in
    order from an ARGLIST list.

  - Avoid stack traces when trying to read dangling symlinks.

  - Treat file "extensions" that only contain digits as part of the
    file basename.  This supports version numbers as part of shared
    library names, for example.

  - Avoid problems when there are null entries (None or '') in tool
    lists or CPPPATH.

  - Add an example and explanation of how to use "tools = ['default', ..."
    when creating a construction environment.

  - Add a section describing File and Directory Nodes and some of their
    attributes and methods.

  - Have ParseConfig() add a returned -pthread flag to both $CCFLAGS
    and $LINKFLAGS.

  - Fix some test portability issues on Mac OS X (darwin).

  From Simon Perkins:

  - Fix a bug introduced in building shared libraries under MinGW.

  From Kevin Quick:

  - Handling SCons exceptions according to Pythonic standards.

  - Fix test/chained-build.py on systems that execute within one second.

  - Fix tests on systems where 'ar' warns about archive creation.

  From Anthony Roach:

  - Fix use of the --implicit-cache option with timestamp signatures.

  - If Visual Studio is installed, assume the C/C++ compiler, the linker
    and the MIDL compiler that comes with it are available, too.

  - Better error messages when evaluating a construction variable
    expansion yields a Python syntax error.

  - Change the generation of PDB files when using Visual Studio from
    compile time to link time.

  From sam th:

  - Allow SConf.CheckLib() to search a list of libraries, like the
    Autoconf AC_SEARCH_LIBS macro.

  - Allow the env.WhereIs() method to take a "reject" argument to
    let it weed out specific path names.

  From Christoph Wiedemann:

  - Add new Moc() and Uic() Builders for more explicit control over
    Qt builds, plus new construction variables to control them:
    $QT_AUTOSCAN, $QT_DEBUG, $QT_MOCCXXPREFIX, $QT_MOCCXXSUFFIX,
    $QT_MOCHPREFIX, $QT_MOCHSUFFIX, $QT_UICDECLPREFIX, $QT_UICDECLSUFFIX,
    $QT_UICIMPLPREFIX, $QT_UICIMPLSUFFIX and $QT_UISUFFIX.

  - Add a new single_source keyword argument for Builders that enforces
    a single source file on calls to the Builder.



RELEASE 0.95 - Mon, 08 Mar 2004 06:43:20 -0600

  From Chad Austin:

  - Replace print statements with calls to sys.stdout.write() so output
    lines stay together when -j is used.

  - Add portability fixes for a number of tests.

  - Accomodate the fact that Cygwin's os.path.normcase() lies about
    the underlying system being case-sensitive.

  - Fix an incorrect _concat() call in the $RCINCFLAGS definition for
    the mingw Tool.

  - Fix a problem with the msvc tool with Python versions prior to 2.3.

  - Add support for a "toolpath" Tool() and Environment keyword that
    allows Tool modules to be found in specified local directories.

  - Work around Cygwin Python's silly fiction that it's using a
    case-sensitive file system.

  - More robust handling of data in VCComponents.dat.

  - If the "env" command is available, spawn commands with the more
    general "env -" instead of "env -i".

  From Kerim Borchaev:

  - Fix a typo in a msvc.py's registry lookup:  "VCComponents.dat", not
    "VSComponents.dat".

  From Chris Burghart:

  - Fix the ability to save/restore a PackageOption to a file.

  From Steve Christensen:

  - Update the MSVS .NET and MSVC 6.0/7.0 path detection.

  From David M. Cooke:

  - Make the Fortran scanner case-insensitive for the INCLUDE string.

  From Charles Crain:

  - If no version of MSVC is detected but the tool is specified,
    use the MSVC 6.0 paths by default.

  - Ignore any "6.1" version of MSVC found in the registry; this is a
    phony version number (created by later service packs?) and would
    throw off the logic if the user had any non-default paths configure.

  - Correctly detect if the user has independently configured the MSVC
    "include," "lib" or "path" in the registry and use the appropriate
    values.  Previously, SCons would only use the values if all three
    were set in the registry.

  - Make sure side-effect nodes are prepare()d before building their
    corresponding target.

  - Preserve the ability to call BuildDir() multiple times with the
    same target and source directory arguments.

  From Andy Friesen:

  - Add support for the Digital Mars "D" programming language.

  From Scott Lystig Fritchie:

  - Fix the ability to use a custom _concat() function in the
    construction environment when calling _stripixes().

  - Make the message about ignoring a missing SConscript file into a
    suppressable Warning, not a hard-coded sys.stderr.write().

  - If a builder can be called multiple times for a target (because
    the sources and overrides are identical, or it's a builder with the
    "multi" flag set), allow the builder to be called through multiple
    environments so long as the builders have the same signature for
    the environments in questions (that is, they're the same action).

  From Bob Halley:

  - When multiple targets are built by a single action, retrieve all
    of them from cache, not just the first target, and exec the build
    command if any of the targets isn't present in the cache.

  From Zephaniah Hull:

  - Fix command-line ARGUMENTS with multiple = in them.

  From Steven Knight:

  - Fix EnsureSConsVersion() so it checks against the SCons version,
    not the Python version, on Pythons with sys.version_info.

  - Don't swallow the AttributeError when someone uses an expansion like
    $TARGET.bak, so we can supply a more informative error message.

  - Fix an odd double-quote escape sequence in the man page.

  - Fix looking up a naked drive letter as a directory (Dir('C:')).

  - Support using File nodes in the LIBS construction variable.

  - Allow the LIBS construction variable to be a single string or File
    node, not a list, when only one library is needed.

  - Fix typos in the man page:  JAVACHDIR => JARCHDIR; add "for_signature"
    to the __call__() example in the "Variable Substitution" section.

  - Correct error message spellings of "non-existant" to "non-existent."

  - When scanning for libraries to link with, don't append $LIBPREFIXES
    or $LIBSUFFIXES values to the $LIBS values if they're already present.

  - Add a ZIPCOMPRESSION construction variable to control whether the
    internal Python action for the Zip Builder compresses the file or
    not.  The default value is zipfile.ZIP_DEFLATED, which generates
    a compressed file.

  - Refactor construction variable expansion to support recursive
    expansion of variables (e.g. CCFLAGS = "$CCFLAGS -g") without going
    into an infinite loop.  Support this in all construction variable
    overrides, as well as when copying Environments.

  - Fix calling Configure() from more than one subsidiary SConscript file.

  - Fix the env.Action() method so it returns the correct type of
    Action for its argument(s).

  - Fix specifying .class files as input to JavaH with the .class suffix
    when they weren't generated using the Java Builder.

  - Make the check for whether all of the objects going into a
    SharedLibrary() are shared work even if the object was built in a
    previous run.

  - Supply meaningful error messages, not stack traces, if we try to add
    a non-Node as a source, dependency, or ignored dependency of a Node.

  - Generate MSVS Project files that re-invoke SCons properly regardless
    of whether the file was built via scons.bat or scons.py.
    (Thanks to Niall Douglas for contributing code and testing.)

  - Fix TestCmd.py, runtest.py and specific tests to accomodate being
    run from directories whose paths include white space.

  - Provide a more useful error message if a construction variable
    expansion contains a syntax error during evaluation.

  - Fix transparent checkout of implicit dependency files from SCCS
    and RCS.

  - Added new --debug=count, --debug=memory and --debug=objects options.
    --debug=count and --debug=objects only print anything when run
    under Python 2.1 or later.

  - Deprecate the "overrides" keyword argument to Builder() creation
    in favor of using keyword argument values directly (like we do
    for builder execution and the like).

  - Always use the Builder overrides in substitutions, not just if
    there isn't a target-specific environment.

  - Add new "rsrcpath" and "rsrcdir" and attributes to $TARGET/$SOURCE,
    so Builder command lines can find things in Repository source
    directories when using BuildDir.

  - Fix the M4 Builder so that it chdirs to the Repository directory
    when the input file is in the source directory of a BuildDir.

  - Save memory at build time by allowing Nodes to delete their build
    environments after they've been built.

  - Add AppendUnique() and PrependUnique() Environment methods, which
    add values to construction variables like Append() and Prepend()
    do, but suppress any duplicate elements in the list.

  - Allow the 'qt' tool to still be used successfully from a copied
    Environment.  The include and library directories previously ended up
    having the same string re-appended to the end, yielding an incorrect
    path name.

  - Supply a more descriptive error message when the source for a target
    can't be found.

  - Initialize all *FLAGS variables with objects do the right thing with
    appending flags as strings or lists.

  - Make things like ${TARGET.dir} work in *PATH construction variables.

  - Allow a $MSVS_USE_MFC_DIRS construction variable to control whether
    ATL and MFC directories are included in the default INCLUDE and
    LIB paths.

  - Document the dbm_module argument to the SConsignFile() function.

  From Vincent Risi:

  - Add support for the bcc32, ilink32 and tlib Borland tools.

  From Anthony Roach:

  - Supply an error message if the user tries to configure a BuildDir
    for a directory that already has one.

  - Remove documentation of the still-unimplemented -e option.

  - Add -H help text listing the legal --debug values.

  - Don't choke if a construction variable is a non-string value.

  - Build Type Libraries in the target directory, not the source
    directory.

  - Add an appendix to the User's Guide showing how to accomplish
    various common tasks in Python.

  From Greg Spencer:

  - Add support for Microsoft Visual Studio 2003 (version 7.1).

  - Evaluate $MSVSPROJECTSUFFIX and $MSVSSOLUTIONSUFFIX when the Builder
    is invoked, not when the tool is initialized.

  From Christoph Wiedemann:

  - When compiling Qt, make sure the moc_*.cc files are compiled using
    the flags from the environment used to specify the target, not
    the environment that first has the Qt Builders attached.



RELEASE 0.94 - Fri, 07 Nov 2003 05:29:48 -0600

  From Hartmut Goebel:

  - Add several new types of canned functions to help create options:
    BoolOption(), EnumOption(), ListOption(), PackageOption(),
    PathOption().

  From Steven Knight:

  - Fix use of CPPDEFINES with C++ source files.

  - Fix env.Append() when the operand is an object with a __cmp__()
    method (like a Scanner instance).

  - Fix subclassing the Environment and Scanner classes.

  - Add BUILD_TARGETS, COMMAND_LINE_TARGETS and DEFAULT_TARGETS variables.

  From Steve Leblanc:

  - SGI fixes:  Fix C++ compilation, add a separate Tool/sgic++.py module.

  From Gary Oberbrunner:

  - Fix how the man page un-indents after examples in some browsers.

  From Vincent Risi:

  - Fix the C and C++ tool specifications for AIX.



RELEASE 0.93 - Thu, 23 Oct 2003 07:26:55 -0500

  From J.T. Conklin:

  - On POSIX, execute commands with the more modern os.spawnvpe()
    function, if it's available.

  - Scan .S, .spp and .SPP files for C preprocessor dependencies.

  - Refactor the Job.Parallel() class to use a thread pool without a
    condition variable.  This improves parallel build performance and
    handles keyboard interrupts properly when -j is used.

  From Charles Crain:

  - Add support for a JARCHDIR variable to control changing to a
    directory using the jar -C option.

  - Add support for detecting Java manifest files when using jar,
    and specifying them using the jar m flag.

  - Fix some Python 2.2 specific things in various tool modules.

  - Support directories as build sources, so that a rebuild of a target
    can be triggered if anything underneath the directory changes.

  - Have the scons.bat and scons.py files look for the SCons modules
    in site-packages as well.

  From Christian Engel:

  - Support more flexible inclusion of separate C and C++ compilers.

  - Use package management tools on AIX and Solaris to find where
    the comilers are installed, and what version they are.

  - Add support for CCVERSION and CXXVERSION variables for a number
    of C and C++ compilers.

  From Sergey Fogel:

  - Add test cases for the new capabilities to run bibtex and to rerun
    latex as needed.

  From Ralf W. Grosse-Kunstleve:

  - Accomodate anydbm modules that don't have a sync() method.

  - Allow SConsignFile() to take an argument specifying the DBM
    module to be used.

  From Stephen Kennedy:

  - Add support for a configurable global .sconsign.dbm file which
    can be used to avoid cluttering each directory with an individual
    .sconsign file.

  From John Johnson:

  - Fix (re-)scanning of dependencies in generated or installed
    header files.

  From Steven Knight:

  - The -Q option suppressed too many messages; fix it so that it only
    suppresses the Reading/Building messages.

  - Support #include when there's no space before the opening quote
    or angle bracket.

  - Accomodate alphanumeric version strings in EnsurePythonVersion().

  - Support arbitrary expansion of construction variables within
    file and directory arguments to Builder calls and Environment methods.

  - Add Environment-method versions of the following global functions:
    Action(), AddPostAction(), AddPreAction(), Alias(), Builder(),
    BuildDir(), CacheDir(), Clean(), Configure(), Default(),
    EnsurePythonVersion(), EnsureSConsVersion(), Environment(),
    Exit(), Export(), FindFile(), GetBuildPath(), GetOption(), Help(),
    Import(), Literal(), Local(), Platform(), Repository(), Scanner(),
    SConscriptChdir(), SConsignFile(), SetOption(), SourceSignatures(),
    Split(), TargetSignatures(), Tool(), Value().

  - Add the following global functions that correspond to the same-named
    Environment methods:  AlwaysBuild(), Command(), Depends(), Ignore(),
    Install(), InstallAs(), Precious(), SideEffect() and SourceCode().

  - Add the following global functions that correspond to the default
    Builder methods supported by SCons: CFile(), CXXFile(), DVI(), Jar(),
    Java(), JavaH(), Library(), M4(), MSVSProject(), Object(), PCH(),
    PDF(), PostScript(), Program(), RES(), RMIC(), SharedLibrary(),
    SharedObject(), StaticLibrary(), StaticObject(), Tar(), TypeLibrary()
    and Zip().

  - Rearrange the man page to show construction environment methods and
    global functions in the same list, and to explain the difference.

  - Alphabetize the explanations of the builder methods in the man page.

  - Rename the Environment.Environment class to Enviroment.Base.
    Allow the wrapping interface to extend an Environment by using its own
    subclass of Environment.Base and setting a new Environment.Environment
    variable as the calling entry point.

  - Deprecate the ParseConfig() global function in favor of a same-named
    construction environment method.

  - Allow the Environment.WhereIs() method to take explicit path and
    pathext arguments (like the underlying SCons.Util.WhereIs() function).

  - Remove the long-obsolete {Get,Set}CommandHandler() functions.

  - Enhance env.Append() to suppress null values when appropriate.

  - Fix ParseConfig() so it works regardless of initial construction
    variable values.

    Extend CheckHeader(), CheckCHeader(), CheckCXXHeader() and
    CheckLibWithHeader() to accept a list of header files that will be
    #included in the test.  The last one in the list is assumed to be
    the one being checked for.  (Prototype code contributed by Gerard
    Patel and Niall Douglas).

  - Supply a warning when -j is used and threading isn't built in to
    the current version of Python.

  - First release of the User's Guide (finally, and despite a lot
    of things still missing from it...).

  From Clark McGrew:

  - Generalize the action for .tex files so that it will decide whether
    a file is TeX or LaTeX, check the .aux output to decide if it should
    run bibtex, and check the .log output to re-run LaTeX if needed.

  From Bram Moolenaar:

  - Split the non-SCons-specific functionality from SConf.py to a new,
    re-usable Conftest.py module.

  From Gary Oberbrunner:

  - Allow a directory to be the target or source or dependency of a
    Depends(), Ignore(), Precious() or SideEffect() call.

  From Gerard Patel:

  - Use the %{_mandir} macro when building our RPM package.

  From Marko Rauhamaa:

  - Have the closing message say "...terminated because of errors" if
    there were any.

  From Anthony Roach:

  - On Win32 systems, only use "rm" to delete files if Cygwin is being
    used.   ("rm" doesn't understand Win32-format path names.)

  From Christoph Wiedemann:

  - Fix test/SWIG.py to find the Python include directory in all cases.

  - Fix a bug in detection of Qt installed on the local system.

  - Support returning Python 2.3 BooleanType values from Configure checks.

  - Provide an error message if someone mistakenly tries to call a
    Configure check from within a Builder function.

  - Support calling a Builder when a Configure context is still open.

  - Handle interrupts better by eliminating all try:-except: blocks
    which caught any and all exceptions, including KeyboardInterrupt.

  - Add a --duplicate= option to control how files are duplicated.



RELEASE 0.92 - Wed, 20 Aug 2003 03:45:28 -0500

  From Charles Crain and Gary Oberbrunner:

  - Fix Tool import problems with the Intel and PharLap linkers.

  From Steven Knight

  - Refactor the DictCmdGenerator class to be a Selector subclass.

  - Allow the DefaultEnvironment() function to take arguments and pass
    them to instantiation of the default construction environment.

  - Update the Debian package so it uses Python 2.2 and more closely
    resembles the currently official Debian packaging info.

  From Gerard Patel

  - When the yacc -d flag is used, take the .h file base name from the
    target .c file, not the source (matching what yacc does).



RELEASE 0.91 - Thu, 14 Aug 2003 13:00:44 -0500

  From Chad Austin:

  - Support specifying a list of tools when calling Environment.Copy().

  - Give a Value Nodes a timestamp of the system time when they're
    created, so they'll work when using timestamp-based signatures.

  - Add a DefaultEnvironment() function that only creates a default
    environment on-demand (for fetching source files, e.g.).

  - Portability fix for test/M4.py.

  From Steven Knight:

  - Tighten up the scons -H help output.

  - When the input yacc file ends in .yy and the -d flag is specified,
    recognize that a .hpp file (not a .h file) will be created.

  - Make builder prefixes work correctly when deducing a target
    from a source file name in another directory.

  - Documentation fixes: typo in the man page; explain up-front about
    not propagating the external environment.

  - Use "cvs co -d" instead of "cvs co -p >" when checking out something
    from CVS with a specified module name.  This avoids zero-length
    files when there is a checkout error.

  - Add an "sconsign" script to print the contents of .sconsign files.

  - Speed up maintaining the various lists of Node children by using
    dictionaries to avoid "x in list" searches.

  - Cache the computed list of Node children minus those being Ignored
    so it's only calculated once.

  - Fix use of the --cache-show option when building a Program()
    (or using any other arbitrary action) by making sure all Action
    instances have strfunction() methods.

  - Allow the source of Command() to be a directory.

  - Better error handling of things like raw TypeErrors in SConscripts.

  - When installing using "setup.py install --prefix=", suppress the
    distutils warning message about adding the (incorrect) library
    directory to your search path.

  - Correct the spelling of the "validater" option to "validator."
    Add a DeprecatedWarning when the old spelling is used.

  - Allow a Builder's emitter to be a dictionary that maps source file
    suffixes to emitter functions, using the suffix of the first file
    in the source list to pick the right one.

  - Refactor the creation of the Program, *Object and *Library Builders
    so that they're moved out of SCons.Defaults and created on demand.

  - Don't split SConscript file names on white space.

  - Document the SConscript function's "dirs" and "name" keywords.

  - Remove the internal (and superfluous) SCons.Util.argmunge() function.

  - Add /TP to the default CXXFLAGS for msvc, so it can compile all
    of the suffixes we use as C++ files.

  - Allow the "prefix" and "suffix" attributes of a Builder to be
    callable objects that return generated strings, or dictionaries
    that map a source file suffix to the right prefix/suffix.

  - Support a MAXLINELINELENGTH construction variable on Win32 systems
    to control when a temporary file is used for long command lines.

  - Make how we build .rpm packages not depend on the installation
    locations from the distutils being used.

  - When deducing a target Node, create it directly from the first
    source Node, not by trying to create the right string to pass to
    arg2nodes().

  - Add support for SWIG.

  From Bram Moolenaar:

  - Test portability fixes for FreeBSD.

  From Gary Oberbrunner:

  - Report the target being built in error messages when building
    multiple sources from different extensions, or when the target file
    extension can't be deduced, or when we don't have an action for a
    file suffix.

  - Provide helpful error messages when the arguments to env.Install()
    are incorrect.

  - Fix the value returned by the Node.prevsiginfo() method to conform
    to a previous change when checking whether a node is current.

  - Supply a stack trace if the Taskmaster catches an exception.

  - When using a temporary file for a long link line on Win32 systems,
    (also) print the command line that is being executed through the
    temporary file.

  - Initialize the LIB environment variable when using the Intel
    compiler (icl).

  - Documentation fixes:  better explain the AlwaysBuild() function.

  From Laurent Pelecq:

  - When the -debug=pdb option is specified, use pdb.Pdb().runcall() to
    call pdb directly, don't call Python recursively.

  From Ben Scott:

  - Add support for a platform-independent CPPDEFINES variable.

  From Christoph Wiedemann:

  - Have the g++ Tool actually use g++ in preference to c++.

  - Have the gcc Tool actually use gcc in preference to cc.

  - Add a gnutools.py test of the GNU tool chain.

  - Be smarter about linking: use $CC by default and $CXX only if we're
    linking with any C++ objects.

  - Avoid SCons hanging when a piped command has a lot of output to read.

  - Add QT support for preprocessing .ui files into .c files.



RELEASE 0.90 - Wed, 25 Jun 2003 14:24:52 -0500

  From Chad Austin:

  - Fix the _concat() documentation, and add a test for it.

  - Portability fixes for non-GNU versions of lex and yacc.

  From Matt Balvin:

  - Fix handling of library prefixes when the subdirectory matches
    the prefix.

  From Timothee Bessett:

  - Add an M4 Builder.

  From Charles Crain:

  - Use '.lnk' as the suffix on the temporary file for linking long
    command lines (necessary for the Phar Lap linkloc linker).

  - Save non-string Options values as their actual type.

  - Save Options string values that contain a single quote correctly.

  - Save any Options values that are changed from the default
    Environment values, not just ones changed on the command line or in
    an Options file.

  - Make closing the Options file descriptor exception-safe.

  From Steven Knight:

  - SCons now enforces (with an error) that construction variables
    must have the same form as valid Python identifiers.

  - Fix man page bugs: remove duplicate AddPostAction() description;
    document no_import_lib; mention that CPPFLAGS does not contain
    $_CPPINCFLAGS; mention that F77FLAGS does not contain $_F77INCFLAGS;
    mention that LINKFLAGS and SHLINKFLAGS contains neither $_LIBFLAGS
    nor $_LIBDIRFLAGS.

  - Eliminate a dependency on the distutils.fancy_getopt module by
    copying and pasting its wrap_text() function directly.

  - Make the Script.Options() subclass match the underlying base class
    implementation.

  - When reporting a target is up to date, quote the target like make
    (backquote-quote) instead of with double quotes.

  - Fix handling of ../* targets when using -U, -D or -u.

  From Steve Leblanc:

  - Don't update the .sconsign files when run with -n.

  From Gary Oberbrunner:

  - Add support for the Intel C Compiler (icl.exe).

  From Anthony Roach

  - Fix Import('*').

  From David Snopek

  - Fix use of SConf in paths with white space in them.

  - Add CheckFunc and CheckType functionality to SConf.

  - Fix use of SConf with Builders that return a list of nodes.

  From David Snopek and Christoph Wiedemann

  - Fix use of the SConf subsystem with SConscriptChdir().

  From Greg Spencer

  - Check for the existence of MS Visual Studio on disk before using it,
    to avoid getting fooled by leftover junk in the registry.

  - Add support for MSVC++ .NET.

  - Add support for MS Visual Studio project files (DSP, DSW,
    SLN and VCPROJ files).

  From Christoph Wiedemann

  - SConf now works correctly when the -n and -q options are used.



RELEASE 0.14 - Wed, 21 May 2003 05:16:32 -0500

  From Chad Austin:

  - Use .dll (not .so) for shared libraries on Cygwin; use -fPIC
    when compiling them.

  - Use 'rm' to remove files under Cygwin.

  - Add a PLATFORM variable to construction environments.

  - Remove the "platform" argument from tool specifications.

  - Propogate PYTHONPATH when running the regression tests so distutils
    can be found in non-standard locations.

  - Using MSVC long command-line linking when running Cygwin.

  - Portability fixes for a lot of tests.

  - Add a Value Node class for dependencies on in-core Python values.

  From Allen Bierbaum:

  - Pass an Environment to the Options validator method, and
    add an Options.Save() method.

  From Steve Christensen:

  - Add an optional sort function argument to the GenerateHelpText()
    Options function.

  - Evaluate the "varlist" variables when computing the signature of a
    function action.

  From Charles Crain:

  - Parse the source .java files for class names (including inner class
    names) to figure out the target .class files that will be created.

  - Make Java support work with Repositories and SConscriptChdir(0).

  - Pass Nodes, not strings, to Builder emitter functions.

  - Refactor command-line interpolation and signature calculation
    so we can use real Node attributes.

  From Steven Knight:

  - Add Java support (javac, javah, jar and rmic).

  - Propagate the external SYSTEMROOT environment variable into ENV on
    Win32 systems, so external commands that use sockets will work.

  - Add a .posix attribute to PathList expansions.

  - Check out CVS source files using POSIX path names (forward slashes
    as separators) even on Win32.

  - Add Node.clear() and Node.FS.Entry.clear() methods to wipe out a
    Node's state, allowing it to be re-evaluated by continuous
    integration build interfaces.

  - Change the name of the Set{Build,Content}SignatureType() functions
    to {Target,Source}Signatures().  Deprecate the old names but support
    them for backwards compatibility.

  - Add internal SCons.Node.FS.{Dir,File}.Entry() methods.

  - Interpolate the null string if an out-of-range subscript is used
    for a construction variable.

  - Fix the internal Link function so that it properly links or copies
    files in subsidiary BuildDir directories.

  - Refactor the internal representation of a single execution instance
    of an action to eliminate redundant signature calculations.

  - Eliminate redundant signature calculations for Nodes.

  - Optimize out calling hasattr() before accessing attributes.

  - Say "Cleaning targets" (not "Building...") when the -c option is
    used.

  From Damyan Pepper:

  - Quote the "Entering directory" message like Make.

  From Stefan Reichor:

  - Add support for using Ghostscript to convert Postscript to PDF files.

  From Anthony Roach:

  - Add a standalone "Alias" function (separate from an Environment).

  - Make Export() work for local variables.

  - Support passing a dictionary to Export().

  - Support Import('*') to import everything that's been Export()ed.

  - Fix an undefined exitvalmap on Win32 systems.

  - Support new SetOption() and GetOption() functions for setting
    various command-line options from with an SConscript file.

  - Deprecate the old SetJobs() and GetJobs() functions in favor of
    using the new generic {Set,Get}Option() functions.

  - Fix a number of tests that searched for a Fortran compiler using the
    external PATH instead of what SCons would use.

  - Fix the interaction of SideEffect() and BuildDir() so that (for
    example) PDB files get put correctly in a BuildDir().

  From David Snopek:

  - Contribute the "Autoscons" code for Autoconf-like checking for
    the existence of libraries, header files and the like.

  - Have the Tool() function add the tool name to the $TOOLS
    construction variable.

  From Greg Spencer:

  - Support the C preprocessor #import statement.

  - Allow the SharedLibrary() Builder on Win32 systems to be able to
    register a newly-built dll using regsvr32.

  - Add a Builder for Windows type library (.tlb) files from IDL files.

  - Add an IDL scanner.

  - Refactor the Fortran, C and IDL scanners to share common logic.

  - Add .srcpath and .srcdir attributes to $TARGET and $SOURCE.

  From Christoph Wiedemann:

  - Integrate David Snopek's "Autoscons" code as the new SConf
    configuration subsystem, including caching of values between
    runs (using normal SCons dependency mechanisms), tests, and
    documentation.



RELEASE 0.13 - Mon, 31 Mar 2003 20:22:00 -0600

  From Charles Crain:

  - Fix a bug when BuildDir(duplicate=0) is used and SConscript
    files are called from within other SConscript files.

  - Support (older) versions of Perforce which don't set the Windows
    registry.



RELEASE 0.12 - Thu, 27 Mar 2003 23:52:09 -0600

  From Charles Crain:

  - Added support for the Perforce source code management system.

  - Fix str(Node.FS) so that it returns a path relative to the calling
    SConscript file's directory, not the top-level directory.

  - Added support for a separate src_dir argument to SConscript()
    that allows explicit specification of where the source files
    for an SConscript file can be found.

  - Support more easily re-usable flavors of command generators by
    calling callable variables when strings are expanded.

  From Steven Knight:

  - Added an INSTALL construction variable that can be set to a function
    to control how the Install() and InstallAs() Builders install files.
    The default INSTALL function now copies, not links, files.

  - Remove deprecated features:  the "name" argument to Builder objects,
    and the Environment.Update() method.

  - Add an Environment.SourceCode() method to support fetching files
    from source code systems.  Add factory methods that create Builders
    to support BitKeeper, CVS, RCS, and SCCS.  Add support for fetching
    files from RCS or SCCS transparently (like GNU Make).

  - Make the internal to_String() function more efficient.

  - Make the error message the same as other build errors when there's a
    problem unlinking a target file in preparation for it being built.

  - Make TARGET, TARGETS, SOURCE and SOURCES reserved variable names and
    warn if the user tries to set them in a construction environment.

  - Add support for Tar and Zip files.

  - Better documentation of the different ways to export variables to a
    subsidiary SConscript file.  Fix documentation bugs in a tools
    example, places that still assumed SCons split strings on white
    space, and typos.

  - Support fetching arbitrary files from the TARGETS or SOURCES lists
    (e.g. ${SOURCES[2]}) when calculating the build signature of a
    command.

  - Don't silently swallow exceptions thrown by Scanners (or other
    exceptions while finding a node's dependent children).

  - Push files to CacheDir() before calling the superclass built()
    method (which may clear the build signature as part of clearing
    cached implicit dependencies, if the file has a source scanner).
    (Bug reported by Jeff Petkau.)

  - Raise an internal error if we attempt to push a file to CacheDir()
    with a build signature of None.

  - Add an explicit Exit() function for terminating early.

  - Change the documentation to correctly describe that the -f option
    doesn't change to the directory in which the specified file lives.

  - Support changing directories locally with SConscript directory
    path names relative to any SConstruct file specified with -f.
    This allows you to build in another directory by simply changing
    there and pointing at the SConstruct file in another directory.

  - Change the default SConscriptChdir() behavior to change to the
    SConscript directory while it's being read.

  - Fix an exception thrown when the -U option was used with no
    Default() target specified.

  - Fix -u so that it builds things in corresponding build directories
    when used in a source directory.

  From Lachlan O'Dea:

  - Add SharedObject() support to the masm tool.

  - Fix WhereIs() to return normalized paths.

  From Jeff Petkau:

  - Don't copy a built file to a CacheDir() if it's already there.

  - Avoid partial copies of built files in a CacheDir() by copying
    to a temporary file and renaming.

  From Anthony Roach:

  - Fix incorrect dependency-cycle errors when an Aliased source doesn't
    exist.



RELEASE 0.11 - Tue, 11 Feb 2003 05:24:33 -0600

  From Chad Austin:

  - Add support for IRIX and the SGI MIPSPro tool chain.

  - Support using the MSVC tool chain when running Cygwin Python.

  From Michael Cook:

  - Avoid losing signal bits in the exit status from a command,
    helping terminate builds on interrupt (CTRL+C).

  From Charles Crain:

  - Added new AddPreAction() and AddPostAction() functions that support
    taking additional actions before or after building specific targets.

  - Add support for the PharLap ETS tool chain.

  From Steven Knight:

  - Allow Python function Actions to specify a list of construction
    variables that should be included in the Action's signature.

  - Allow libraries in the LIBS variable to explicitly include the prefix
    and suffix, even when using the GNU linker.
    (Bug reported by Neal Becker.)

  - Use DOS-standard CR-LF line endings in the scons.bat file.
    (Bug reported by Gary Ruben.)

  - Doc changes:  Eliminate description of deprecated "name" keyword
    argument from Builder definition (reported by Gary Ruben).

  - Support using env.Append() on BUILDERS (and other dictionaries).
    (Bug reported by Bj=F6rn Bylander.)

  - Setting the BUILDERS construction variable now properly clears
    the previous Builder attributes from the construction Environment.
    (Bug reported by Bj=F6rn Bylander.)

  - Fix adding a prefix to a file when the target isn't specified.
    (Bug reported by Esa Ilari Vuokko.)

  - Clean up error messages from problems duplicating into read-only
    BuildDir directories or into read-only files.

  - Add a CommandAction.strfunction() method, and add an "env" argument
    to the FunctionAction.strfunction() method, so that all Action
    objects have strfunction() methods, and the functions for building
    and returning a string both take the same arguments.

  - Add support for new CacheDir() functionality to share derived files
    between builds, with related options --cache-disable, --cache-force,
    and --cache-show.

  - Change the default behavior when no targets are specified to build
    everything in the current directory and below (like Make).  This
    can be disabled by specifying Default(None) in an SConscript.

  - Revamp SCons installation to fix a case-sensitive installation
    on Win32 systems, and to add SCons-specific --standard-lib,
    --standalone-lib, and --version-lib options for easier user
    control of where the libraries get installed.

  - Fix the ability to directly import and use Platform and Tool modules
    that have been implicitly imported into an Environment().

  - Add support for allowing an embedding interface to annotate a node
    when it's created.

  - Extend the SConscript() function to accept build_dir and duplicate
    keyword arguments that function like a BuildDir() call.

  From Steve Leblanc:

  - Fix the output of -c -n when directories are involved, so it
    matches -c.

  From Anthony Roach:

  - Use a different shared object suffix (.os) when using gcc so shared
    and static objects can exist side-by-side in the same directory.

  - Allow the same object files on Win32 to be linked into either
    shared or static libraries.

  - Cache implicit cache values when using --implicit-cache.



RELEASE 0.10 - Thu, 16 Jan 2003 04:11:46 -0600

  From Derrick 'dman' Hudson:

  - Support Repositories on other file systems by symlinking or
    copying files when hard linking won't work.

  From Steven Knight:

  - Remove Python bytecode (*.pyc) files from the scons-local packages.

  - Have FunctionActions print a description of what they're doing
    (a representation of the Python call).

  - Fix the Install() method so that, like other actions, it prints
    what would have happened when the -n option is used.

  - Don't create duplicate source files in a BuildDir when the -n
    option is used.

  - Refactor the Scanner interface to eliminate unnecessary Scanner
    calls and make it easier to write efficient scanners.

  - Added a "recursive" flag to Scanner creation that specifies the
    Scanner should be invoked recursively on dependency files returned
    by the scanner.

  - Significant performance improvement from using a more efficient
    check, throughout the code, for whether a Node has a Builder.

  - Fix specifying only the source file to MultiStepBuilders such as
    the Program Builder.  (Bug reported by Dean Bair.)

  - Fix an exception when building from a file with the same basename as
    the subdirectory in which it lives.  (Bug reported by Gerard Patel.)

  - Fix automatic deduction of a target file name when there are
    multiple source files specified; the target is now deduced from just
    the first source file in the list.

  - Documentation fixes: better initial explanation of SConscript files;
    fix a misformatted "table" in the StaticObject explanation.

  From Steven Knight and Steve Leblanc:

  - Fix the -c option so it will remove symlinks.

  From Steve Leblanc:

  - Add a Clean() method to support removing user-specified targets
    when using the -c option.

  - Add a development script for running SCons through PyChecker.

  - Clean up things found by PyChecker (mostly unnecessary imports).

  - Add a script to use HappyDoc to create HTML class documentation.

  From Lachlan O'Dea:

  - Make the Environment.get() method return None by default.

  From Anthony Roach:

  - Add SetJobs() and GetJobs() methods to allow configuration of the
    number of default jobs (still overridden by -j).

  - Convert the .sconsign file format from ASCII to a pickled Python
    data structure.

  - Error message cleanups:  Made consistent the format of error
    messages (now all start with "scons: ***") and warning messages (now
    all start with "scons: warning:").  Caught more cases with the "Do
    not know how to build" error message.

  - Added support for the MinGW tool chain.

  - Added a --debug=includes option.



RELEASE 0.09 - Thu,  5 Dec 2002 04:48:25 -0600

  From Chad Austin:

  - Add a Prepend() method to Environments, to append values to
    the beginning of construction variables.

  From Matt Balvin:

  - Add long command-line support to the "lib" Tool (Microsoft library
    archiver), too.

  From Charles Crain:

  - Allow $$ in a string to be passed through as $.

  - Support file names with odd characters in them.

  - Add support for construction variable substition on scanner
    directories (in CPPPATH, F77PATH, LIBPATH, etc.).

  From Charles Crain and Steven Knight:

  - Add Repository() functionality, including the -Y option.

  From Steven Knight:

  - Fix auto-deduction of target names so that deduced targets end
    up in the same subdirectory as the source.

  - Don't remove source files specified on the command line!

  - Suport the Intel Fortran Compiler (ifl.exe).

  - Supply an error message if there are no command-line or
    Default() targets specified.

  - Fix the ASPPCOM values for the GNU assembler.
    (Bug reported by Brett Polivka.)

  - Fix an exception thrown when a Default() directory was specified
    when using the -U option.

  - Issue a warning when -c can't remove a target.

  - Eliminate unnecessary Scanner calls by checking for the
    existence of a file before scanning it.  (This adds a generic
    hook to check an arbitrary condition before scanning.)

  - Add explicit messages to tell when we're "Reading SConscript files
    ...," "done reading SConscript files," "Building targets," and
    "done building targets."  Add a -Q option to supress these.

  - Add separate $SHOBJPREFIX and $SHOBJSUFFIX construction variables
    (by default, the same as $OBJPREFIX and $OBJSUFFIX).

  - Add Make-like error messages when asked to build a source file,
    and before trying to build a file that doesn't have all its source
    files (including when an invalid drive letter is used on WIN32).

  - Add an scons-local-{version} package (in both .tar.gz and .zip
    flavors) to help people who want to ship SCons as a stand-alone
    build tool in their software packages.

  - Prevent SCons from unlinking files in certain situations when
    the -n option is used.

  - Change the name of Tool/lib.py to Tool/mslib.py.

  From Steven Knight and Anthony Roach:

  - Man page:  document the fact that Builder calls return Node objects.

  From Steve LeBlanc:

  - Refactor option processing to use our own version of Greg Ward's
    Optik module, modified to run under Python 1.5.2.

  - Add a ParseConfig() command to modify an environment based on
    parsing output from a *-config command.

  From Jeff Petkau:

  - Fix interpretation of '#/../foo' on Win32 systems.

  From Anthony Roach:

  - Fixed use of command lines with spaces in their arguments,
    and use of Nodes with spaces in their string representation.

  - Make access and modification times of files in a BuildDir match
    the source file, even when hard linking isn't available.

  - Make -U be case insensitive on Win32 systems.

  - Issue a warning and continue when finding a corrupt .sconsign file.

  - Fix using an alias as a dependency of a target so that if one of the
    alias' dependencies gets rebuilt, the resulting target will, too.

  - Fix differently ordered targets causing unnecessary rebuilds
    on case insensitive systems.

  - Use os.system() to execute external commands whenever the "env"
    utility is available, which is much faster than fork()/exec(),
    and fixes the -j option on several platforms.

  - Fix use of -j with multiple targets.

  - Add an Options() object for friendlier accomodation of command-
    line arguments.

  - Add support for Microsoft VC++ precompiled header (.pch) files,
    debugger (.pdb) files, and resource (.rc) files.

  - Don't compute the $_CPPINCFLAGS, $_F77INCFLAGS, $_LIBFLAGS and
    $_LIBDIRFLAGS variables each time a command is executed, define
    them so they're computed only as needed.  Add a new _concat
    function to the Environment that allows people to define their
    own similar variables.

  - Fix dependency scans when $LIBS is overridden.

  - Add EnsurePythonVersion() and EnsureSConsVersion() functions.

  - Fix the overly-verbose stack trace on ListBuilder build errors.

  - Add a SetContentSignatureType() function, allowing use of file
    timestamps instead of MD5 signatures.

  - Make -U and Default('source') fail gracefully.

  - Allow the File() and Dir() methods to take a path-name string as
    the starting directory, in addition to a Dir object.

  - Allow the command handler to be selected via the SPAWN, SHELL
    and ESCAPE construction variables.

  - Allow construction variables to be overridden when a Builder
    is called.

  From sam th:

  - Dynamically check for the existence of utilities with which to
    initialize Environments by default.



RELEASE 0.08 - Mon, 15 Jul 2002 12:08:51 -0500

  From Charles Crain:

  - Fixed a bug with relative CPPPATH dirs when using BuildDir().
    (Bug reported by Bob Summerwill.)

  - Added a warnings framework and a --warn option to enable or
    disable warnings.

  - Make the C scanner warn users if files referenced by #include
    directives cannot be found and --warn=dependency is specified.

  - The BUILDERS construction variable should now be a dictionary
    that maps builder names to actions.  Existing uses of lists,
    and the Builder name= keyword argument, generate warnings
    about use of deprecated features.

  - Removed the "shared" keyword argument from the Object and
    Library builders.

  - Added separated StaticObject, SharedObject, StaticLibrary and
    SharedLibrary builders.  Made Object and Library synonyms for
    StaticObject and StaticLibrary, respectively.

  - Add LIBS and LIBPATH dependencies for shared libraries.

  - Removed support for the prefix, suffix and src_suffix arguments
    to Builder() to be callable functions.

  - Fix handling file names with multiple dots.

  - Allow a build directory to be outside of the SConstruct tree.

  - Add a FindFile() function that searches for a file node with a
    specified name.

  - Add $CPPFLAGS to the shared-object command lines for g++ and gcc.

  From Charles Crain and Steven Knight:

  - Add a "tools=" keyword argument to Environment instantiation,
    and a separate Tools() method, for more flexible specification
    of tool-specific environment changes.

  From Steven Knight:

  - Add a "platform=" keyword argument to Environment instantiation,
    and a separate Platform() method, for more flexible specification
    of platform-specific environment changes.

  - Updated README instructions and setup.py code to catch an
    installation failure from not having distutils installed.

  - Add descriptions to the -H help text for -D, -u and -U so
    people can tell them apart.

  - Remove the old feature of automatically splitting strings
    of file names on white space.

  - Add a dependency Scanner for native Fortran "include" statements,
    using a new "F77PATH" construction variable.

  - Fix C #include scanning to detect file names with characters like
    '-' in them.

  - Add more specific version / build output to the -v option.

  - Add support for the GNU as, Microsoft masm, and nasm assemblers.

  - Allow the "target" argument to a Builder call to be omitted, in
    which case the target(s) are deduced from the source file(s) and the
    Builder's specified suffix.

  - Add a tar archive builder.

  - Add preliminary support for the OS/2 Platform, including the icc
    and ilink Tools.

  From Jeff Petkau:

  - Fix --implicit-cache if the scanner returns an empty list.

  From Anthony Roach:

  - Add a "multi" keyword argument to Builder creation that specifies
    it's okay to call the builder multiple times for a target.

  - Set a "multi" on Aliases so multiple calls will append to an Alias.

  - Fix emitter functions' use of path names when using BuildDir or
    in subdirectories.

  - Fix --implicit-cache causing redundant rebuilds when the header
    file list changed.

  - Fix --implicit-cache when a file has no implicit dependencies and
    its source is generated.

  - Make the drive letters on Windows always be the same case, so that
    changes in the case of drive letters don't cause a rebuild.

  - Fall back to importing the SCons.TimeStamp module if the SCons.MD5
    module can't be imported.

  - Fix interrupt handling to guarantee that a single interrupt will
    halt SCons both when using -j and not.

  - Fix .sconsign signature storage so that output files of one build
    can be safely used as input files to another build.

  - Added a --debug=time option to print SCons execution times.

  - Print an error message if a file can't be unlinked before being
    built, rather than just silently terminating the build.

  - Add a SideEffect() method that can be used to tell the build
    engine that a given file is created as a side effect of building
    a target.  A file can be specified as a side effect of more than
    one build comand, in which case the commands will not be executed
    simultaneously.

  - Significant performance gains from not using our own version of
    the inefficient stock os.path.splitext() method, caching source
    suffix computation, code cleanup in MultiStepBuilder.__call__(),
    and replicating some logic in scons_subst().

  - Add --implicit-deps-changed and --implicit-deps-unchanged options.

  - Add a GetLaunchDir() function.

  - Add a SetBuildSignatureType() function.

  From Zed Shaw:

  - Add an Append() method to Environments, to append values to
    construction variables.

  - Change the name of Update() to Replace().  Keep Update() as a
    deprecated synonym, at least for now.

  From Terrel Shumway:

  - Use a $PYTHON construction variable, initialized to sys.executable,
    when using Python to build parts of the SCons packages.

  - Use sys.prefix, not sys.exec_prefix, to find pdb.py.



RELEASE 0.07 - Thu,  2 May 2002 13:37:16 -0500

  From Chad Austin:

  - Changes to build SCons packages on IRIX (and other *NIces).

  - Don't create a directory Node when a file already exists there,
    and vice versa.

  - Add 'dirs' and 'names' keyword arguments to SConscript for
    easier specification of subsidiary SConscript files.

  From Charles Crain:

  - Internal cleanup of environment passing to function Actions.

  - Builders can now take arbitrary keyword arguments to create
    attributes to be passed to: command generator functions,
    FunctionAction functions, Builder emitter functions (below),
    and prefix/suffix generator functions (below).

  - Command generator functions can now return ANYTHING that can be
    converted into an Action (a function, a string, a CommandGenerator
    instance, even an ActionBase instance).

  - Actions now call get_contents() with the actual target and source
    nodes used for the build.

  - A new DictCmdGenerator class replaces CompositeBuilder to support
    more flexible Builder behavior internally.

  - Builders can now take an emitter= keyword argument.  An emitter
    is a function that takes target, source, and env argument, then
    return a 2-tuple of (new sources, new targets).  The emitter is
    called when the Builder is __call__'ed, allowing a user to modify
    source and target lists.

  - The prefix, suffix and src_suffix Builder arguments now take a
    callable as well a string.  The callable is passed the Environment
    and any extra Builder keyword arguments and is expected to return
    the appropriate prefix or suffix.

  - CommandActions can now be a string, a list of command + argument
    strings, or a list of commands (strings or lists).

  - Added shared library support.  The Object and Library Builders now
    take a "shared=1" keyword argument to specify that a shared object
    or shared library should be built.  It is an error to try to build
    static objects into a shared library or vice versa.

  - Win32 support for .def files has been added.  Added the Win32-specific
    construction variables $WIN32DEFPREFIX, $WIN32DEFSUFFIX,
    $WIN32DLLPREFIX and $WIN32IMPLIBPREFIX.  When building a .dll,
    the new construction variable $WIN32_INSERT_DEF, controls whether
    the appropriately-named .def file is inserted into the target
    list (if not already present).  A .lib file is always added to
    a Library build if not present in the list of targets.

  - ListBuilder now passes all targets to the action, not just the first.

  - Fix so that -c now deletes generated yacc .h files.

  - Builder actions and emitter functions can now be initialized, through
    construction variables, to things other than strings.

  - Make top-relative '#/dir' lookups work like '#dir'.

  - Fix for relative CPPPATH directories in subsidiary SConscript files
    (broken in 0.06).

  - Add a for_signature argument to command generators, so that
    generators that need to can return distinct values for the
    command signature and for executing the command.

  From Alex Jacques:

  - Create a better scons.bat file from a py2bat.py script on the Python
    mailing list two years ago (modeled after pl2bat.pl).

  From Steven Knight:

  - Fix so that -c -n does *not* remove the targets!

  - Man page:  Add a hierarchical libraries + Program example.

  - Support long MSVC linker command lines through a builder action
    that writes to a temporary file and uses the magic MSVC "link @file"
    argument syntax if the line is longer than 2K characters.

  - Fix F77 command-line options on Win32 (use /Fo instead of -o).

  - Use the same action to build from .c (lower case) and .C (upper
    case) files on case-insensitive systems like Win32.

  - Support building a PDF file directly from a TeX or LaTeX file
    using pdftex or pdflatex.

  - Add a -x option to runtest.py to specify the script being tested.
    A -X option indicates it's an executable, not a script to feed
    to the Python interpreter.

  - Add a Split() function (identical to SCons.Util.argmunge()) for use
    in the next release, when Builders will no longer automatically split
    strings on white space.

  From Steve Leblanc:

  - Add the SConscriptChdir() method.

  From Anthony Roach:

  - Fix --debug=tree when used with directory targets.

  - Significant internal restructuring of Scanners and Taskmaster.

  - Added new --debug=dtree option.

  - Fixes for --profile option.

  - Performance improvement in construction variable substitution.

  - Implemented caching of content signatures, plus added --max-drift
    option to control caching.

  - Implemented caching of dependency signatures, enabled by new
    --implicit-cache option.

  - Added abspath construction variable modifier.

  - Added $SOURCE variable as a synonym for $SOURCES[0].

  - Write out .sconsign files on error or interrupt so intermediate
    build results are saved.

  - Change the -U option to -D.  Make a new -U that builds just the
    targets from the local SConscript file.

  - Fixed use of sys.path so Python modules can be imported from
    the SConscript directory.

  - Fix for using Aliases with the -u, -U and -D options.

  - Fix so that Nodes can be passed to SConscript files.

  From Moshe Zadka:

  - Changes for official Debian packaging.



RELEASE 0.06 - Thu, 28 Mar 2002 01:24:29 -0600

  From Charles Crain:

  - Fix command generators to expand construction variables.

  - Make FunctionAction arguments be Nodes, not strings.

  From Stephen Kennedy:

  - Performance:  Use a dictionary, not a list, for a Node's parents.

  From Steven Knight:

  - Add .zip files to the packages we build.

  - Man page:  document LIBS, fix a typo, document ARGUMENTS.

  - Added RANLIB and RANLIBFLAGS construction variables.  Only use them
    in ARCOM if there's a "ranlib" program on the system.

  - Add a configurable CFILESUFFIX for the Builder of .l and .y files
    into C files.

  - Add a CXXFile Builder that turns .ll and .yy files into .cc files
    (configurable via a CXXFILESUFFIX construction variable).

  - Use the POSIX-standard lex -t flag, not the GNU-specific -o flag.
    (Bug reported by Russell Christensen.)

  - Fixed an exception when CPPPATH or LIBPATH is a null string.
    (Bug reported by Richard Kiss.)

  - Add a --profile=FILE option to make profiling SCons easier.

  - Modify the new DVI builder to create .dvi files from LaTeX (.ltx
    and .latex) files.

  - Add support for Aliases (phony targets).

  - Add a WhereIs() method for searching for path names to executables.

  - Add PDF and PostScript document builders.

  - Add support for compiling Fortran programs from a variety of
    suffixes (a la GNU Make):  .f, .F, .for, .FOR, .fpp and .FPP

  - Support a CPPFLAGS variable on all default commands that use the
    C preprocessor.

  From Steve Leblanc:

  - Add support for the -U option.

  - Allow CPPPATH, LIBPATH and LIBS to be specified as white-space
    separated strings.

  - Add a document builder to create .dvi files from TeX (.tex) files.

  From Anthony Roach:

  - Fix:  Construction variables with values of 0 were incorrectly
    interpolated as ''.

  - Support env['VAR'] to fetch construction variable values.

  - Man page:  document Precious().



RELEASE 0.05 - Thu, 21 Feb 2002 16:50:03 -0600

  From Chad Austin:

  - Set PROGSUFFIX to .exe under Cygwin.

  From Charles Crain:

  - Allow a library to specified as a command-line source file, not just
    in the LIBS construction variable.

  - Compensate for a bug in os.path.normpath() that returns '' for './'
    on WIN32.

  - More performance optimizations:  cache #include lines from files,
    eliminate unnecessary calls.

  - If a prefix or suffix contains white space, treat the resulting
    concatenation as separate arguments.

  - Fix irregularities in the way we fetch DevStudio information from
    the Windows registry, and in our registry error handling.

  From Steven Knight:

  - Flush stdout after print so it intermixes correctly with stderr
    when redirected.

  - Allow Scanners to return a list of strings, and document how to
    write your own Scanners.

  - Look up implicit (scanned) dependencies relative to the directory
    of file being scanned.

  - Make writing .sconsign files more robust by first trying to write
    to a temp file that gets renamed.

  - Create all of the directories for a list of targets before trying
    to build any of the targets.

  - WIN32 portability fixes in tests.

  - Allow the list of variables exported to an SConscript file to be
    a UserList, too.

  - Document the overlooked LIBPATH construction variable.
    (Bug reported by Eicke Godehardt.)

  - Fix so that Ignore() ignores indirect, implicit dependencies
    (included files), not just direct dependencies.

  - Put the man page in the Debian distribution.

  - Run HTML docs through tidy to clean up the HTML (for Konqueror).

  - Add preliminary support for Unicode strings.

  - Efficiency:  don't scan dependencies more than once during the
    walk of a tree.

  - Fix the -c option so it doesn't stop removing targets if one doesn't
    already exist.
    (Bug reported by Paul Connell.)

  - Fix the --debug=pdb option when run on Windows NT.
    (Bug reported by Paul Connell.)

  - Add support for the -q option.

  From Steve Leblanc:

  - Add support for the -u option.

  - Add .cc and .hh file suffixes to the C Scanner.

  From Anthony Roach:

  - Make the scons script return an error code on failures.

  - Add support for using code to generate a command to build a target.



RELEASE 0.04 - Wed, 30 Jan 2002 11:09:42 -0600

  From Charles Crain:

  - Significant performance improvements in the Node.FS and
    Scanner subsystems.

  - Fix signatures of binary files on Win32 systems.

  - Allow LIBS and LIBPATH to be strings, not just arrays.

  - Print a traceback if a Python-function builder throws an exception.

  From Steven Knight:

  - Fix using a directory as a Default(), and allow Default() to
    support white space in file names for strings in arrays.

  - Man page updates:  corrected some mistakes, documented various
    missing Environment methods, alphabetized the construction
    variables and other functions, defined begin and end macros for
    the example sections, regularized white space separation, fixed
    the use of Export() in the Multiple Variants example.

  - Function action fixes:  None is now a successful return value.
    Exceptions are now reported.  Document function actions.

  - Add 'Action' and 'Scanner' to the global keywords so SConscript
    files can use them too.

  - Removed the Wrapper class between Nodes and Walkers.

  - Add examples using Library, LIBS, and LIBPATH.

  - The C Scanner now always returns a sorted list of dependencies
    so order changes don't cause unnecessary rebuilds.

  - Strip $(-$) bracketed text from command lines.  Use this to
    surround $_INCDIRS and $_LIBDIRS so we don't rebuild in response
    to changes to -I or -L options.

  - Add the Ignore() method to ignore dependencies.

  - Provide an error message when a nonexistent target is specified
    on the command line.

  - Remove targets before building them, and add an Environment
    Precious() method to override that.

  - Eliminate redundant calls to the same builder when the target is a
    list of targets:  Add a ListBuilder class that wraps Builders to
    handle lists atomically.  Extend the Task class to support building
    and updating multiple targets in a single Task.  Simplify the
    interface between Task and Taskmaster.

  - Add a --debug=pdb option to re-run SCons under the Python debugger.

  - Only compute a build signature once for each node.

  - Changes to our sys.path[] manipulation to support installation into
    an arbitrary --prefix value.

  From Steve Leblanc:

  - Add var=value command-line arguments.



RELEASE 0.03 - Fri, 11 Jan 2002 01:09:30 -0600

  From Charles Crain:

  - Performance improvements in the Node.FS and Sig.Calculator classes.

  - Add the InstallAs() method.

  - Execute commands through an external interpreter (sh, cmd.exe, or
    command.com) to handle redirection metacharacters.

  - Allow the user to supply a command handler.

  From Steven Knight:

  - Search both /usr/lib and /usr/local/lib for scons directories by
    adding them both to sys.path, with whichever is in sys.prefix first.

  - Fix interpreting strings of multiple white-space separated file names
    as separate file names, allowing prefixes and suffixes to be appended
    to each individually.

  - Refactor to move CompositeBuilder initialization logic from the
    factory wrapper to the __init__() method, and allow a Builder to
    have both an action and a src_builder (or array of them).

  - Refactor BuilderBase.__call__() to separate Node creation/lookup
    from initialization of the Node's builder information.

  - Add a CFile Builder object that supports turning lex (.l) and
    yacc (.y) files into .c files.

  - Document: variable interpretation attributes; how to propogate
    the user's environment variables to executed commands; how to
    build variants in multiple BuildDirs.

  - Collect String, Dict, and List type-checking in common utility
    routines so we can accept User{String,Dict,List}s all over.

  - Put the Action factory and classes into their own module.

  - Use one CPlusPlusAction in the Object Builder's action dictionary,
    instead of letting it create multiple identical instances.

  - Document the Install() and InstallAs() methods.

  From Steve Leblanc:

  - Require that a Builder be given a name argument, supplying a
    useful error message when it isn't.

  From Anthony Roach:

  - Add a "duplicate" keyword argument to BuildDir() that can be set
    to prevent linking/copying source files into build directories.

  - Add a "--debug=tree" option to print an ASCII dependency tree.

  - Fetch the location of the Microsoft Visual C++ compiler(s) from
    the Registry, instead of hard-coding the location.

  - Made Scanner objects take Nodes, not path names.

  - Have the C Scanner cache the #include file names instead of
    (re-)scanning the file each time it's called.

  - Created a separate class for parent "nodes" of file system roots,
    eliminating the need for separate is-parent-null checks everywhere.

  - Removed defined __hash__() and __cmp() methods from FS.Entry, in
    favor of Python's more efficient built-in identity comparisons.



RELEASE 0.02 - Sun, 23 Dec 2001 19:05:09 -0600

  From Charles Crain:

  - Added the Install(), BuildDir(), and Export() methods.

  - Fix the -C option by delaying setting the top of the FS tree.

  - Avoid putting the directory path on the libraries in the LIBS
    construction variable.

  - Added a GetBuildPath() method to return the full path to the
    Node for a specified string.

  - Fixed variable substitution in CPPPATH and LIBPATH.

  From Steven Knight:

  - Fixed the version comment in the scons.bat (the UNIX geek used
    # instead of @rem).

  - Fix to setup.py so it doesn't require a sys.argv[1] argument.

  - Provide make-like warning message for "command not found" and
    similar errors.

  - Added an EXAMPLES section to the man page.

  - Make Default() targets properly relative to their SConscript
    file's subdirectory.

  From Anthony Roach:

  - Documented CXXFLAGS, CXXCOM, and CPPPATH.

  - Fixed SCONS_LIB_DIR to work as documented.

  - Made Default() accept Nodes as arguments.

  - Changed Export() to make it easier to use.

  - Added the Import() and Return() methods.



RELEASE 0.01 - Thu Dec 13 19:25:23 CST 2001

A brief overview of important functionality available in release 0.01:

  - C and C++ compilation on POSIX and Windows NT.

  - Automatic scanning of C/C++ source files for #include dependencies.

  - Support for building libraries; setting construction variables
    allows creation of shared libraries.

  - Library and C preprocessor search paths.

  - File changes detected using MD5 signatures.

  - User-definable Builder objects for building files.

  - User-definable Scanner objects for scanning for dependencies.

  - Parallel build (-j) support.

  - Dependency cycles detected.

  - Linux packages available in RPM and Debian format.

  - Windows installer available.
<|MERGE_RESOLUTION|>--- conflicted
+++ resolved
@@ -38,17 +38,14 @@
       OverrideEnvironment. Enable env.setdefault() method, add tests.
     - Raise an error if an option (not otherwise consumed) is used which
       looks like an abbreviation of one one added by AddOption. (#3653)
-<<<<<<< HEAD
-    - Tool module not found is now a UserError to more clearly indicate this is
+    - Tool module not found will now raise a UserError to more clearly indicate this is
       probably an SConscript problem, and to make the traceback more relevant.
-=======
     - Fix three issues with MergeFlags: 
       - Signature/return did not match documentation or existing usage - the implementation 
         now no longer returns the passed env
       - merging --param arguments did not work (issue #3107); 
       - passing a dict to merge where the values are strings failed (issue #2961).
     - Include previously-excluded SideEffect section in User Guide.
->>>>>>> e226031d
 
   From Joachim Kuebart:
     - Suppress missing SConscript deprecation warning if `must_exist=False`
