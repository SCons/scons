

                 SCons - a software construction tool

                            Change Log

NOTE: The 4.0.0 release of SCons dropped Python 2.7 support. Use 3.1.2 if
  Python 2.7 support is required (but note old SCons releases are unsupported).
NOTE: Since SCons 4.3.0, Python 3.6.0 or above is required.
NOTE: Since SCons 4.9.0, Python 3.7.0 or above is required.


RELEASE  VERSION/DATE TO BE FILLED IN LATER

  From John Doe:
    - Whatever John Doe did.

  From Joseph Brill:
    - MSVC: A significant delay was experienced in the Github Actions windows
      2022 and 2025 runners due to the environment used by SCons to initialize
      MSVC when the Visual Studio vcpkg component is installed. The Visual
      Studio vcpkg component is not installed in the Github Actions windows
      2019 runner.
      The Visual Studio vcpkg component invokes a powershell script when the
      MSVC batch files are called.  The significant delay in the Github
      Actions windows 2022 and 2025 runners appears due to the environment
      used by SCons to initialize MSVC not including the pwsh executable on
      the system path, not including the powershell module analysis cache
      location, and not including the powershell module path.
      Adding the pwsh and powershell executable paths in the order discovered
      on the shell environment path, passing the powershell module analysis
      cache location, and adding a subset of the powershell module path to the
      environment used by SCons to initialize MSVC appears to have eliminated
      the significant delays in the Github Actions windows 2022 and 2025
      runners.
      In the Github Actions windows 2022 and 2025 runners, any one of the
      three additions appears to eliminate the significant delays. It is hoped
      that the combination of all three additions will guard against
      significant delays in other environment configurations as well.
    - MSVC: The following shell environment variables are now included in the
      environment used by SCons to initialize MSVC when defined:
      VCPKG_DISABLE_METRICS, VCPKG_ROOT, POWERSHELL_TELEMETRY_OPTOUT,
      PSDisableModuleAnalysisCacheCleanup, and PSModuleAnalysisCachePath. A
      subset of the shell environment PSModulePath is included in the
      environment used by SCons to initialize MSVC when defined.  None of
      these variables and values are propagated to the user's SCons
      environment after running the MSVC batch files.
    - GitHub workflow changes:
      * Add directory testing/ci for test runner files.  Move the existing
        windows ci skip file from the SCons root to the ci testing directory.
      * Remove the interactive tests from the windows ci skip file.
      * Add an exclude test file for MacOS that skips the two ninja tests that
        consistently fail.
      * Add a test file containing one test for the MSVC optional environment
        workflow.
      * Modify the experimental workflow to pass the exclude test file as an
        argument to the test runner for macos.
      * Add a workflow file to test MSVC with the optional environment
        variables.
      * Add a script in the testing/ci directory to populate the MSVC
        cache before running the test suite in select windows workflow files.
        The experimental test suite and the full test suite workflow files
        populate the MSVC cache before running the test suite on windows. The
        script is also run after the test suite in the optional MSVC
        environment variables workflow file to display the MSVC cache.
      * Upload the failed_tests.log artifact on failure in select workflow
        files. Prior to this change, the failed test log was uploaded only
        when none of the tests failed.
      * Modify the runtest workflow file to pair an OS version with a python
        version.
    - Ninja: Increase the number of generated source files in the ninja
      iterative speedup test from 200 to 250. Increasing the workload should
      reduce the likelihood that the ninja tests are slower.
    - Testing: Increase the default timeout from 20 seconds to 60
      seconds in the testing framework wait_for method.  At present, the
      wait_for method is only used for the interactive tests.
    - GitHub: Remove the packaging tar xz test from the windows ci skip file.
    - Testing: Update the packaging tar bz2 and xz tests on on Windows.
      Detect if the tar bz2 and xz formats are supported for the windows
      system tar executable using the reported version string.  The packaging
      tar bz2 and xz tests should be skipped on Windows 10 and GitHub
      windows-2022. The packaging tar bz2 and xz tests should be run on
      Windows 11 and GitHub windows-2025.

  From William Deegan:
<<<<<<< HEAD
    - Fix Issue #4746. TEMPFILE's are written with utf-8 encoding, In case
      of decoding errors, TEMPFILEENCODING can now be specified to give
      more explicit instructions to SCons.
=======
    - Fix Issue #4746. TEMPFILE's are written with utf-8 encoding, this doesn't work
      for all situations. Change to use locale.getpreferredencoding(False), which should
      yield the encoding for the system.
>>>>>>> 0e29e4fc

  From Edward Peek:
    - Fix the variant dir component being missing from generated source file
      paths with CompilationDatabase() builder (Fixes #4003).

  From Bill Prendergast:
    - Fixed SCons.Variables.PackageVariable to correctly test the default
      setting against both enable & disable strings. (Fixes #4702)
    - Extended unittests (crudely) to test for correct/expected response
      when default setting is a boolean string.

  From Keith Prussing:
    - Fixed LaTeX SCanner to mimic LaTeX's search behavior for included files.

  From Mats Wichmann:
    - Clean up C and C++ FLAGS tests. Tests which use a real compiler
      are now more clearly distinguished (-live.py suffix and docstring).
    - runtest.py once again finds "external" tests, such as the tests for
      tools in scons-contrib. An earlier rework had broken this.  Fixes #4699.
    - Clarify how pre/post actions on an alias work.
    - Rearrange Fortran e2e tests - "live" tests now live in a separate
      test file and don't share with flags-only mocked tests.
    - Tweak the two doc-generation modules. The significant change is
      turning the introductory comment in bin/SConsExamples into a docstring
      that can be rendered by Sphinx, and updating that text. The rest is
      minor fiddling like switching to f-strings small doc changes.
    - Fix a couple of unit tests to not fail with Python 3.14. These involve
      bytecode strings and error message contents; there was no problem with
      SCons itself using 3.14. Since 3.14 is now in Beta, there should
      be no further changes.
    - Replace use of old conditional expression idioms with the official
      one from PEP 308 introduced in Python 2.5 (2006). The idiom being
      replaced (using and/or) is regarded as error prone.
    - Improve the description of PackageVariable.
    - Tweak the "API Docs" build (Sphinx) configuration a bit. Some
      one-file modules were reported as duplicated, this is fixed.
      SConsDoc and SConsExample are now included - their API is
      interesting to developers working on SCons (needed to write docs),
      even if not part of "The SCons API" itself.
      Reworded the API Docs intro sectios a bit.
    - Include the roff (.1) manpages in the scons-doc tarball as a better
      long-term home than in the sdist.
    - Virtualenv support module modernized: previously looked first for an
      obsolete mechanism the external virtualenv tool used to use, now checks
      first for the official approach introduced in PEP 405.
    - Add missing manpage entry for Virtualenv(). Return type is documented
      as an empty string in case of a negative result (rather than None),
      and the code adjusted.  All internal usage, including tests,
      was dont boolean-style anyway ("if Virtualenv():").
    - Add internal routines _Remove_Targets and _Remove_Arguments to
      allow taking away values placed the public attributes BUILD_TARGETS,
      COMMAND_LINE_TARGETS, ARGUMENTS and ARGLIST. This is a step towards
      fixing the handling of option-arguments specified with a space
      separator (multiple issues, harvested from PR #3799 created by Dillan Mills).
      These interfaces are not part of the public API.
    - Minor test tweaks to clean up and add DefaultEnvironment call.
    - Ninja tool generate_command() fixed to call subst() with correct
      arguments in ListAction case. Unit tests added for generate_command.
      Fixes #4580.
    - Ninja tool now quotes targets (if necessary) when calling back to
      SCons - both in the POST request constructed to contact the
      daemon, and in the command eventually issued from the deamon.
      Initial suggestion from Julien Pommier. Fixes #4730.
    - Ninja tool is adjusted to recognize and emit the right rule in
      the case of special actions that the tool recognizes, like Copy.
      This was working in the case of single commands, but not when part
      of a list of actions. Recognition only happens if the special
      action is first in the list.  Initial suggestion from Julien Pommier.
      Fixes #4731.
    - Fix a test problem on Windows where UNC tests failed due to incorrect
      path munging if a non-default %TEMP% was defined (as in moving to
      a Dev Drive). Also some cleanup.
    - Improve the wording of Configure methods.
    - Add unit test cases for AppendUnique, PrependUnique - verify behavior
      if existing value already contained more than one of added value.


RELEASE 4.9.1 -  Thu, 27 Mar 2025 11:40:20 -0700


  From Adam Simpkins:
    - Fixed a hang in `wait_for_process_to_die()` on Windows, affecting
      clean-up of the SCons daemon used for Ninja builds.

  From Thaddeus Crews:
    - Nodes are now treated as PathLike objects.

  From Mats Wichmann:
    - Fix typos in CCFLAGS test. Didn't affect the test itself, but
      didn't correctly apply the DefaultEnvironment speedup.

    - New CacheDir initialization code failed on Python 3.7 for unknown
      reason (worked on 3.8+). Adjusted the approach a bit.  Fixes #4694.
    - Try to fix Windows fails on Docbook tests in case xsltproc is found.
      It's still not certain why this started failing.  On both GitHub
      Actions and AppVeyor, it's found as part of StrawberryPerl, part of
      the default install - maybe this wasn't the case before? The xsltproc
      from choco install is considerably older and may have been more lenient?
      Anyway, intermittent fails seem caused by something network related,
      so propagate two xsltproc flags that avoid loading the dtd that were
      present in three of the 11 "live" tests, but not the other eight.
      Also, all 11 now pass the test-discovered xslt processor the same
      way, which was not the case previously.
    - Update progress printing on three tools for SCons developers -
      the test runner and two of the doc generators.


RELEASE 4.9.0 -  Sun, 02 Mar 2025 17:22:20 -0700

  From Ruben Di Battista:
    - Expose `extra_libs` kwarg in Configure checks `CheckLibWithHeader`
      and 'CheckLib' and forward it downstream to `CheckLib`

  From Joseph Brill:
    - Added error handling when creating MSVC detection debug log file specified by
      SCONS_MSCOMMON_DEBUG.
    - MSVS: Added default HOST_ARCH values to sconstruct/sconscript environment for
      select msvs test scripts to allow tests to run on platforms not recognized by
      the msvs/msvc tool implementations.  Fixes #4608.
    - MSVS: Fix early exit after the first msvc version loop execution in select msvs
      test scripts.  Select msvs test scripts were being invoked for msvc version 8.0
      only.  Fixes #4609.
    - MSVS: Additional minor select msvs test script fixes as a result of the msvs
      tests being invoked for all msvc versions: fix vs version number for vc version
      14.3, fix expected platform toolset version, add and use a default known
      project GUID for some select tests, add AdditionalOptions Condition to expected
      vcx project file.
    - MSVS: Additional minor changes to the msvs tool as a result of the msvs tests
      being invoked for all msvc versions: use environment MSVS_PROJECT_GUID when
      generating project files information, fix the visual studio string for VS2015,
      add .vcxproj as an expected suffix for assigning the name to the file basename.
    - MSVS: Add additional msvs tests for multi-project and solution builds.
    - MSVS: Check for variant directory build of MSVSSolution and adjust the source
      node similar to the handling for MSVSProject.  The solution was generated in
      the build directory instead of the source directory.  The placeholder solution
      file is not generated in the build directory and the solution file is generated
      in the source directory similar to the handling for project files.
      Fixes #4612.
    - MSVS: Add project dsp nodes to the dsw source node list in the msvs tool.  This
      appears to always cause the project files to be generated before the solution
      files which is necessary to retrieve the project GUIDs for use in the solution
      file.  This does change the behavior of clean for a project generated with
      auto_build_solution disabled and explicit solution generation: when the
      solution files are cleaned, the project files are also cleaned.  The tests for
      vs 6.0-7.1 were changed accordingly.
    - MSVS: Add an optional keyword argument, auto_filter_projects, to MSVSSolution.
      Accepted values for auto_filter_projects are:
      - None [default]: raise an exception when solution file names or nodes are
        detected in the projects argument list.
      - True or evaluates True: automatically remove solution file names and nodes
        from the project argument list.
      - False or evaluates False: leave solution file names and nodes in the project
        argument list.  An exception is not raised.
      Solution file names and/or nodes in the project argument list cause erroneous
      Project records to be produced in the generated solution file.  As a
      convenience, an end-user may elect to ignore solution file names and nodes in
      the projects argument list rather than manually removing solution file names
      and nodes from the MSVSProject return values.  Resolves #4613.
    - MSVS: Remove the platform specification (i.e., platform = 'win32') from select
      test script environments.  The platform specification appears superfluous.
    - SCons C preprocessor changes:
      - Preserve literals that contain valid integer substring specifications.
        Previously, the integer suffix could be stripped from a symbol that contained
        an integer and suffix substring.
      - Update the optional integer suffixes to include the z|Z and wb|WB suffixes.
      - Update the optional integer suffixes to include support for alternate
        orderings of unsigned with long or long long as defined in the c/cpp
        grammar.
      - Update the optional integer suffixes for case insensitive specifications as
        defined in the c/cpp grammar.
      - Add support for binary integer constants.
      - Add support for octal integer constants.  Previously, octal integers were
        evaluated as decimal integers.  A literal zero (0) is treated as an octal
        number.
      - Change the attempted conversion of a define expansion from using int() to
        a constant expression evaluation.

  From Thaddeus Crews:
    - Removed Python 3.6 support.
    - Ruff/Mypy: Excluded items now synced.
    - Ruff: Linter includes new rules - `FA`, `UP006`, `UP007`, and `UP037` - to
      detect and upgrade legacy type-hint syntax.
    - Removed "SCons.Util.sctyping.py", as the functionality can now be substituted
      via top-level `from __future__ import annotations`.
    - Implemented type hints for Nodes.

  From William Deegan:
    - Update ninja tool to use ninja.BIN_DIR to find pypi packaged ninja binary.
      python ninja package version 1.11.1.2 changed the location and previous
      logic no longer worked.
    - Added TestSCons.NINJA_BINARY to TestSCons to centralize logic to find ninja binary
    - Refactored SCons.Tool.ninja -> SCons.Tool.ninja_tool, and added alias so
      env.Tool('ninja') will still work. This avoids conflicting with the pypi module ninja.
    - Renamed env.Help() & Help()'s argument `keep_local` to `local_only`, previously the documentation
      specified `local_only`, but the code and tests were using `keep_local`. The functionality
      more closely matches local only.  NOTE: It doesn't seem like any code in the wild was using
      local_only as we'd not received any reports of such until PR #4606 from hedger.
    - Fix Issue #2281, AddPreAction() & AddPostAction() were being ignored if no action
      was specified when the Alias was initially created.

  From Alex James:
    - On Darwin, PermissionErrors are now handled while trying to access
      /etc/paths.d. This may occur if SCons is invoked in a sandboxed
      environment (such as Nix).

  From Prabhu S. Khalsa:
    - Fix typo in man page

  From Dillan Mills:
    - Fix support for short options (`-x`).

  From Keith F Prussing:
    - Added support for tracking beamer themes in the LaTeX scanner.

  From Adam Scott:
    - Changed Ninja's TEMPLATE rule pool to use `install_pool` instead of
      `local_pool`, hoping it will fix a race condition that can occurs when
      Ninja defers to SCons to build.

  From Alex Thiessen:
    - Many grammatical and spelling fixes in the documentation.

  From Mats Wichmann:
    - PackageVariable now does what the documentation always said it does
      if the variable is used on the command line with one of the enabling
      string as the value: the variable's default value is produced (previously
      it always produced True in this case).
    - Minor updates to test framework. The functional change is that
      test.must_exist() and test.must_exist_one_of() now take an optional
      'message' keyword argument which is passed on to fail_test() if
      the test fails. The rest is cleanup and type annotations. Be more
      careful that the returns from stderr() and stdout(), which *can*
      return None, are not used without checking.
    - The optparse add_option method supports an additional calling style
      that is not directly described in SCons docs, but is included
      by reference ("see the optparse documentation for details"):
      a single arg consisting of a premade option object. Because optparse
      detects that case based on seeing zero kwargs and we always
      added at least one (default=) that would fail for AddOption. Fix
      for consistency, but don't advertise it further - not added to
      manpage synopsis/description.
    - Temporary files created by TempFileMunge() are now cleaned up on
      scons exit, instead of at the time they're used.  Fixes #4595.
    - Override environments, created when giving construction environment
      keyword arguments to Builder calls (or manually, through the undocumented
      Override method), were modified not to "leak" on item deletion.  The item
      will now not be deleted from the base environment. Override Environments
      now also pretend to have a _dict attribute so that regular environment
      methods don't have a problem if passed an OE instance.
    - Fix a problem with compilation_db component initialization - the
      entries for assembler files were not being set up correctly.
    - Add clang and clang++ to the default tool search orders for POSIX
      and Windows platforms. These will be searched for after gcc and g++,
      respectively. Does not affect explicitly requested tool lists.
      Note: on Windows, SCons currently only has builtin support for
      clang, not for clang-cl, the version of the frontend that uses
      cl.exe-compatible command line switches.
    - Some manpage cleanup for the gettext and pdf/ps builders.
    - Some clarifications in the User Guide "Environments" chapter.
    - Fix nasm test for missing include file, cleanup.
    - Change long-standing irritant in Environment tests - instead of using
      a while loop to pull test info from a list of tests and then delete
      the test, structure the test data as a list of tuples and iterate it.
    - Skip running a few validation tests if the user is root and the test is
      not designed to work for the root user.
    - Clarify documentation of Repository() in manpage and user guide.
    - Add a tag to each CacheDir to let systems ignore backing it up
      (per https://bford.info/cachedir/). Update the way a CacheDir
      is created, since it now has to create two files.
    - The Dictionary method now has an as_dict flag. If true, Dictionary
      always returns  a dict. The default remains to return different
      types depending on whether zero, one, or multiple construction
      variable names are given.
    - Update Clean and NoClean documentation.
    - Make sure unknown variables from a Variables file are recognized
      as such. Previously only unknowns from the command line were
      recognized (issue #4645).
    - A Variables object now makes available a "defaulted" attribute,
      a list of variable names that were set in the environment with
      their values taken from the default in the variable description
      (if a variable was set to the same value as the default in one
      of the input sources, it is not included in this list).
    - If a build Variable is created with no aliases, the name of the
      Variable is no longer listed in its aliases. Internally, the name
      and aliases are considered together anyway so this should not have
      any effect except for being visible to custom help text formatters.
    - A build Variable is now a dataclass, with initialization moving to
      the automatically provided method; the Variables class no longer
      writes directly to a Variable (makes static checkers happier).
    - Improved Variables documentation.
    - The (optional) C Conditional Scanner now does limited macro
      replacement on the contents of CPPDEFINES, to improve finding deps
      that are conditionally included.  Previously replacement was only
      done on macro definitions found in the file being scanned.
      Only object-like macros are replaced (not function-like), and
      only on a whole-word basis; recursion is limited to five levels
      and does not error out if that limit is reached (issue #4523).
    - Minor modernization: make use of stat object's st_mode, st_mtime
      and other attributes rather than indexing into stat return.
    - The update-release-info test is adapted to accept changed help output
      introduced in Python 3.12.8/3.13.1.
    - Update the User Guide Command() example which now shows a target name
      being created from '${SOURCE.base}.out' to use a valid special
      attribute and to explain what's being done in the example.
    - Test framework reformatted using settings from pyproject.toml.
      Includes code embedded in docstrings.
    - Handle case of "memoizer" as one member of a comma-separated
      --debug string - this was previously missed.
    - test YACC/live.py fixed - finally started failing on an "old-style"
      (K&R flavor) function declaration, updated.
    - Test framework - add recognizing list-of-path-components for
      the destination of fixtures too (matches docstrings now).


RELEASE 4.8.1 -  Tue, 03 Sep 2024 17:22:20 -0700

  From Thaddeus Crews:
    - Add explicit return types to sctypes `is_*` functions. For Python <=3.9,
      the return type is simply `bool`, same as before. Python 3.10 and later
      will benefit from `TypeGuard`/`TypeIs`, to produce intellisense similar
      to using `isinstance` directly.

  From Anthony Siegrist;
    - On win32 platform, handle piped process output more robustly. Output encoding
      now uses 'oem' which should be the systems default encoding for the shell where
      the process is being spawned.

  From Mats Wichmann:
    - env.Dump() now considers the "key" positional argument to be a varargs
      type (zero, one or many). However called, it returns a serialized
      result that looks like a dict. Previously, only a single "key" was
      accepted, and unlike the zero-args case, it was serialized to a
      string containing just the value (without the key). For example, if
      "print(repr(env.Dump('CC'))" previously returned "'gcc'", it will now
      return "{'CC': 'gcc'}".
    - Add a timeout to test/ninja/default_targets.py - it's gotten stuck on
      the GitHub Windows action and taken the run to the full six hour timeout.
      Usually runs in a few second, so set the timeout to 3min (120).
    - SCons 4.8.0 added an `__all__`  specifier at the top of the Variables
      module (`Variables/__init__.py`) to control what is made available in
      a star import. However, there was existing usage of doing
      `from SCons.Variables import *` which expected the variable *types*
      to be available. While we never advertised this usage, there's no
      real reason it shouldn't keep working - add to `__all__`.
    - Switch SCons build to use setuptools' supported version fetcher from
      the old homegrown one.
    - Improve wording of manpage "Functions and Environment Methods" section.
      Make doc function signature style more consistent - tweaks to AddOption,
      DefaultEnvironment and Tool,.
    - Fix a problem with AppendUnique and PrependUnique where a value could
      be erroneously removed due to a substring match.
    - Fix handling of ListVariable when supplying a quoted choice containing
      a space character (issue #4585).


RELEASE 4.8.0 -  Sun, 07 Jul 2024 17:22:20 -0700

  From Joseph Brill:
    - For msvc version specifications without an 'Exp' suffix, an express installation
      is used when no other edition is detected for the msvc version.  Similarly, an
      express installation of the IDE binary is used when no other IDE edition is
      detected.
    - VS2015 Express (14.0Exp) does not support the sdk version argument.  VS2015 Express
      does not support the store argument for target architectures other than x86.
      Script argument validation now takes into account these restrictions.
    - VS2015 BuildTools (14.0) does not support the sdk version argument and does not
      support the store argument.  Script argument validation now takes into account
      these restrictions.
    - The Windows SDK for Windows 7 and .NET Framework 4" (SDK 7.1) populates the
      registry keys in a manner in which the msvc detection would report that VS2010
      (10.0) is installed when only the SDK was installed.  The installed files are
      intended to be used via the sdk batch file setenv.cmd. The installed msvc
      batch files will fail. The msvc detection logic now ignores SDK-only VS2010
      installations.  Similar protection is implemented for the sdk-only installs that
      populate the installation folder and registry keys for VS2008 (9.0), if necessary.
    - For VS2005 (8.0) to VS2015 (14.0), vsvarsall.bat is employed to dispatch to a
      dependent batch file when configuring the msvc environment.  Previously, only the
      existence of the compiler executable was verified. In certain installations, the
      dependent batch file (e.g., vcvars64.bat) may not exist while the compiler
      executable does exist resulting in build failures.  The existence of vcvarsall.bat,
      the dependent batch file, and the compiler executable are now validated.
    - MSVC configuration data specific to versions VS2005 (8.0) to VS2008 (9.0) was added
      as the dependent batch files have different names than the batch file names used
      for VS2010 (10.0) and later.  The VS2008 (9.0) Visual C++ For Python installation
      is handled as a special case as the dependent batch files are: (a) not used and (b)
      in different locations.
    - When VS2008 (9.0) Visual C++ For Python is installed using the ALLUSERS=1 option
      (i.e., msiexec /i VCForPython27.msi ALLUSERS=1), the registry keys are written to
      HKEY_LOCAL_MACHINE rather than HKEY_CURRENT_USER.  An entry was added to query the
      Visual C++ For Python keys in HKLM following the HKCU query, if necessary.
    - For VS2008, a full development edition (e.g., Professional) is now selected before
      a Visual C++ For Python edition.  Prior to this change, Visual C++ For Python was
      selected before a full development edition when both editions are installed.
    - The registry detection of VS2015 (14.0), and earlier, is now cached at runtime and
      is only evaluated once for each msvc version.
    - The vswhere executable is frozen upon initial detection.  Specifying a different
      vswhere executable via the construction variable VSWHERE after the initial
      detection now results in an exception.  Multiple bugs in the implementation of
      specifying a vswhere executable via the construction variable VSWHERE have been
      fixed.  Previously, when a user specified vswhere executable detects new msvc
      installations after the initial detection, the internal msvc installation cache
      and the default msvc version based on the initial detection are no longer valid.
      For example, when no vswhere executable is found for the initial detection
      and then later an environment is constructed with a user specified vswhere
      executable that detects new msvc installations.
    - The vswhere detection of VS2017 (14.1), and later, is now cached at runtime and is
      only evaluated once using a single vswhere invocation for all msvc versions.
      Previously, the vswhere executable was invoked for each supported msvc version.
    - The vswhere executable locations for the WinGet and Scoop package managers were
      added to the default vswhere executable search list after the Chocolatey
      installation location.
    - Fix issue #4543: add support for msvc toolset versions 14.4X installed as the
      latest msvc toolset versions for msvc buildtools v143.  The v143 msvc buildtools
      may contain msvc toolset versions from 14.30 to 14.4X.

  From Thaddeus Crews:
    - GetSConsVersion() to grab the latest SCons version without needing to
      access SCons internals.
    - Migrate setup.cfg logic to pyproject.toml; remove setup.cfg.
    - Update .gitattributes to match .editorconfig; enforce eol settings.
    - Replace black/flake8 with ruff for more efficient formatting & linting.
    - When debugging (--debug=pdb), the filename SCsub is now recognized when
      manipulating breakpoints.

  From Raymond Li:
    - Fix issue #3935: OSErrors are now no longer hidden during execution of
      Actions. All exceptions during the execution of an Action are now
      returned by value rather than by raising an exception, for more
      consistent behavior.
      NOTE: With this change, user created Actions should now catch and handle
      expected exceptions (whereas previously many of these were silently
      caught and suppressed by the SCons Action execution code).

  From Ryan Carsten Schmidt:
    - Teach ParseFlags to put a --stdlib=libname argument into CXXFLAGS.
      If placed in CCFLAGS (the default location), it could be fed to the
      C compiler (gcc, clang) where it is not applicable and causes a
      warning message.

  From Mats Wichmann:
    - Updated Value Node docs and tests.
    - Python 3.13 compat: re.sub deprecated count, flags as positional args,
      caused update-release-info test to fail.
    - Dump() with json format selected now recognizes additional compound types
      (UserDict and UserList), which improves the detail of the display.
      json output is also sorted, to match the default display.
    - Python 3.13 (alpha) changes the behavior of isabs() on Windows. Adjust
      SCons usage of in NodeInfo classes to match.  Fixes #4502, #4504.
    - Drop duplicated __getstate__ and __setstate__ methods in AliasNodeInfo,
      FileNodeInfo and ValueNodeInfo classes, as they are identical to the
      ones in parent NodeInfoBase and can just be inherited.
    - Update manpage for Tools, and for TOOL, which also gets a minor
      tweak for how it's handled (should be more accurate in a few situations).
    - Test framework now uses a subdirectory named "scons" below the base
      temporary directory. This gives something invariant to tell antivirus
      to ignore without having to exclude tmpdir itself. Fixes #4509.
    - MSVS "live" tests of project files adjusted to look for the generated
      executable with an exe sufffix
    - Documentation build now properly passes through skipping the PDF
      (and EPUB) builds of manpage and user guide; this can also be done
      manually if directly calling doc/man/SConstruct and doc/user/SConstruct
      by adding SKIP_PDF=1.  This should help with distro packaging of SCons,
      which now does not need "fop" and other tools to be set up in order to
      build pdf versions which are then ignored.
    - Add the ability to print a Variables object for debugging purposes
      (provides a __str__ method in the class).
    - Mark Python 3.6 support as deprecated.
    - Clean up Variables: more consistently call them variables (finish the
      old change from Options) in docstrings, etc.; some typing and other
      tweaks.  Update manpage and user guide for Variables usage.
    - Regularize internal usage of Python version strings and drop one
      old Python 2-only code block in a test.
    - scons-time tests now supply a "filter" argument to tarfile.extract
      to quiet a warning which was added in Python 3.13 beta 1.
    - Improved the conversion of a "foreign" exception from an action
      into BuildError by making sure our defaults get applied even in
      corner cases. Fixes #4530.
    - Restructured API docs build (Sphinx) so main module contents appear
      on a given page *before* the submodule docs, not after. Also
      tweaked the Util package doc build so it's structured more like the
      other packages (a missed part of the transition when it was split).
    - Updated manpage description of Command "builder" and function.
    - Framework for scons-time tests adjusted so a path with a long username
      Windows has squashed doesn't get re-expanded. Fixes a problem seen
      on GitHub Windows runner which uses a name "runneradmin".
    - SCons.Environment.is_valid_construction_var() now returns a boolean to
      match the convention that functions beginning with "is" have yes/no
      answers (previously returned either None or an re.match object).
      Now matches the annotation and docstring (which were prematurely
      updated in 4.6). All SCons usage except unit test was already fully
      consistent with a bool.
    - When a variable is added to a Variables object, it can now be flagged
      as "don't perform substitution" by setting the argument subst.
      This allows variables to contain characters which would otherwise
      cause expansion. Fixes #4241.
    - The test runner now recognizes the unittest module's return code of 5,
      which means no tests were run. SCons/Script/MainTests.py currently
      has no tests, so this particular error code is expected - should not
      cause runtest to give up with an "unknown error code".
    - Updated the notes about reproducible builds with SCons and the example.
    - The Clone() method now respects the variables argument (fixes #3590)
    - is_valid_construction_var() (not part of the public API) moved from
      SCons.Environment to SCons.Util to avoid the chance of import loops. Variables
      and Environment both use the routine and Environment() uses a Variables()
      object so better to move to a safer location.
    - Performance tweak: the __setitem__ method of an Environment, used for
      setting construction variables, now uses the string method isidentifier
      to validate the name (updated from microbenchmark results).
    - AddOption and the internal add_local_option which AddOption calls now
      recognize a "settable" keyword argument to indicate a project-added
      option can also be modified using SetOption. Fixes #3983.
      NOTE: If you were using ninja and using SetOption() for ninja options
      in your SConscripts prior to loading the ninja tool, you will now
      see an error. The fix is to move the SetOption() to after you've loaded
      the ninja tool.
    - ListVariable now has a separate validator, with the functionality
      that was previously part of the converter. The main effect is to
      allow a developer to supply a custom validator, which previously
      could be inhibited by the converter failing before the validator
      is reached.
    - Regularized header (copyright, licens) at top of documentation files
      using SPDX.
    - Updated introductory section of manual page.
    - Minor cleanups in tests - drop unused "% locals()" stanzas.


RELEASE 4.7.0 -  Sun, 17 Mar 2024 17:22:20 -0700

  From Ataf Fazledin Ahamed:
    - Use of NotImplemented instead of NotImplementedError for special methods
      of _ListVariable class

  From Joseph Brill:
    - Fix issue #2755: the msvs tool no longer writes the OS environment SCONS_HOME
      value into the SCons environment when the SCONS_HOME variable already exists
      in the SCons environment.  Prior to this change, a valid user-defined SCons
      environment value for SCONS_HOME would be overwritten with the OS environment
      value of SCONS_HOME which could be None (i.e., undefined).
    - Update the windows registry keys for detection of Visual Studio 2015 Express
      ('14.0Exp'): the VS2015 registry key ('WDExpress') appears to be different
      than the registry key ('VCExpress') for earlier Visual Studio express
      versions.  The registry key value is relative to the installation root rather
      than the VC folder and requires additional path components during evaluation.
    - Fix the vs-6.0-exec.py test script: the msvs generated project is 'foo.dsp'
      and the command-line invocation of the Visual Studio development environment
      program was attempting to build 'test.dsp'.  The command-line invocation was
      changed to build 'foo.dsp'.
    - Update the msvs project generation test scripts: the msvs project execution
      tests could produce a "false positive" test result when the test executable is
      correctly built via the SConstruct env.Program() call and the command-line
      invocation of the Visual Studio development environment program fails.  The
      test passes due to the existence of the test executable from the initial
      build.  The tests were modified to delete the test executable, object file,
      and sconsign file prior to the command-line invocation of the VS development
      binary.
    - Method unlink_files was added to the TestCmd class that unlinks a list of
      files from a specified directory.  An attempt to unlink a file is made only
      when the file exists; otherwise, the file is ignored.
    - Fix issue #4320: add an optional argument list string to configure's CheckFunc
      method so that the generated function argument list matches the function's
      prototype when including a header file.

  From Thaddeus Crews:
    - Explicitly wrap non-serializable values in json dump
    - Implemented SCons.Util.sctyping as a safe means of hinting complex types. Currently
      only implemented for `Executor` as a proof-of-concept.

  From William Deegan:
    - Fix sphinx config to handle SCons versions with post such as: 4.6.0.post1

  From Michał Górny:
    - Remove unnecessary dependencies on pypi packages from setup.cfg

  From Sten Grüner:
    - Fix of the --debug=sconscript option to return exist statements when using return
      statement with stop flag enabled

  From Prabhu S. Khalsa:
    - Fix typo in user documentation (issue #4458)

  From Andrew Morrow:
    - The NewParallel scheduler is now the default, the `tm_v2` flag is removed,
      and the old scheduler is opt-in under `--experimental=legacy_sched`. Additionally,
      the new scheduler is now used for -j1 builds as well.
    - A python interpreter with support for the `threading` package is now required,
      and this is enforced on startup. SCons currently sets its minimum supported
      Python to 3.6, and it was not until Python 3.7 where `threading` became
      default supported. In practice, we expect most real world Python 3.6 deployments
      will have `threading` support enabled, so this will not be an issue.
    - CacheDir writes no longer happen within the taskmaster critical section,
      and therefore can run in parallel with both other CacheDir writes and the
      taskmaster DAG walk.
    - The NewParallel scheduler now only adds threads as new work requiring execution
      is discovered, up to the limit set by -j. This should reduce resource utilization
      when the achievable parallelism in the DAG is less than the -j limit.

  From Mats Wichmann:
    - Add support for Python 3.13 (as of alpha 2). So far only affects
      expected bytecodes in ActionTests.py.
    - sconsign cleanup - remove some dead code, minor manpage tweaks.
    - Be more cautious about encodings fetching command output on Windows.
      Problem occurs in piped-spawn scenario, used by Configure tests.
      Fixes #3529.
    - Clarify/fix documentation of Scanners in User Guide and Manpage.
      Fixes #4468.
    - Fix bad typing in Action.py: process() and strfunction().
    - Add Pseudo() to global functions, had been omitted. Fixes #4474.
    - Improve handling of file data that SCons itself processes - try
      harder to decode non-UTF-8 text. SCons.Util.to_Text now exists
      to convert a byte stream, such as "raw" file data.  Fixes #3569, #4462.
      The Pseudo manpage entry was updated to provide more clarity.
    - Clarify how SCons finds the project top directory, and what that is used for.
    - The internal routine which implements the PyPackageDir function
      would fail with an exception if called with a module which is
      not found.  It will now return None.  Updated manpage entry and
      docstring..
    - Doc update: standardized on the use of a new entity &MSVC; to
      describe the Microsoft C++ compiler. Update the version table slightly.
      Amplified the usage of MSVC_VERSION.
    - Improve SharedLibrary docs a bit.
    - More consistent use of &Python; in the manpage.  A few links added.
      A warning about overwriting env['ENV'] and one about Configure
      checks possibly not running in in no-exec mode also added.
    - Update warnings module: adds docstrings, drop three unused warnings
      (DeprecatedSourceCodeWarning, TaskmasterNeedsExecuteWarning,
      DeprecatedMissingSConscriptWarning) add two warnings to manpage
      (cache-cleanup-error, future-reserved-variable), improve unittest, tweak
      Sphinx build.
    - Add locking around creation of CacheDir config file. Fixes #4489.
    - Clarify MergeFlags usage of a dict argument.
    - SCons documentation build can now be controlled through SKIP_DOC
      variable - rather than just true/false can now specify
      skip none, skip all, skip pdf docs, skip api docs.


RELEASE 4.6.0 -  Sun, 19 Nov 2023 17:22:20 -0700

  From Max Bachmann:
    - Add missing directories to searched paths for mingw installs

  From Joseph Brill:
    - Fix issue #4312: the cached installed msvc list had an indirect dependency
      on the target architecture in the environment dictionary.  The first call
      to construct the installed msvc list now forces the target architecture to be
      undefined, constructs the installed msvc list, and then restores the original
      target architecture.
      Note: an indirect dependency on the VSWHERE construction variable in the
      environment remains.
    - Fix issue #4312: explicitly guard against an empty regular expression list
      when msvc is not installed.
    - When trying to find a valid msvc batch file, check that the compiler executable
      (cl.exe) exists for VS6 to VS2015 to avoid executing the msvc batch file.  Always
      check that the compiler executable is found on the msvc script environment path
      after running the msvc batch file.  Only use the sdk batch files when all of the
      msvc script host/target combinations have been exhausted and a valid script was
      not found.
    - Add ARM64 host configurations for windows and msvc.
      Note: VS2013 and earlier has not been tested on ARM64.
    - If necessary, automatically define VSCMD_SKIP_SENDTELEMETRY for VS2019 and later
      on ARM64 hosts when using an arm32 build of python to prevent a powershell dll
      not found error pop-up window.
    - Fix an issue where test SConfTests.py would fail when mscommon debugging
      was enabled.  The mscommon debug filter class registered with the logging
      module was refactored.
    - Add arm64 to the MSVS supported architectures list for VS2017 and later to be
      consistent with the current documentation of MSVS_ARCH.
    - Fix an issue with an unhandled MissingConfiguration exception due to an msvc
      registry query that returns a path that does not exist.  Multiple invocation
      paths were not prepared to handle the MissingConfiguration exception.  The
      MissingConfiguration exception type was removed.
    - The MSCommon module import was changed from a relative import to a top-level
      absolute import in the following Microsoft tools: midl, mslib, mslink, mssdk, msvc,
      msvs. Moving any of these tools that used relative imports to the scons site tools
      folder would fail on import (i.e., the relative import paths become invalid when
      moved).
    - The detection of the msvc compiler executable (cl.exe) has been modified:
        * The host os environment path is no longer evaluated for the existence of the
          msvc compiler executable when searching the detection dictionary.
        * The existence of the msvc compiler executable is checked in the detection
          dictionary and the scons ENV path before the detection dictionary is merged
          into the scons ENV.
        * Different warnings are produced when the msvc compiler is not detected in the
          detection dictionary based on whether or not an msvc compiler was detected in
          the scons ENV path (i.e., a msvc compiler executable already exists in the
          user's ENV path prior to detection).
        * The warning message issued when a msvc compiler executable is not found in the
          detection dictionary was modified by adding the word "requested":
            Old warning: "Could not find MSVC compiler 'cl'."
            New warning: "Could not find requested MSVC compiler 'cl'.".
        * An additonal sentence is appended to the warning message issued when an msvc
          compiler executable is not found in the msvc detection dictionary and is found
          in the user's ENV path prior to detection:
            " A 'cl' was found on the scons ENV path which may be erroneous."

  From Vitaly Cheptsov:
    - Fix race condition in `Mkdir` which can happen when two `SConscript`
      are processed simultaneously by two separate build commands.

  From William Deegan:
    - The --debug flag now has a 'json' option which will write information
      generated by --debug={count, memory, time, action-timestamps} and about
      the build.
    - Obsoleted YACCVCGFILESUFFIX, being replaced by YACC_GRAPH_FILE_SUFFIX.
      If YACC_GRAPH_FILE_SUFFIX is not set, it will respect YACCVCGFILESUFFIX.

  From Sten Grüner
    - The newly added --debug=sconscript option (new) will output notices when
      entering an exiting each SConscript as they are processed.

  From Philipp Maierhöfer:
    - Fix gfortran tool initialization. Defaults to using binary named gfortran
      as would be expected, and properly set's SHFORTRAN flags to include -fPIC
      where previously it was only doing so for the other fortran versions (F77,..)

  From Jonathon Reinhart:
    - Fix another instance of `int main()` in CheckLib() causing failures
      when using -Wstrict-prototypes.

  From Mats Wichmann
    - C scanner's dictifyCPPDEFINES routine did not understand the possible
      combinations of CPPDEFINES - not aware of a "name=value" string either
      embedded in a sequence, or by itself.  The conditional C scanner thus
      did not always properly apply the defines. The regular C scanner does
      not use these, so was not affected.  [fixes #4193]
    - Minor cleanup for ValidateOptions - docs and docstring tweaked,
      add missed versionadded indicator.
    - Added some typing annotations generated by a tool, to eliminate manual
      work in future on things which are safe for the tool to produce.
      Then manually fixed up some things related to bool that the tool did
      not handly ideally. For example, simple functions which just did
      "return 1" were interpreted by the tool as returning int, when bool
      was really the intent.  Functions/methods named like "is_*", "has_*",
      "exists" are now pretty consistently marked as "-> bool".
    - Simplify some code due to pylint observation: "C2801: Unnecessarily
      calls dunder method __call__. Invoke instance directly."
    - Python 3.9 dropped the alias base64.decodestring, deprecated since 3.1.
      Only used in msvs.py. Use base64.decodebytes instead.
    - When debugging (--debug=pdb), the filenames SConstruct and SConscript
      are now recognized when manipulating breakpoints. Previously,
      only a full pathname to an sconscript file worked, as pdb requires
      a .py extension to open a file that is not an absolute path.
    - SCons test runner now uses pathlib to normalize and compare paths
      to test files.
    - D compilers : added support for generation of .di interface files.
      New variables DI_FILE_DIR, DI_FILE_DIR_PREFIX, DI_FILE_DIR_SUFFIX,
      DI_FILE_SUFFIX.
    - Fixed: when using the mingw tool, if an msys2 Python is used (os.sep
      is '/' rather than the Windows default '\'), certain Configure checks
      could fail due to the construction of the path to run the compiled check.
    - Added effort to find mingw if it comes from Chocolatey install of msys2.
    - Minor doc fixes: signature of Alias() now matches implementation
      to avoid problem if kwargs used; case of Alias with no targets is
      mentioned in text (was already shown in example); now mention that
      Action([item]) does not return a ListAction - previously implied
      that if arg was a list, a ListAction was *always* returned; mention
      default Decider and sort the names of available decider functions,
      and add a version marking.  Minor fiddling with Alias.py docstrings.
    - Python 3.12 support: new bytecodes for ActionTests.py, adapt to
      changes to pathlib module in runtest.py (PosixPath no longer
      converts slashes if given a Windows-style path). Also switch to
      using `subTest` in `ActionTests`, so that we can see all 21 fails
      due to bytecode changes (previously testcases aborted on the first
      assert fail so we only saw seven), and use unittest asserts to
      simplify complex printing stanzas.
    - Added copyright headers to files in test/ that didn't have them.
    - Drop three unused methods from the Environment Base class:
      get_src_sig_type and get_tgt_sig_type, as well as "private"
      _changed_source. These were orphaned when the long-deprecated
      Source Signatures and Target Signatures were removed, these were
      missed at that time.
    - Remove dead code: some mocked classes in unit tests had methods
      which have been removed from the Node class they're mocking,
      there's no need to shadow those any more as there are no callers.
      The methods are depends_on (base functionality removed in 2005)
      and is_pseudeo_derived (base functionality removed in 2006). There
      may well be more!
    - Added pass_test() call to test/MSVC/MSVC_BATCH-spaces-targetdir.py.
      It looked it was missing a more detailed check, but it should be
      sufficient just to check the build worked. Renamed the fixture
      dir to follow naming convention in test/MSVC overall, and added
      a sconstest.skip file, also to follow convention.
    - Marked some scanner methods as @staticmethod.
    - Class ActionBase is now an abstract base class to more accurately
      reflect its usage. Derived _ActionAction inherits the ABC, so it
      now declares (actually raises NotImplementedError) two methods it
      doesn't use so it can be instantiated by unittests and others.
    - The yacc tool now understands the bison behavior of --header,
      --defines and --graph being called without option-argument as being
      synonyms for -d (first two) and -g. -H also recognized as a synonym
      for -d.  Default value for $YACC_GRAPH_FILE_SUFFIX changed to '.gv'
      to match current bison default (since bison 3.8).  Set this variable
      to '.dot' if using byacc. The graph file name (-g) is now generated
      relative to the requested target file name, not to the source file
      name, to match actual current behavior (only affects if target
      explicitly requested with a different base name
      than source).  Docs updated.  Fixes #4326 and #4327.
    - Cleaned up dblite module (checker warnings, etc.).
    - Some cleanup in the FortranCommon tool.
    - Rewrite the internal _subproc routine - a new scons_subproc_run() now
      makes use of Python's subprocess.run in a more natural way, getting
      around some of the issues with attempted context manager use, fetching
      output, etc. - we let the subprocess module do the hard work,
      since it's well debugged and supported.  _subproc is no longer
      called by internal code, but remains in place in case there are builds
      which call to it (even though it was never "published API").
    - Changed the message about scons -H to clarify it shows built-in options.
    - Improve CacheDir() Documentation.
    - Release-building setup tweaked. (most of) the targets listed in
      SCons' own "scons --help" now work again.
    - Fix platform unit test on Windows for Py 3.12+. Fixes #4376.
    - More tweaking of test framework overview (which is duplicated onto
      the website, but not in the regular documentation section).
    - Extend range of recognized Java versions to 20.
    - Builder calls now accept PathLike objects in source lists. Fixes #4398.
    - The Help() function now takes an additional keyword argument
      keep_local: when starting to build a help message, you can now
      retain help from AddOption calls, but omit help for SCons' own
      command-line options with "Help(newtext, append=True, local_only=True)".
    - A little more code "modernization", done via "pypgrade" tool set
      to "3.6 and above" setting.
    - Finish the change to make calling SConscript() with a nonexistent
      file an error. It has issued a warning since 3.0, with "warn instead
      of fail" deprecated since 3.1.  Fixes #3958.
    - Minor (non-functional) cleanup of some tests, particuarly test/MSVC.
    - Added more error handling while reading msvc config cache.
      (Enabled/specified by SCONS_CACHE_MSVC_CONFIG).
      The existing cache will be discarded if there's a decode error reading it.
      It's possible there's a race condition creating this issue in certain CI
      builds.  Also add a simple filesystem-based locking protocol to try to
      avoid the problem occuring.
    - Update the first two chapters on building with SCons in the User Guide.
    - Update docs on Export/Import - make sure mutable/immutable status has
      been mentioned.
    - Some cleanup to the Util package, including renaming SCons.Util.types
      to SCons.Util.sctypes to avoid any possible confusion with the
      Python stdlib types module.
    - TeX tests: skip tests that use makeindex or epstopdf not installed, or
      if `kpsewhich glossaries.sty` fails.
    - Added a .note.GNU-stack section to the test assembler files to
      avoid the GNU linker issuing warnings for its absence.
    - Eliminate more http: references (mostly in comments/docstrings where
      they really weren't harmful). A few links labeled dead with no alt.
    - Add JDK 21 LTS support
    - Add a LIBLITERALPREFIX variable which can be set to the linker's
      prefix for considering a library argument unmodified (e.g. for the
      GNU linker, the ':' in '-l:libfoo.a'). Fixes Github issue #3951.
    - Update PCH builder docs with some usage notes.

RELEASE 4.5.2 -  Sun, 21 Mar 2023 14:08:29 -0700

  From Michał Górny:
    - Remove the redundant `wheel` dependency from `pyproject.toml`,
      as it is added automatically by the setuptools PEP517 backend.

  From Mats Wichmann
    -  Fix a problem (#4321) in 4.5.0/4.5.1 where ParseConfig could cause an
       exception in MergeFlags when the result would be to add preprocessor
       defines to existing CPPDEFINES. The following code illustrates the
       circumstances that could trigger this:
          env=Environment(CPPDEFINES=['a'])
          env.Append(CPPDEFINES=['b'])
          env.MergeFlags({'CPPDEFINES': 'c'})


RELEASE 4.5.1 -  Mon, 06 Mar 2023 14:08:29 -0700

  From Mats Wichmann
    - Fix a problem in 4.5.0 where using something like the following code
      will cause a Clone()'d environment to share the CPPDEFINES with the
      original Environment() which was cloned. Causing leakage of changes
      to CPPDEFINES when they should be completely independent after the Clone.
          env=Environment(CPPDEFINES=['a'])
          env.Append(CPPDEFINES=['b']) (or AppendUnique,Prepend,PrependUnique)
          env1=env.Clone()
          env1.Append(CPPDEFINES=['c']) (or any other modification, but not overwriting CPPDEFINES
      Now env['CPPDEFINES'] will contain 'c' when it should not.


RELEASE 4.5.0 -  Sun, 05 Mar 2023 14:08:29 -0700

  From Anatoli Babenia:
    - Do not initialize DefaultEnvironment when calling EnsureSConsVersion(),
      EnsurePythonVersion(), Exit(), GetLaunchDir() and SConscriptChdir().
    - Remove unused private method SConsEnvironment._exceeds_version().

  From William Deegan:
    - Added ValidateOptions() which will check that all command line options are in either
      those specified by SCons itself, or by AddOption() in SConstruct/SConscript.  It should
      not be called until all AddOption() calls are completed. Resolves Issue #4187
    - Refactored SCons/Taskmaster into a package. Moved SCons/Jobs.py into that package.
      NOTE: If you hook into SCons.Jobs, you'll have to change that to use SCons.Taskmaster.Jobs
    - Changed the Taskmaster trace logic to use python's logging module. The output formatting
      should remain (mostly) the same. Minor update to unittest for this to adjust for 1 less newline.
    - Migrated logging logic for --taskmastertrace to use Python's logging module. Added logging
      to NewParallel Job class (Andrew Morrow's new parallel job implementation)
    - Ninja: Fix execution environment sanitation for launching ninja. Previously if you set an
      execution environment variable set to a python list it would crash. Now it
      will create a string joining the list with os.pathsep
    - Move execution environment sanitation from Action._subproc() to
      SCons.Util.sanitize_shell_env(ENV)
    - Moved rpm and debian directories under packaging
    - Added logic to help packagers enable reproducible builds into packaging/etc/. Please
      read packaging/etc/README.txt if you are interested.
    - Added --experimental=tm_v2, which enables Andrew Morrow's new NewParallel Job implementation.
      This should scale much better for highly parallel builds. You can also enable this via SetOption().
    - Fixed command line argument --diskcheck: previously a value of 'none' was ignored.
      SetOption('diskcheck','none') is unaffected, as it did not have the problem.
    - Added overrides argument to SCons.Subst.scons_subst(), subst_list(), subst(), and Action's process(),
      strfunction(). This allows passing a dictionary of envvars to override when evaluating subst()'d strings/lists
    - Fixed Issue #4275 - when outputting compilation db and TEMPFILE was in use, the compilation db would have
      command lines using the generated tempfile for long command lines, instead of the full command line for
      the compilation step for the source/target pair.
    - Renamed the qt tools to qt3 since the logic in that tool is only for QT version 3.  Renamed all env vars
      which affect qt3 from QT_ to QT3_.  If you are still using SCons to build QT 3 code, you'll need to update
      your SConscripts.  Note that using 'qt' tool has been deprecated for some time.

  From David H:
    - Added JAVAPROCESSORPATH construction variable which populates -processorpath.
    - Updated JavaScanner to scan JAVAPROCESSORPATH.

  From Nickolai Korshunov
    - Added FILE_ENCODING, to allow explicitly setting the text encoding for files
      written by the Textfile() and Substfile() builders. If not specified, Textfile() and Substfile() builders
      will write files as UTF-8. Fixed Issue #4302.

  From Dan Mezhiborsky:
    - Add newline to end of compilation db (compile_commands.json).

  From Daniel Moody:
    - Added error message to handle the case when SCons attempts to retrieve all the targets
      for a specified builder from the CacheDir, fails to do so, and then runs into an error
      when deleting the files which were retrieved. Previously if this happened there was no
      errors or warnings.
    - Fix issue #2757, where Configure checks that perform a check which reads a modified source
      (including program, source or header file(s)) would incorrectly mark that file "up to date" so the
      actual build would not see the file as modified. Leading to incorrect incremental builds.
      Now configure checks now clear node info for non conftest nodes, so they will be re-evaluated for
      the real taskmaster run when the build commences.

  From Andrew Morrow
    - Avoid returning UniqueList for `children` and other `Executor` APIs. This type
      iterates more slowly than the builtin types. Also simplify uniquer_hashables to
      use an faster implementation under the assumption of ordered dictionaries.

  From Ryan Saunders:
    - Fixed runtest.py failure on Windows caused by excessive escaping of the path to python.exe.

  From Lukas Schrangl:
    - Run LaTeX after biber/bibtex only if necessary

  From Flaviu Tamas:
    - Added -fsanitize support to ParseFlags().  This will propagate to CCFLAGS and LINKFLAGS.

  From Mats Wichmann:
    - A list argument as the source to the Copy() action function is now
      correctly handled by converting elements to string. Copy errors out
      if asked to copy a list to an existing non-directory destination.
      Both the implementation and the strfunction which prints the progress
      message were adjusted. Fixes #3009.
    - doc: EnsureSConsVersion, EnsurePythonVersion, Exit, GetLaunchDir and
      SConscriptChdir are now listed as Global functions only; the
      Environment versions still work but are not documented.
    - The Java scanner processing of JAVACLASSPATH for dependencies was
      changed to split on os.pathsep instead of space, to match usage of
      passing a path string like "xxx:yyy:zzz". This is not portable -
      passing a POSIX-style path string (with ':') won't work on Windows
      (';') - which is now documented with a hint to use a list instead
      to be portable. Splitting on space broke paths with embedded spaces.
      Fixes #4243.
    - Cleanup: make sure BoolVariable usage in tests and examples uses Python
      boolean values instead of 0/1.
    - Stop telling people to run "python setup.py install" in the User Guide.
      Adds new content on using virtualenvs to be able to have multiple
      different SCons versions available on one system.
    - Added the "DefaultEnvironment(tools=[])" stanza to a number of tests
      that are known to be particularly slow.  It's still just a tiny
      speedup, but the Windows CI had been occasionally timing out,
      so maybe this helps a bit.
    - Remove an extra existence check in one ninja test that caused it
      to be skipped on some otherwise-valid Windows installations.
    - test framework tests now pass on Linux and Windows (the latter can
      still run into problems on some configurations), and automated
      tests are now run on changes in this area so future problems can
      be spotted.
    - The single-file Util module was split into a package with a few
      functional areas getting their own files - Util.py had grown to
      over 2100 lines.
    - Add a zipapp package of scons-local: can use SCons from a local
      file which does not need unpacking.
    - Additional explanations for MSVSProject and MSVSSolution builders.
    - Fix a problem (present in 4.4.0 only) where a Java inner class could
      not be cached because the emitted filename contained a '$' and when
      looked up through a node ended up generating a Python SyntaxError
      because it was passed through scons_subst().
    - Have the gfortran tool do a better job of honoring user preferences
      for the dialect tools (F77, F90, F03 and F09, as well as the shared-library
      equivalents SHF77,  SHF90, SHF03, SHF09). Previously these were
      unconditionally overwritten to 'gfortran'; the change should be more
      in line with expectations of how these variables should work.
      Also cleaned a few Fortran tests - test behavior does not change.
    - Updated MSVC documentation - adds "version added" annotations on recently
      added construction variables and provides a version-mapping table.
    - Add Python 3.12 support, and indicate 3.11/3.12 support in package.
      3.12 is in alpha for this SCons release, the bytecode sequences
      embedded in SCons/ActionTests.py may need to change later, but
      based on what is known now, 3.12 itself should work with this release.
    - Add "append" keyword argument to Configure context's CheckLib and
      CheckLibWithHeader to control whether to append or prepend (issue #2767)
      Also added "unique" keyword, to control whether a library is added
      or not if it is already in the $LIBS construction var in the
      configure context. (issue #2768).
    - Completely refactored the CPPDEFINES logic in Append/AppendUnique/Prepend/PrependUnique
      This change fixes the following GH Issues:
      - GH Issue #3876 - Append() and AppendUnique() will handle CPPDEFINES the same
      - GH Issue #4254 - Make handling tuples in CPPDEFINES consistent.
      - We no longer sort the keys added to CPPDEFINES by their dictionary keys.
        We take advantage that their order is now stable based on insertion order
        in Python 3.5+
      - Added/modifed unit and system tests to verify these changes.


RELEASE 4.4.0 -  Sat, 30 Jul 2022 14:08:29 -0700

  From Joseph Brill:
    - Verify that a user specified msvc script (via MSVC_USE_SCRIPT) exists and raise an exception
      when the user specified msvc script does not exist.
    - Fix issue where if you only had mingw installed on a Windows system and no MSVC compiler, and
      did not explicitly request the mingw tool, mingw tool initialization would fail and set the
      default compiler to MSVC which wasn't installed, yielding broken build.
      Updated mingw tool so that the generate and exists methods use the same mingw search paths
      (issue #4134).
    - Update the debug output written to stdout for MSVC initialization which is enabled by setting
      SCONS_MSCOMMON_DEBUG=- to use the logging module. Also changed the debug output format
      written to stdout to include more information about the source for each message of MSVC
      initialization debugging output.  A single space was added before the message for all
      debugging output records written to stdout and to files.
    - Refactor the data definitions for msvc configurations to allow derived data structures to be
      constructed during initialization that removes the need for special case handling during
      runtime execution. Special case handling of host/target combinations is eliminated and
      replaced with pre-computed search lists that implicitly handle the differences between full
      versions and express versions of msvc. This fixes an issue where Express versions of the MSVC
      compiler were not detected due to differences in initial msvc detection and msvc batch file
      determination when configuring the build environment.  This could lead to build failures when
      only an MSVC Express instance is installed and the MSVC version is not explicitly specified
      (issue #2668 and issue #2697).
    - Added MSVC_USE_SETTINGS construction variable to pass a dictionary to configure the msvc compiler
      system environment as an alternative to bypassing Visual Studio autodetection entirely.
    - Added MSVC_SDK_VERSION construction variable which allows building with a specific Microsoft
      SDK version. This variable is used with the msvc batch file determined via autodetection subject
      to validation constraints.  Refer to the documentation for additional requirements and validation
      details.
    - Added MSVC_TOOLSET_VERSION construction variable which allows building with a specific toolset
      version. This variable is used with the msvc batch file determined via autodetection subject to
      validation constraints. This variable does not affect the autodetection and selection of msvc
      instances. The toolset version is applied after an msvc instance is selected. This could be the
      default version of msvc. Refer to the documentation for additional requirements and validation
      details.  Addresses issue #3265, issue #3664, and pull request #4149.
    - Added MSVC_SPECTRE_LIBS construction variable which allows building with spectre-mitigated
      Visual C++ libraries. This variable is used with the msvc batch file determined via autodetection
      subject to validation constraints. Refer to the documentation for additional requirements and
      validation details.
    - Added MSVC_SCRIPT_ARGS construction variable which specifies command line arguments that are
      passed to the msvc batch file determined via autodetection subject to validation constraints.
      Refer to the documentation for additional requirements and validation details.  Addresses
      enhancement issue #4106.
    - An exception is raised when MSVC_UWP_APP is enabled for Visual Studio 2013 and earlier.
      Previous behavior was to silently ignore MSVC_UWP_APP when enabled for Visual Studio 2013
      and earlier. Refer to the documentation for additional requirements and validation details.
      MSVC_UWP_APP was extended to accept True, False, and None in addition to '1' and '0'.
    - The imported system environment variable names for MSVC 7.0 and 6.0 have been changed to the
      names set by their respective installers.  Prior to this change, bypassing MSVC detection by
      specifying the MSVC 7.0 batch file directly would fail due to using an erroneous environment
      variable name.  Arguments are no longer passed to the MSVC 6.0 to 7.1 batch files as no
      arguments are required and could improve the effectiveness of the internal MSVC cache.
    - Propagate the OS and windir environment variables from the system environment to the msvc
      environment.  The OS and windir environment variables are used in the MSVC 6.0 batch file
      and the SDK 6.0-7.1 SetEnv.cmd batch files.  Inclusion of the OS and windir environment
      variables eliminates some partial paths and warnings generated by the MSVC 6.0 and SDK
      6.0-7.1 batch files when the variables are not defined.
      Note: Attempting to run the SDK 6.0-7.1 batch files directly via MSVC_USE_SCRIPT can lead to
            build failures and/or incomplete build environments.  The SDK 6.0-7.1 batch files
            require delayed expansion to be enabled which is currently not supported and is
            typically not enabled by default on the host system. The batch files may also require
            environment variables that are not included by default in the msvc environment.
    - Suppress issuing a warning when there are no installed Visual Studio instances for the default
      tools configuration (issue #2813).  When msvc is the default compiler because there are no
      compilers installed, a build may fail due to the cl.exe command not being recognized.  At
      present, there is no easy way to detect during msvc initialization if the default environment
      will be used later to build a program and/or library. There is no error/warning issued for the
      default tools as there are legitimate SCons uses that do not require a c compiler.
    - Added a global policy setting and an environment construction variable for specifying the
      action to be taken when an msvc request cannot be satisfied. The available options are "error",
      "exception", "warning", "warn", "ignore", and "suppress".  The global policy variable may be
      set and retrieved via the functions msvc_set_notfound_policy and msvc_get_notfound_policy,
      respectively.  These two methods may be imported from SCons.Tool.MSCommon. The environment
      construction variable is MSVC_NOTFOUND_POLICY.  When defined, the environment construction
      variable overrides the global policy setting for a given environment. When the active policy
      is "error" or "exception", an MSVCVersionNotFound exception is raised.  When the active policy
      is "warning" or "warn", a VisualCMissingWarning warning is issued and the constructed
      environment is likely incomplete. When the active policy is "ignore" or "suppress", no action
      is taken and the constructed environment is likely incomplete.  As implemented, the default
      global policy is "warning".  The ability to set the global policy via an SCons command-line
      option may be added in a future enhancement.
    - Added a global policy setting and an environment construction variable for specifying the
      action to be taken when msvc script errors are detected. The available options are "error",
      "exception", "warning", "warn", "ignore", and "suppress".  The global policy variable may be
      set and retrieved via the functions msvc_set_scripterror_policy and msvc_get_scripterror_policy,
      respectively.  These two methods may be imported from SCons.Tool.MSCommon. The environment
      construction variable is MSVC_SCRIPTERROR_POLICY.  When defined, the environment construction
      variable overrides the global policy setting for a given environment. When the active policy
      is "error" or "exception", an MSVCScriptExecutionError exception is raised when msvc batch file
      errors are detected.  When the active policy is "warning" or "warn", an MSVCScriptExecutionWarning
      warning is issued when msvc batch file errors are detected. When the active policy is "ignore" or
      "suppress", msvc batch error messages are suppressed.  As implemented, the default global policy
      is "ignore".  The ability to set the global policy via an SCons command-line option may be added
      in a future enhancement.
    - Added experimental function msvc_query_version_toolset to SCons.Tool.MSCommon. Given a version
      specification, this function will return an msvc version and an msvc toolset version.  The msvc
      toolset version may be None.  The msvc version and msvc toolset version can be used in the
      environment construction variables MSVC_VERSION and MSVC_TOOLSET_VERSION, respectively.  The
      version specification may be an msvc version or an msvc toolset version. This is a proxy for
      using an msvc toolset version to select an msvc instance. This function may be removed when an
      msvc toolset version is used during msvc instance selection.
    - Modify the MSCommon logger configuration to be independent of the root logger. This fixes an issue
      when multiple loggers are created and the MSCommon logger added computed fields to the root logger
      that are not present in other logging instances.
    - Modify the MSVC_USE_SCRIPT_ARGS test fixture to disable the msvc cache. This fixes an issue where
      the MSVC_USE_SCRIPT_ARGS test for success relied on a debug log message that was not produced when
      the msvc cache file exists and the test keys are already in the cache as the msvc script invocation
      was bypassed.

  From William Deegan:
    - Fix check for unsupported Python version. It was broken. Also now the error message
      will include what is the minimum supported version of Python
    - Fix ActionTests to work with python 3.10.1 (and higher)
    NOTE: If you build with Python 3.10.0 and then rebuild with 3.10.1 (or higher), you may
          see unexpected rebuilds. This is due to Python internals changing which changed
          the signature of a Python Action Function.
    - Fix a number of Python ResourceWarnings which are issued when running SCons and/or it's tests
      with python 3.9 (or higher)
    - Action._subproc() can now be used as a python context manager to ensure that the
      POpen object is properly closed.
      (Thanks to Mats Wichmann for catching that DummyPopen needed additional logic)
    - Added project_url for mailing lists and Discord
    - Updated project url in steup.cfg to be https instead of http
    - Updated setup.cfg to remove Python 3.5 and add Python 3.10
    - Added default values for source and target arguments to _defines() function. This
      is used to expand CPPDEFINES (and others). Previous change added those arguments
      with no defaults, so old usage where _defines() was called without source and target
      arguments would yield an exception. This issue was found via qt4 and qt5 tools in
      scons-contrib https://github.com/SCons/scons-contrib/issues/45

  From David H:
    - Add JavaScanner to include JAVACLASSPATH as a dependency when using the Java tool.
    - Fix incorrect Java classpath generation when a NodeList is used as part of any JAVA*PATH variables.

  From Daniel Moody:
    - Add cache-debug messages for push failures.
    - Ninja: Changed generated build.ninja file to run SCons only build Actions via
      a SCons Deamon. Added logic for starting and connecting to SCons daemon (currently
      only used for ninja)
    - Ninja: Fix issue where Configure files weren't being properly processed when build run
      via ninja.
    - Ninja: Added ninja mingw support and improved ninja CommandGeneratorAction support.
    - Ninja: Update ninja file generation to only create response files for build commands
      which exceed MAXLINELENGTH
    - Ninja: Added NINJA_GENERATED_SOURCE_ALIAS_NAME which allows user to specify an
      Alias() which the ninja tool can use to determine which files are generated sources.
      If this is not set by the user then the ninja tool will still dynamically determine
      which files are generated sources based on NINJA_GENERATED_SOURCE_SUFFIXES, and create
      a phony target _ninja_generated_sources. Generated sources will be built first by
      ninja. This is needed because ninja cannot determine which generated sources are
      required by other build targets. Code contributed by MongoDB
      The downstream commit is here:
      https://github.com/mongodb/mongo/commit/2fef432fa6e7cf3fd4f22ba3b193222c2887f14f
    - Ninja: Added special case for ninja scons daemon to work in win32 python3.6 environments.
      This particular environment does a bad job managing popen standard file handles, so
      some special workarounds are needed.
    - Ninja:Added user configurable setting of ninja depfile format via NINJA_DEPFILE_PARSE_FORMAT.
      Now setting NINJA_DEPFILE_PARSE_FORMAT to [msvc,gcc,clang] can force the ninja expected
      format. Compiler tools will also configure the variable automatically.
    - Ninja: Made ninja tool force the ninja file as the only target.
    - Ninja: Improved the default targets setup and made sure there is always a default target for
      the ninja file, which excludes targets that start and stop the daemon.
    - Ninja: Update ninja tool so targets passed to SCons are propagated to ninja when scons
      automatically executes ninja.
    - Small refactor of scons daemons using a shared StateInfo class for communication
      between the scons interactive thread and the http server thread. Added error handling
      for scons interactive failing to startup.
    - Ninja: Updated ninja scons daemon scripts to output errors to stderr as well as the daemon log.
    - Ninja: Fix typo in ninja scons daemon startup which causes ConnectionRefusedError to not retry
    - Added SHELL_ENV_GENERATORS construction variable. This variable should be set to a list
      (or an iterable) which contains functions to be called in order
      when constructing the execution environment (Generally this is the shell environment
      variables). This allows the user to customize how (for example) PATH is constructed.
      Note that these are called for every build command run by SCons. It could have considerable
      performance impact if not used carefully.
      to connect to the server during start up.
    - lex: Fixed an issue with the lex tool where file arguments specified to either "--header-file="
      or "--tables-file=" which included a space in the path to the file would be processed incorrectly
    - Ninja: added option "--skip-ninja-regen" to enable skipping regeneration of the ninja file
      if scons can determine the ninja file doesnot need to be regenerated, which will also
      skip restarting the scons daemon. Note this option is could result in incorrect rebuilds
      if scons Glob or scons generated files are used in ninja build target's command lines.
    - Ninja: Added new alias "shutdown-ninja-scons-daemon" to allow ninja to shutdown the daemon.
      Also added cleanup to test framework to kill ninja scons daemons and clean ip daemon logs.
      NOTE: Test for this requires python psutil module. It will be skipped if not present.
    - Ninja: Added command line variable NINJA_CMD_ARGS that allows to pass through ninja command line args.
      This can also be set in your Environment().

  From Mats Wichmann:
    - Tweak the way default site_scons paths on Windows are expressed to
      conform to conventions (what they actually resolve to is unchanged),
      drop a Py2 workaround, and pick a better "system" path, old one
      remains supported (%AllUsersProfile%\scons\site_scons vs old
      %AllUsersProfile%\Application Data\scons\site_scons).
    - Fix testsuite to work on Windows systems where there is no usable
      association for running .py files directly. There are a few tests where
      we need to do this for internal reasons, those are skipped in that case.
      Bad association could mean some other tool took it over (Visual
      Studio Code is known to do this), or no association at all.
    - Updated debug code in MSVC and MSVS tools to conform to the
      suggested "lazy interpolation" use of the Python logging module.
      Calls now look like 'debug("template %s", text)' rather than
      'debug("template %s" % text)' so the logging system does the
      interpolation only when/if needed (was a pylint warning).
    - Update Help (-H) output a bit. Drop "ignored for compat" entry.
      Pass window size to formatter so it formats for wider displays too.
    - runtest.py now accepts -j 0 to auto-detect number of usable
      processors for testing threads.
    - Fixed crash in C scanner's dictify_CPPDEFINES() function which happens if
      AppendUnique is called on CPPPATH. (Issue #4108).
    - The MSVC script_env_cache now contains a sanity check: if the retrieved
      tools path does not exist, the entry is invalidated so it will
      be recomputed, in an attempt to avoid scons failing when certain
      compiler version bumps have taken place.  The dictionary key (uses
      the name of a batch file and any arguments which may have been
      passes), is now computed a bit differently: the dashes are left
      off if there are no arguments.  The default cachefile is changed
      to have a .json suffix, for better recognition on Windows since
      the contents are json.
    - As "code modernization" all of SCons now uses the current super()
      zero-argument syntax instead of direct calls to a parent class method
      or the super() two-argument syntax.
    - Renamed ParseFlag's internal data structure to "mapping" instead of
      "dict" (avoid redefining builtin)
    - Fix an old use-before-set bug in tex tool (issue #2888)
    - Fix a test harness exception returning stderr if a wait_for timed out.
    - ParseConfig now correctly passes the *unique* flag to a user-supplied
      flag-merging function.
    - Restore the ability of the content-timestamp decider to see that a
      a source which is a symlink has changed if the file-system target of
      that link has been modified (issue #3880)
    - Modernize a few tests that use now-deprecated unittest.getTestCaseNames
      and unittest.makeSuite - Python itself suggests the replacements.
    - SCons.Tool.find_program_path now takes an optional add_path argument
      to add a path to the execution environment if it was discovered in
      default_paths. Previously, the routine, called by many tool modules,
      never altered the execution environment, leaving it to the tools.
    - A new construction variable FORTRANCOMMONFLAGS is added which is
      applied to all Fortran dialects, in case someone needs to set some
      flags globally. FORTRANFLAGS looked like it was intended for that,
      but was not applied to other dialects, and e2e tests explicitly checked
      that FORTRANFLAGS did not propagate outside the FORTRAN dialect,
      so the conclusion is that behavior is intentional (issue #2257)
    - SCons programmatic importing (tool modules and platform modules)
      no longer uses the deprecated (since Py 3.10) importlib.load_module
      routine, shifting to the preferred exec_module.  Old Python 2 compatible
      import fallback (using the imp module) in tool module loading is dropped.
      Tool module loading no longer special-cases Jython, which is a dead
      project as far as SCons (no timeline in sight for Python 3 support).
    - Improvements to lex and yacc tools: better documentation of
      extra-file options, add test for extra-file behavior.
      -  Two new construction variables are introduced for lex (LEX_HEADER_FILE
      and LEX_TABLES_FILE) as the preferred way of specifying these extra-file
      options.
      -  Two new construction variables are introduced for yacc
      (YACC_HEADER_FILE and YACC_GRAPH_FILE) as the preferred way of
      specifying these extra-file options.


  From Zhichang Yu:
    - Added MSVC_USE_SCRIPT_ARGS variable to pass arguments to MSVC_USE_SCRIPT.
    - Added Configure.CheckMember() checker to check if struct/class has the specified member.

  From Ivan Kravets, PlatformIO:
    - Conditional C/C++ Preprocessor: Strip shell's backslashes from the computed include (-DFOO_H=\"foo.h\")

RELEASE 4.3.0 - Tue, 16 Nov 2021 18:12:46 -0700

  From Jacob Cassagnol:
    - Default hash algorithm check updated for SCons FIPS compliance. Now checks for hash viability
      first and then walks the tree to use the first viable hash as the default one. This typically
      selects SHA1 on FIPS-enabled systems less than Python 3.9 as the new default instead of MD5,
      unless SHA1 has also been disabled by security policy, at which point SCons selects SHA256
      as the default. For systems running Python 3.9 and later, the hashlib bug has been fixed,
      and SCons will once again default to MD5 as the preferred algorithm.

  From Joseph Brill:
    - Fix MSVS tests (vs-N.N-exec.py) for MSVS 6.0, 7.0, and 7.1 (import missing module).
    - Add support for Visual Studio 2022.

  From William Deegan:
    - Fix reproducible builds. Restore logic respecting SOURCE_DATE_EPOCH when set.
    - Fix version tests to work with updated scons --version output. (Date format changed)
    - Fix issue #4021.  Change the way subst() is used in Textfile() to not evaluate '$$(' -> '$',
      but instead it should yield '$('.
    - Change SCons.Platform.win32.get_architecture() to return platform.platform() when run in an
      environment where neither: PROCESSOR_ARCHITEW6432 nor PROCESSOR_ARCHITECTURE is set.
      This should fix platform tests which started failing when HOST_OS/HOST_ARCH changes
      introduced by Aaron Franke (listed below) were merged.
    - Further PCH updates. It's now recommended that env['PCH'] should always be a File node.
      Either via return value from env.PCH() or by explicitly using File('StdAfx.pch').
    - Added --no-ignore-skips to runtest.py. Changed default to ignore skips when setting
      runtest.py's exit status. Previously would exit 2 if any tests were skipped.
      Now will only exit 2 if user specifies --no-ignore-skips and some tests were skipped.

  From Ryan Egesdahl:
    - Small fix to ensure CLVar default value is an empty list.
      See MongoDB bug report: https://jira.mongodb.org/browse/SERVER-59656
      Code contributed by MongoDB.
    - Ninja - Fixed an issue where if you control-c and/or killed ninja while it was running scons to
      regenerate build.ninja you would end up with no build.ninja file and have to rerun scons from scratch.
      Code contributed by MongoDB.

  From Aaron Franke:
    - Define HOST_OS and HOST_ARCH in the environment for all platforms.
      Before this change, these were only defined for Win32 and OS/2.

  From Daniel Moody:
    - Fix ninja tool to never use for_sig substitution because ninja does not use signatures. This
      issue affected CommandGeneratorAction function actions specifically.
    - Expanded ninja Mkdir to also support Mkdir actions.
    - Added support for the PCH environment variable to support subst generators.
    - Fix command line escaping for ninja dollar sign escape. Without escaping ninja properly,
      the ninja file scons regenerate and callback invocations will lose the $ characters used in
      the scons command line which ninja uses itself for escaping. For Example:
          scons BUILD=xyz OTHERVAR=$BUILD
      Prior to this fix, it would cause ninja to fail to escape the dollar sign, leading to the
      single dollar sign being used as a ninja escape character in the ninja file.

  From Daniel Moody:
    - Added ninja API 'NINJA_FORCE_SCONS_BUILD' to force a node to callback to scons.

  From Mats Wichmann:
    - Two small Python 3.10 fixes: one more docstring turned into raw
      because it contained an escape; updated "helpful" syntax error message
      from 3.10 was not expected by SubstTests.py and test/Subst/Syntax.py
    - EmitterProxy rich comparison set is completed (checker warning).
      Added __le__, __gt__, __ge__.
    - Fix gcc/g++ tool failing if "gcc --version" returns text which fails
      to_String conversion (i.e., not UTF-8) - failure happens when tool
      initialization checks version. For gcc, the initial version string is
      not translated, for the rest, don't convert, just consume raw and discard.
    - Maintenance and doc: modernize some usage in Scanner package,
      calling super(), switching some imitialization to comprehensions,
      and code formatting.  Docstring for scanner Base moved from
      init-method to class-level so it's picked up by Sphinx.
      Added new sconsign filenames to skip_entry_list in Scanner/Dir.py
    - Change SCons.Scanner.Base to ScannerBase. Old name kept as an alias
      but is now unused in SCons itself.
    - Call Variables option converter consistently - the converter should
      have access to the env if it needs to (issue #2064).
    - Fixed the variables Add() method to accept a tuple for the variable
      name the same way AddVariables() does (issue #3869).
    - The premade validator PathIsDirCreate for for PathVariable now catches
      the case where the directory could not be created due to permission
      problems, allowing a more helpful error to be emitted (issue #2828)
    - Maintenance: Python thread.setDaemon is deprecated in favor of
      directly updating daemon attribute - update SCons to do this.
    - Make sure when subst'ing a callable, the callable is called with
      the correct for_signature value, previously it would be true even
      if doing SUBST_RAW (issue #4037)
    - Update Util/NodeList implementation to get rid of a workaround for
      early Python 3 slicing issue that is no longer a problem.
    - Rework some Java tests to skip rather than fail on CI systems, where
      the working java is > v9, but a 1.8 or 9 was also found.
    - Java updates: on Windows, detect more default JDK install locations.
      On all platforms, more Java versions (up to 17.0 now).  Add more information
      on version selection to docs.
      Update docs on JavaH tool in light of javah command dropped since 10.0.
      Try to be better about preserving user's passed-in JAVA* construction vars.
    - Start the deprecation of the qt tool, which refers to Qt3 (usupported
      since around 2006). There's a deprecation warning added, initially
      defaulting to disabled.

  From Brian Quistorff:
    - Fix crash when scons is run from a python environement where a signal
      is set from outside Python.


RELEASE 4.2.0 - Sat, 31 Jul 2021 18:12:46 -0700

  From Byron Platt:
    - Fix Install() issue when copytree recursion gives bad arguments that can
      lead to install side-effects including keeping dangling symlinks and
      silently failing to copy directories (and their subdirectories) when the
      directory already exists in the target.

  From Joseph Brill:
    - Internal MSVS update: Remove unnecessary calls to find all installed versions of msvc
      when constructing the installed visual studios list.

  From William Deegan:
    - Improve Subst()'s logic to check for proper callable function or class's argument list.
      It will now allow callables with expected args, and any extra args as long as they
      have default arguments. Additionally functions with no defaults for extra arguments
      as long as they are set using functools.partial to create a new callable which set them.
    - Fix Issue #3035 - mingw with SHLIBVERSION set fails with either not a dll error or
      "Multiple ways to build the same target were specified for:".  Now mingw will disable
      creating the symlinks (and adding version string to ) dlls.  It sets SHLIBNOVERSIONSYMLINKS,
      IMPLIBNOVERSIONSYMLINKS and LDMODULENOVERSIONSYMLINKS to True.
    - Added --experimental flag, to enable various experimental features/tools.  You can specify
      'all', 'none', or any combination of available experimental features.
    - Fix Issue #3933 - Remove unguarded print of debug information in SharedLibrary logic when
      SHLIBVERSION is specified.
    - Fix versioned shared library naming for MacOS platform. (Previously was libxyz.dylib.1.2.3,
      has been fixed to libxyz.1.2.3.dylib. Additionally the sonamed symlink had the same issue,
      that is now resolved as well)
    - Add experimental ninja builder. (Contributed by MongoDB, Daniel Moody and many others).
    - Fix #3955 - _LIBDIRFLAGS leaving $( and $) in *COMSTR output.  Added affect_signature flag to
      _concat function.  If set to False, it will prepend and append $( and $). That way the various
      Environment variables can use that rather than "$( _concat(...) $)".
    - Fix issue with exparimental ninja tool which would fail on windows or when ninja package wasn't
      installed but --experimental=ninja was specified.
    - As part of experimental ninja tool, allow SetOption() to set both disable_execute_ninja and
      disable_ninja.

  From David H:
    - Fix Issue #3906 - `IMPLICIT_COMMAND_DEPENDENCIES` was not properly disabled when
      set to any string value (For example ['none','false','no','off'])
      Also previously 'All' wouldn't have the desired affect.

  From Ivan Kravets:
    - Provide a custom argument escape function for `TempFileMunge` using a new
      `TEMPFILEARGESCFUNC` variable. Useful if you need to apply extra operations on
      a command argument before writing to a temporary file (fix Windows slashes,
      normalize paths, etc.)

  From Henrik Maier:
   - DocbookXslt tool: The XSLT stylesheet file is now initialized to an env.File() Node,
     such that dependencies work correctly in hierarchical builds (eg when using
     DocbookXslt in SConscript('subdir/SConscript') context.

  From Daniel Moody:
    - Update CacheDir to use uuid for tmpfile uniqueness instead of pid.
      This fixes cases for shared cache where two systems write to the same
      cache tmpfile at the same time because the happened to get the same pid.
    - Added support for passing custom CacheDir derived classes to SCons. Moved
      copy_from_cache attribute from the Environment class to CacheDir class.
      Code contributed by MongoDB.
    - Update BuildTask to pass all targets to the progress object fixing an issue
      where multi-target build nodes only got the first target passed to the progress
      object.
    - Fix a potential race condition in shared cache environments where the permissions are
      not writeable for a moment after the file has been renamed and other builds (users) will copy
      it out of the cache. Small reorganization of logic to copy files from cachedir. Moved CacheDir
      writeable permission code for copy to cache behind the atomic rename operation.
    - Added marking of intermediate and and multi target nodes generated from SConf tests so that
      is_conftest() is more accurate.
    - Added test for configure check failing to ensure it didn't break generating and running ninja.


  From Mats Wichmann:
    - Initial support in tests for Python 3.10 - expected bytecode and
      one changed expected exception message. Change some more regexes
      to be specified as rawstrings in response to DeprecationWarnings.
    - Add an example of adding an emitter to User Guide (concept
      from Jeremy Elson)
    - Add timing information for sconsign database dump when --debug=time
      is selected. Also switch to generally using time.perf_counter,
      which is the Python recommended way for timing short durations.
    - Drop remaining definitions of dict-like has_key methods, since
      Python 3 doesn't have a dictionary has_key (maintenance)
    - Do not treat --site-dir=DIR and --no-site-dir as distinct options.
      Allows a later instance to override an earlier one.
    - Ignore empty cmdline arguments when computing targets (issue 2986)
    - Remove long-deprecated construction variables PDFCOM, WIN32_INSERT_DEF,
      WIN32DEFPREFIX, WIN32DEFSUFFIX, WIN32EXPPREFIX, WIN32EXPSUFFIX.
      All have been replaced by other names since at least 1.0.
    - Add a __iadd__ method to the CLVar class so that inplace adds
      (+=) also work as expected (issue 2399)
    - Remove local copy of CLVar in EnvironmentTests unittest file -
      should be testing against the production version, and they
      didn't really differ.
    - Don't strip spaces in INSTALLSTR by using raw subst (issue 2018)
    - Deprecate Python 3.5 as a supported version.
    - CPPDEFINES now expands construction variable references (issue 2363)
    - Restore behavior that Install()'d files are writable (issue 3927)
    - Simplified Mkdir(), the internal mkdir_func no longer needs to handle
      existing directories, it can now pass exist_ok=True to os.makedirs().
    - Avoid WhereIs exception if user set a tool name to empty (from issue 1742)
    - Maintenance: remove obsolete __getslice__ definitions (Py3 never calls);
      add Node.fs.scandir to call new (Py3.5) os.scandir; Node.fs.makedirs
      now passes the exist_ok flag; Cachedir creation now uses this flag.
    - Maintenance: remove unneeded imports and reorganize some.  Fix uses
      of warnings in some tools which instantiated the class but did nothing
      with them, need to instead call SCons.Warnings.warn with the warn class.
    - Drop overridden changed_since_last_build method in Value class.
    - Resync the SetOption implementation and the manpage, making sure new
      options are available and adding a notes column for misc information.
      SetOption equivalents to --hash-chunksize, --implicit-deps-unchanged
      and --implicit-deps-changed are enabled.
    - Add tests for SetOption failing on disallowed options and value types.
    - Maintenance: eliminate lots of checker complaints about Util.py.
    - Maintenance: fix checker-spotted issues in Environment (apply_tools)
      and EnvironmentTests (asserts comparing with self).
      For consistency, env.Tool() now returns a tool object the same way
      Tool() has done.
    - Change SConscript() missing SConscript behavior - if must_exist=False,
      the warning is suppressed.
    - Make sure TEMPFILEPREFIX can be set to an empty string (issue 3964)

  From Dillan Mills:
    - Add support for the (TARGET,SOURCE,TARGETS,SOURCES,CHANGED_TARGETS,CHANGED_SOURCES}.relpath property.
      This will provide a path relative to the top of the build tree (where the SConstruct is located)
      Fixes #396

  From Andrew Morrow:
    - Fix issue #3790: Generators in CPPDEFINES now have access to populated source
      and target lists

RELEASE 4.1.0 - Tues, 19 Jan 2021 15:04:42 -0700

  From James Benton:
    - Add COMPILATIONDB_PATH_FILTER env option for CompilationDatabase() builder which allows
      filtering of entries based on the output file paths using glob style file matching (issue #3742).

  From Joseph Brill:
    - Internal MSVC and test updates: Rework the msvc installed versions cache so that it
      is not exposed externally and update external references accordingly.
    - Modify the MSCommon internal-use only debug logging records to contain the correct relative
      file path when the debug function is called from outside the MSCommon module.

  From William Deegan:
    - Fix yacc tool, not respecting YACC set at time of tool initialization.
    - Refactor SCons.Tool to move all common shared and loadable module linking logic to SCons.Tool.linkCommon
    - Remove pywin32 imports from SCons.Script.Main. No longer needed.
    - Switch to use ctypes instead of pywin32 (requiring an extra pip install) - Fixes Github Issue #2291
       - pywin32 no longer necessary for SCons install. (pip install SCons will no longer also require pywin32 on win32)
       - Remove pywin32 usage from SCons.Util where it was used for accessing the registry. Python native winreg
         library already includes this functionality.
       - Remove using pywin32 to retrieve peak memory usage on Win32 for `--debug=memory`
    - Fix Issue #3759 - include scons.1, sconsign.1, scons-time.1 manpages in sdist and wheel packages.
    - Change SCons's build so the generated `SCons/__init__.py` is no longer removed by `scons -c`
    - Completely rewrote versioned shared libraries logic. Added support for SOVERSION via dmoody's initial PR #3733
    - No longer automatically disable setting SONAME on shared libraries on OpenBSD.
    - Fix race condition bug when initializing a scons cache directory at the
      same time from multiple threads or processes. Problem described in PR #3114.
      This is a simpler fix which should avoid some problems identified with the initial PR.
      (Credit to Fredrik Medley for reporting the issue, the initial PR, and discussing and testing
       this solution)
    - Minor edits to User Guide and manpage's header with copyright, released date changed.

  From Michał Górny:
    - Fix dvipdf test failure due to passing incorrect flag to dvipdf.

  From Adam Gross:
    - Fix minor bug affecting SCons.Node.FS.File.get_csig()'s usage of the MD5 chunksize.
      User-facing behavior does not change with this fix (GH Issue #3726).
    - Fix occasional test failures caused by not being able to find a file or directory fixture
      when running multiple tests with multiple jobs.
    - Added support for a new command-line parameter `--hash-format` to override the default
      hash format that SCons uses. It can also be set via `SetOption('hash_format')`. Supported
      values are: `md5`, `sha1`, and `sha256`. For all hash formats other than
      the default of `md5`, the SConsign database will include the name of the hash format.
      For example, `--hash-format=sha256` will create a SConsign with name
      `.sconsign_sha256.dblite.`.
    - Fix incorrect cache hits and/or misses when running in interactive mode by having
      SCons.Node.Node.clear() clear out all caching-related state.
    - Change Environment.SideEffect() to not add duplicate side effects.
      NOTE: The list of returned side effect Nodes will not include any duplicate side effect Nodes.
    - Add support to the Python scanner for finding dynamically generated dependencies.
      Previously the scanner only found imports if they existed on disk at scanning time.

  From David H:
    - Add ZIP_OVERRIDE_TIMESTAMP env option to Zip builder which allows for overriding of the file
      modification times in the archive.
    - Fix Zip builder not rebuilding when ZIPROOT env option was changed.

  From Jason Kenny
    - Fix python3 crash when Value node get_text_content when child content does not have decode()
      NOTE: If you depend on Value node's get_text_content returning concatenated contents of it's
      children. This may break your code. It now concatenates the csig() of all children.

  From Joachim Kuebart:
    - Suppress missing SConscript deprecation warning if `must_exist=False`
      is used.

  From Rocco Matano:
    - Fix Zip tool to respect ZIPCOMSTR. Previously all zip builder calls would yield something
      like zip(["test.zip"], ["zip_scons.py"]) and ignore ZIPCOMSTR if ZIPCOM and ZIPCOMSTR
      weren't set after the Environment/Tool is initialized. (Explained in PR #3659)

  From Daniel Moody:
    - Fix issue where java parsed a class incorrectly from lambdas used after a new.

  From Simon Tegelid
    - Fix using TEMPFILE in multiple actions in an action list. Previously a builder, or command
      with an action list like this:
      ['${TEMPFILE("xxx.py -otempfile $SOURCE")}', '${TEMPFILE("yyy.py -o$TARGET tempfile")}']
      Could yield a single tempfile with the first TEMPFILE's contents, used by both steps
      in the action list.

  From Mats Wichmann:
    - Complete tests for Dictionary, env.keys() and env.values() for
      OverrideEnvironment. Enable env.setdefault() method, add tests.
    - Raise an error if an option (not otherwise consumed) is used which
      looks like an abbreviation of one one added by AddOption. (#3653)
    - Tool module not found will now raise a UserError to more clearly indicate this is
      probably an SConscript problem, and to make the traceback more relevant.
    - Fix three issues with MergeFlags:
      - Signature/return did not match documentation or existing usage - the implementation
        now no longer returns the passed env
      - merging --param arguments did not work (issue #3107);
      - passing a dict to merge where the values are strings failed (issue #2961).
    - Include previously-excluded SideEffect section in User Guide.
    - Clean up unneeded imports (autoflake tool).
    - Make sure cProfile is used if profiling - SCons was expecting
      the Util module to monkeypatch in cProfile as profile if available,
      but this is no longer being done.
    - Cleanup in SCons.Util.AddMethod. If called with an environment instance
      as the object to modify, the method would not be correctly set up in
      any Clone of that instance.  Now tries to detect this and calls
      MethodWrapper to set up the method the same way env.AddMethod does.
      MethodWrapper moved to Util to avoid a circular import. Fixes #3028.
    - Some Python 2 compatibility code dropped
    - Rework runtest.py to use argparse for arg handling (was a mix
      of hand-coded and optparse, with a stated intent to "gradually port").
    - Add options to runtest to generate/not generate a log of failed tests,
      and to rerun such tests. Useful when an error cascades through several
      tests, can quickly try if a change improves all the fails. Dropped
      runtest test for fallback from qmtest, not needed; added new tests.
    - Eliminate tex tool usage of "for foo in range(len(iterable))"
    - Restore internal Trace function to functional state.
    - Only try to initialize the wix tool by default (or when tool `default` is explicitly installed)
      on Windows based systems.
    - Pick a better "Topic" Trove classifier for SCons: SW Dev / Build Tools
    - Use os.replace instead of os.rename in dblite so don't need to
      special-case Windows here. dblite is the default storage engine for the SConsign file(s).
    - Fix cut-n-paste error in msvc debug printout and make some debug output
      in msvs and msvsTests.py be off until needed (uncomment to use)
    - Fix Issue #3014 - Empty file and missing file have same csig
    - Refactor env.Append/Prepend to remove Py 1.5 era need to nest
      try blocks, can now "continue" at the appropriate places.
    - Add /snap/bin to env['PATH'] on POSIX, although this is only
      really useful for a subset of POSIX systems that use snaps.
      Was needed for CI builds, which run on Ubuntu LTS images.
    - Eliminate Py2-ism __nonzero__ (now __bool__). Work around issue #3860
      where a check for BuilderBase raising exc. on __bool__ was optimized out.
      This issue was found due to a bug in Python 3.10.0a4. See issue #3860 for details.


RELEASE 4.0.1 - Mon, 16 Jul 2020 16:06:40 -0700

  From Rob Boehne:
    - Fix fortran tools to set SHFORTRAN variables to $FORTRAN, similarly SHF77, SHF90, SHF95,
      SHF03 and SHF08 will default to the variables $F77, $F90, $F95, $F03 and $F08 respectively.
      If you were depending on changing the value of FORTRAN (or $F[0-9][0-9]) having no effect
      on the value of SHFORTRAN, this change will break that.   The values of FORTRAN, F77, F90,
      F95, F03, F08 and SHFORTRAN, SHF77 (etc.) now are not overridden in generate if alredy set
      by the user.
    - Fix subprocess execution of 'lslpp' on AIX to produce text standard i/o.
    - Re-do the fix for suncxx tool (Oracle Studio compiler) now that only Python 3 is supported,
      to avoid decoding errors.

  From William Deegan:
    - Added Environment() variable TEMPFILEDIR which allows setting the directory which temp
      files createdby TEMPFILEMUNGE are created in.

  From Daniel Moody:
    - Added method on Node to test if its node used in SConf. (Github Issue #3626)



RELEASE 4.0.0 - Sat, 04 Jul 2020 12:00:27 +0000

  From Dirk Baechle:
    - Updated documentation toolchain to work properly under Python3, also
      removed libxslt support from the Docbook Tool. (issue #3580)
    - Added Docker images for building and testing SCons. (issue #3585)


  From James Benton:
    - Improve Visual Studio solution/project generation code to add support
      for a per-variant cppflags. Intellisense can be affected by cppflags,
      this is especially important when it comes to /std:c++* which specifies
      what C++ standard version to target. SCons will append /Zc:__cplusplus
      to the project's cppflags when a /std:c++* flag is found as this is
      required for intellisense to use the C++ standard version from cppflags.

  From Rob Boehne
    - Specify UTF-8 encoding when opening Java source file as text.  By default, encoding is the output
    of locale.getpreferredencoding(False), and varies by platform.

  From Joseph Brill:
    - MSVC updates: When there are multiple product installations (e.g, Community and
      Build Tools) of MSVC 2017 or MSVC 2019, an Enterprise, Professional,
      or Community installation will be selected before a Build Tools installation when
      "14.1" or "14.2" is requested, respectively. (GH Issue #3699).
    - MSVC updates: When there are multiple product installations of MSVC 2017 (e.g.,
      Community and Express), 2017 Express is no longer returned when "14.1" is
      requested.  Only 2017 Express will be returned when "14.1Exp" is requested.
      (GH Issue #3699).
    - MSVC updates: An MSVC 6.0 installation now appears in the installed versions list
      when msvc debug output is enabled (GH Issue #3699).
    - MSVS test updates: Tests for building a program using generated MSVS project and
      solution files using MSVS 2015 and later now work as expected on x86 hosts.
    - Test update: Reduce the number of "false negative" test failures for the interactive
      configuration test (test/interactive/configure.py).
    - MSVS update: Fix the development environment path for MSVS 7.0.

  From William Deegan:
    - Fix broken clang + MSVC 2019 combination by using MSVC configuration logic to
      propagate'VCINSTALLDIR' and 'VCToolsInstallDir' which clang tools use to locate
      header files and libraries from MSVC install. (Fixes GH Issue #3480)
    - Added C:\msys64\mingw64\bin to default mingw and clang windows PATH's.  This
      is a reasonable default and also aligns with changes in Appveyor's VS2019 image.
    - Drop support for Python 2.7. SCons will be Python 3.5+ going forward.
    - Change SCons.Node.ValueWithMemo to consider any name passed when memoizing Value() nodes
    - Fix Github Issue #3550 - When using Substfile() with a value like Z:\mongo\build\install\bin
      the implementation using re.sub() would end up interpreting the string and finding regex escape
      characters where it should have been simply replacing existing text. Switched to use string.replace().
    - Fix Github Issue #2904 - Provide useful error message when more than one Configure Contexts are opened.
      Only one open is allowed. You must call conf.Finish() to complete the currently open one before creating another
    - Add msys2 installed mingw default path to PATH for mingw tool.
      - C:\msys64\mingw64\bin
    - Purge obsolete internal build and tooling scripts
    - Allow user specified location for vswhere.exe specified by VSWHERE.
      NOTE: This must be set at the time the 'msvc' 'msvs' and/or 'mslink' tool(s) are initialized to have any effect.
    - Resolve Issue #3451 and Issue #3450 - Rewrite SCons setup.py and packaging. Move script logic to entry points so
      package can create scripts which use the correct version of Python.
    - Resolve Issue #3248 - Removing '-Wl,-Bsymbolic' from SHLIBVERSIONFLAGS
      NOTE: If your build depends on the above you must now add to your SHLIBVERSIONFLAGS
    - Speedup bin/docs-update-generated by caching parsed docbook schema. (60x speedup)
    - Reorganized source tree. Moved src/engine/SCons to SCons to be more in line with current Python source
      tree organization practices.
    - Renamed as.py to asm.py and left redirecting tool.  'as' is a reserved word and so
      changing the name was required as we wanted to import symbols for use in compilation_db
      tool.
    - Add CompilationDatabase() builder in compilation_db tool. Contributed by MongoDB.
      Setting COMPILATIONDB_USE_ABSPATH to True|False controls whether the files are absolute or relative
      paths.  Address Issue #3693 and #3694 found during development.
    - Fixed Github Issue 3628 - Hardcoding pickle protocol to 4 (supports python 3.4+)
      and skipping Python 3.8's new pickle protocol 5 whose main advantage is for out-of-band data buffers.
      NOTE: If you used Python 3.8 with SCons 3.0.0 or above, you may get a a pickle protocol error. Remove your
      .sconsign.dblite. You will end up with a full rebuild.

  From Andrii Doroshenko:
    - Extended `Environment.Dump()` to select a format to serialize construction variables (pretty, json).

  From Jeremy Elson:
    - Updated design doc to use the correct syntax for Depends()

  From Adam Gross:
    - Added support for scanning multiple entries in an action string if
      IMPLICIT_COMMAND_DEPENDENCIES is set to 2 or 'all'. This enables more thorough
      action scanning where every item in each command line is scanned to determine
      if it is a non-source and non-target path and added to the list of implicit dependencies
      for the target.
    - Added support for taking instances of the Value class as implicit
      dependencies.
    - Added new module SCons.Scanner.Python to allow scanning .py files.
    - Added support for explicitly passing a name when creating Value() nodes. This may be useful
      when the value can't be converted to a string or if having a name is otherwise desirable.
    - Fixed usage of abspath and path for RootDir objects on Windows. Previously
      env.fs.Dir("T:").abspath would return "T:\T:" and now it correctly returns "T:".

  From Ivan Kravets, PlatformIO
    - New conditional C Scanner (`SCons.Scanner.C.CConditionalScanner()`)
      which interprets C/C Preprocessor conditional syntax (#ifdef, #if, #else,
      #elif, #define, etc.)
    - Improvements for virtual C Pre-Processor:
      * Handle UNSIGNED LONG and LONG numeric constants in DEC (keep support for HEX)
      * Skip unrecognized directives, such as `#if( defined ...)`
      * Ignore `#include DYNAMIC_INCLUDE` directive that depends on a dynamic
        macro which is not located in a state TABLE.
      * Cleanup CPP expressions before evaluating (strip comments, carriage returns)

  From Iosif Kurazs:
    - Added a new flag called "linedraw" for the command line argument  "--tree"
      that instructs scons to use single line drawing characters to draw the dependency tree.

  From Daniel Moody:
    - Add no_progress (-Q) option as a set-able option. However, setting it in the
      SConstruct/SConscript will still cause "scons: Reading SConscript files ..." to be
      printed, since the option is not set when the build scripts first get read.
    - Added check for SONAME in environment to setup symlinks correctly (Github Issue #3246)
    - User callable's called during substition expansion could possibly throw a TypeError
      exception, however SCons was using TypeError to detect if the callable had a different
      signature than expected, and would silently fail to report user's exceptions. Fixed to
      use signature module to detect function signature instead of TypeError. (Github Issue #3654)
    - Added storage of SConstructs and SConscripts nodes into global set for checking
      if a given node is a SConstruct/SConscript.
      Added new node function SCons.Node.is_sconscript(self) (Github Issue #3625)

  From Andrew Morrow:
    - Fix Issue #3469 - Fixed improper reuse of temporary and compiled files by Configure when changing
      the order and/or number of tests.  This is done by using the hash of the generated temporary files
      content and (For the target files) the hash of the action.
      So where previously files would be named:
      - config_1.c, config_1.o, config_1
      The will now be named (For example)
      - conftest_68b375d16e812c43e6d72d6e93401e7c_0.c,
        conftest_68b375d16e812c43e6d72d6e93401e7c_0_5713f09fc605f46b2ab2f7950455f187.o
        or
        conftest_68b375d16e812c43e6d72d6e93401e7c_0.o
        conftest_68b375d16e812c43e6d72d6e93401e7c_0_5713f09fc605f46b2ab2f7950455f187 (for executable)

  From Mathew Robinson:
    - Improve performance of Subst by preventing unnecessary frame
      allocations by no longer defining the *Subber classes inside of their
      respective function calls.
    - Improve performance of Subst in some cases by preventing
      unnecessary calls to eval when a token is surrounded in braces
      but is not a function call.
    - Improve performance of subst by removing unnecessary recursion.
    - Cleanup dangling symlinks before running builders (Issue #3516)

  From Mats Wichmann:
    - Remove deprecated SourceCode
    - str.format syntax errors fixed
    - a bunch of linter/checker syntax fixups
    - Convert remaining uses of insecure/deprecated mktemp method.
    - Clean up some duplications in manpage.  Clarify portion of manpage on Dir and File nodes.
    - Reduce needless list conversions.
    - Fixed regex in Python scanner.
    - Accommodate VS 2017 Express - it's got a more liberal license then VS
      Community, so some people prefer it (from 2019, no more Express)
    - vswhere call should also now work even if programs aren't on the C: drive.
    - Add an alternate warning message if cl.exe is not found and msvc config
      cache is in use (SCONS_CACHE_MSVC_CONFIG was given) - config cache
      may be out of date.
    - Fixed bug where changing TEXTFILESUFFIX would cause Substfile() to rebuild. (Github Issue #3540)
    - Script/Main.py now uses importlib instead of imp module.
    - Drop some Python 2-isms.
    - MSVC updates: pass on VSCMD_DEBUG and VSCMD_SKIP_SENDTELEMETRY to msvc
      tool setup if set in environment. Add Powershell to default env
      (used to call telemetry script).
    - Microsoft Visual Studio - switch to using uuid module to generate GUIDs rather than hand rolled
      method using md5 directly.
      NOTE: This change affects the following builders' output. If your build depends on the output of these builders
      you will likely see a rebuild.
      * Package() (with PACKAGETYPE='msi')
      * MSVSSolution()
      * MSVSProject()
    - Docbook builder provides a fallback if lxml fails to generate
      a document with tostring().
    - Fix description of ARCOMSTR constr. var. (issue 3636). Previously the text was a copy of ASCOMSTR which
      has different function.
    - Update xml files in SCons to reflect changed relative paths after
      code restructuring (src/engine/SCons -> SCons)
    - Preliminary Python 3.9 support - elimination of some warnings.
    - Drop the with_metaclass jig which was designed to let class
      definitions using a metaclass be written the same for Py2/Py3.
    - Bump python_version_unsupported (and deprecated) to indicate 3.5
      is lowest supported Python.
    - ParseFlags should not modify the user's passed in dict in case it's
      a compound data structure (e.g. values are lists) (issue #3665)
    - In Py3 classes no longer need to be listed as deriving from object.
    - Remove deprecated check for Task subclasses needing a needs_execute
      method - this is now enforced via an abstract base class, so the
      check and test is no longer needed.
    - Close various logfiles (trace, cache, taskmastertrace, configure)
      when done using atexit calls.
    - Rebase forked copy of shutil.copytree to Python 3.7 stlib version.
    - Significant rework of documentation: API docs are now generated
      using Sphinx; manpage and user guide now use more "standard"
      markup elements (which could facilitate later conversion to a
      different doc format, should that choice be made); significant
      rewordings in manpage.  Manpage Examples moved to an external
      repository / website (scons-cookbook.readthedocs.io).
    - Clean up test harness and tests' use of subdir, file_fixture and
      dir_fixture.
    - SubstitutionEnvironment and OverrideEnvironment now have keys()
      and values() methods to better emulate a dict (already had items()).
    - Rename internal Warning base class to SConsWarning to avoid any
      possible confusion with Python's own Warning class.


RELEASE 3.1.2 - Mon, 17 Dec 2019 02:06:27 +0000

  From Edoardo Bezzeccheri
    - Added debug option "action_timestamps" which outputs to stdout the absolute start and end time for each target.

  From Rob Boehne
    - Fix suncxx tool (Oracle Studio compiler) when using Python 3.  Previously would throw an exception.
      Resolved by properly handling tool version string output as unicode.

  From Tim Gates
    - Resolved a typo in engine.SCons.Tool

  From Adam Gross:
    - Resolved a race condition in multithreaded Windows builds with Python 2
      in the case where a child process is spawned while a Python action has a
      file open. Original author: Ryan Beasley.
    - Added memoization support for calls to Environment.Value() in order to
      improve performance of repeated calls.


  From Jason Kenny
    - Update Command() function to accept target_scanner, source_factory, and target_factory arguments.
      This makes Command act more like a one-off builder.

  From Ivan Kravets
    - Added support for "-imacros" to ParseFlags

  From Jacek Kuczera:
    - Fix CheckFunc detection code for Visual 2019. Some functions
      (e.g. memmove) were incorrectly recognized as not available.

  From Jakub Kulik
    - Fix stacktrace when using SCons with Python 3.5+ and SunOS/Solaris related tools.

  From Philipp Maierhöfer:
    - Avoid crash with UnicodeDecodeError on Python 3 when a Latex log file in
      non-UTF-8 encoding (e.g. containing umlauts in Latin-1 encoding when
      the fontenc package is included with \usepackage[T1]{fontenc}) is read.

  From Mathew Robinson:
    - Improved threading performance by ensuring NodeInfo is shared
      across threads. Results in ~13% improvement for parallel builds
      (-j# > 1) with many shared nodes.
    - Improve performance of Entry.disambiguate() by making check for
      most common case first, preventing unnecessary IO.
    - Improved DAG walk performance by reducing unnecessary work when
      there are no un-visited children.

  From Mats Wichmann
    - Replace instances of string find method with "in" checks where
      the index from find() was not used.
    - CmdStringHolder fix from issue #3428
    - Turn previously deprecated debug options into failures:
      --debug=tree, --debug=dtree, --debug=stree, --debug=nomemoizer.
    - Experimental New Feature: Enable caching MSVC configuration
      If SCONS_CACHE_MSVC_CONFIG shell environment variable is set,
      SCons will cache the results of past calls to vcvarsall.bat to
      a file; integrates with existing memoizing of such vars.
      On vs2019 saves 5+ seconds per SCons invocation, which really
      helps test suite runs.
    - Remove deprecated SourceSignatures, TargetSignatures
    - Remove deprecated Builder keywords: overrides and scanner
    - Remove deprecated env.Copy
    - Remove deprecated BuildDir plus SConscript keyword build_dir
    - A number of documentation improvements.


RELEASE 3.1.1 - Mon, 07 Aug 2019 20:09:12 -0500

  From William Deegan:
    - Remove obsoleted references to DeciderNeedsNode which could cause crash when using --debug=explain

  From Jason Kenny
    - Add Fix and test for crash in 3.1.0 when using Decider('MD5-timestamp') and --debug=explain

  From Ben Reed:
    - Added -fmerge-all-constants to flags that get included in both CCFLAGS and LINKFLAGS.

  From Mathew Robinson:
    - Fix issue #3415 - Update remaining usages of EnvironmentError to SConsEnvironmentError
      this patch fixes issues introduced in 3.1.0 where any of the
      following would cause SCons to error and exit:
        - CacheDir not write-able
        - JSON encoding errors for CacheDir config
        - JSON decoding errors for CacheDir config

RELEASE 3.1.0 - Mon, 20 Jul 2019 16:59:23 -0700

  From Joseph Brill:
    - Code to supply correct version-specifier argument to vswhere for
      VS version selection.

  From William Deegan:
    - Enhanced --debug=explain output. Now the separate components of the dependency list are split up
      as follows:

      scons: rebuilding `file3' because:
           the dependency order changed:
           ->Sources
           Old:xxx  New:zzz
           Old:yyy  New:yyy
           Old:zzz  New:xxx
           ->Depends
           ->Implicit
           Old:/usr/bin/python  New:/usr/bin/python
    - Fix Issue #3350 - SCons Exception EnvironmentError is conflicting with Python's EnvironmentError.
    - Fix spurious rebuilds on second build for cases where builder has > 1 target and the source file
      is generated. This was causing the > 1th target to not have it's implicit list cleared when the source
      file was actually built, leaving an implicit list similar to follows for 2nd and higher target
              ['/usr/bin/python', 'xxx', 'yyy', 'zzz']
      This was getting persisted to SConsign and on rebuild it would be corrected to be similar to this
              ['zzz', 'yyy', 'xxx', '/usr/bin/python']
      Which would trigger a rebuild because the order changed.
      The fix involved added logic to mark all shared targets as peers and then ensure they're implicit
      list is all cleared together.
    - Fix Issue #3349 - SCons Exception EnvironmentError is conflicting with Python's EnvironmentError.
      Renamed to SConsEnvironmentError
    - Fix Issue #3350 - mslink failing when too many objects.  This is resolved by adding TEMPFILEARGJOIN variable
      which specifies what character to join all the argements output into the tempfile. The default remains a space
      when mslink, msvc, or mslib tools are loaded they change the TEMPFILEARGJOIN to be a line separator (\r\n on win32)
    - Fix performance degradation for MD5-timestamp decider.  NOTE: This changes the Decider() function arguments.
      From:
          def my_decider(dependency, target, prev_ni):
      To:
          def my_decider(dependency, target, prev_ni, repo_node):
      Where repo_node is the repository (or other) node to use to check if the node is out of date instead of dependency.

  From Peter Diener:
    - Additional fix to issue #3135 - Also handle 'pure' and 'elemental' type bound procedures
    - Fix issue #3135 - Handle Fortran submodules and type bound procedures

  From Adam Gross:
    - Upgraded and improved Visual Studio solution/project generation code using the MSVSProject builder.
      - Added support for Visual Studio 2017 and 2019.
      - Added support for the following per-variant parameters to the builder:
        - cpppaths: Provides per-variant include paths.
        - cppdefines: Provides per-variant preprocessor definitions.

  From Michael Hartmann:
    - Fix handling of Visual Studio Compilers to properly reject any unknown HOST_PLATFORM or TARGET_PLATFORM

  From Bert Huijben:
    - Added support for Visual Studio 2019 toolset.

  From Mathew Robinson:
    - Update cache debug output to include cache hit rate.
    - No longer unintentionally hide exceptions in Action.py
    - Allow builders and pseudo-builders to inherit from OverrideEnvironments

  From Leonard de Ruijter:
    - Add logic to derive correct version argument to vswhere

  From Lukas Schrangl:
    - Enable LaTeX scanner to find more than one include per line

  From  Sergey Torokhov:
    - Recognize jdk on Gentoo systems.

  From Mats Wichmann:
    - scons-time takes more care closing files and uses safer mkdtemp to avoid
      possible races on multi-job runs.
    - Use importlib to dynamically load tool and platform modules instead of imp module
    - sconsign: default to .sconsign.dblite if no filename is specified.
      Be more informative in case of unsupported pickle protocol (py2 only).
    - Fix issue #3336 - on Windows, paths were being added to PATH even if
      tools were not found in those paths.
    - More fixes for newer Java versions (since 9): handle new jdk directory
      naming (jdk-X.Y instead of jdkX.Y) on Windows; handle two-digit major
      version. Docstrings improved.
    - Fixups for pylint: exception types, redefined functions,
      globals, etc.  Some old code removed to resolve issues (hashlib is
      always present on modern Pythons; no longer need the code for
      2.5-and-earlier optparse). cmp is not a builtin function in Py3,
      drop one (unused) use; replace one.  Fix another instance of
      renaming to SConsEnvironmentError. Trailing whitespace.
      Consistently use not is/in (if not x is y -> if x is not y).
    - Add a PY3-only function for setting up the cachedir that should be less
      prone to races. Add a hack to the PY2 version (from Issue #3351) to
      be less prone to a race in the check for old-style cache.
    - Fix coding error in docbook tool only exercised when using python lxml
    - Recognize two additional GNU compiler header directory options in
      ParseFlags: -iquote and -idirafter.
    - Fix more re patterns that contain \ but not specified as raw strings
      (affects scanners for D, LaTeX, swig)


RELEASE 3.0.5 - Mon, 26 Mar 2019 15:04:42 -0700

  From William Deegan:

    - Fix Issue #3283 - Handle using --config=force in combination with Decider('MD5-timestamp').
      3.0.2 in fix for issue #2980 added that deciders can throw DeciderNeedsNode exception.
      The Configure logic directly calls the decider when using --config=force but wasn't handling
      that exception.  This would yield minimally configure tests using TryLink() not running and
      leaving TypeError Nonetype exception in config.log
    - Fix Issue #3303 - Handle --config=force overwriting the Environment passed into Configure()'s
      Decider and not clearing it when the configure context is completed.
    - Add default paths for yacc tool on windows to include cygwin, mingw, and chocolatey
    - Fix issue #2799 - Fix mingw tool to respect SHCCCOMSTR, SHLINKCOMSTR and LDMODULECOMSTR
    - Fix Issue #3329 - Add support for MS SDK V10.0A (which is commonly installed with VS2017)
    - Fix Issue #3333 - Add support for finding vswhere under 32 bit windows installs.

  From Maciej Kumorek:
    - Update the MSVC tool to include the nologo flag by default in RCFLAGS

From Daniel Moody:
    - Change the default for AppendENVPath to delete_existing=0, so path
      order will not be changed, unless explicitly set (Issue #3276)
    - Fixed bug which threw error when running SCons on windows system with no MSVC installed.
    - Update link tool to convert target to node before accessing node member
    - Update mingw tool to remove MSVC like nologo CCFLAG
    - Add default paths for lex tool on windows to include cygwin, mingw, and chocolatey
    - Add lex construction variable LEXUNISTD for turning off unix headers on windows
    - Update lex tool to use win_flex on windows if available

  From Mats Wichmann:
    - Quiet open file ResourceWarnings on Python >= 3.6 caused by
      not using a context manager around Popen.stdout
    - Add the textfile tool to the default tool list
    - Fix syntax on is/is not clauses: should not use with a literal
    - Properly retrieve exit code when catching SystemExit
    - scons-time now uses context managers around file opens
    - Fix regex patterns that were not specified as raw strings

  From Bernhard M. Wiedemann:
    - Do not store build host+user name if reproducible builds are wanted


RELEASE 3.0.4 - Mon, 20 Jan 2019 22:49:27 +0000

  From Mats Wichmann:
    - Improve finding of Microsoft compiler: add a 'products' wildcard
      in case 2017 Build Tools only is installed as it is considered a separate
      product from the default Visual Studio
    - Add TEMPFILESUFFIX to allow a customizable filename extension, as
      described in the patch attached to issue #2431.
    - scons.py and sconsign.py stopped working if script called as a symlink
      to location in scons-local location.
    - Fix issue running scons using a symlink to scons.py in an scons-local dir
    - Doc updates around Default(), and the various *TARGETS variables.

  From Daniel Moody:
    - Improved support for VC14.1 and Visual Studio 2017, as well as arm and arm64 targets.
      Issues #3268 & Issue #3222
    - Initial support for ARM targets with Visual Studio 2017 - Issue #3182 (You must set TARGET_ARCH for this to work)
    - Update TempFileMunge class to use PRINT_CMD_LINE_FUNC

  From Tobias Herzog
    - Enhance cpp scanner regex logic to detect if/elif expressions without whitespaces but
      parenthesis like "#if(defined FOO)" or "#elif!(BAR)" correctly.


RELEASE 3.0.3 - Mon, 07 Jan 2019 20:05:22 -0400
  NOTE: 3.0.2 release was dropped because there was a packaging bug. Please consider all 3.0.2
        content.

  From William Deegan:
    - Fixes to packaging logic.  Ensuring the SCons.Tool.clangCommon module is added
      to the release packages.
    - Modify scons.bat script to check for scons python script without .py extension if no file
      scons.py exists. This enables an all platform wheel to work.

  From Mats Wichmann:
    - Update doc examples to work with Python 3.5+:  map() now returns an iterable instead of a list.


RELEASE 3.0.2 - Mon, 31 Dec 2018 16:00:12 -0700

  From Bernard Blackham:
    - Fixed handling of side-effects in task master (fixes #3013).

  From William Deegan:
    - Remove long deprecated SCons.Options code and tests.  This removes BoolOption,EnumOption,
      ListOption,PackageOption, and PathOption which have been replaced by *Variable() many years ago.
    - Re-Enable parallel SCons (-j) when running via Pypy
    - Move SCons test framework files to testing/framework and remove all references to QMtest.
      QMTest has not been used by SCons for some time now.
    - Updated logic for mingw and clang on win32 to search default tool install paths if not
      found in normal SCons PATH.  If the user specifies PATH or tool specific paths they
      will be used and the default paths below will be ignored.
      - Default path for clang/clangxx : C:\Program Files\LLVM\bin
      - Default path for mingw         : C:\MinGW\bin and/or  C:\mingw-w64\*\mingw64\bin
      - Key program to locate mingw    : mingw32-make (as the gcc with mingw prefix has no fixed name)
    - Fixed issue causing stack trace when python Action function contains a unicode string when being
      run with Python 2.7
    - Add alternate path to QT install for Centos in qt tool: /usr/lib64/qt-3.3/bin
    - Fix Java tools to search reasonable default paths for Win32, Linux, macOS.  Add required paths
      for swig and java native interface to JAVAINCLUDES.  You should add these to your CPPPATH if you need
      to compile with them.  This handles spaces in paths in default Java paths on windows.
    - Added more java paths to match install for Centos 7 of openjdk
    - Fix new logic which populates JAVAINCLUDES to handle the case where javac is not found.
    - Fix GH Issue #2580 - # in FRAMEWORKPATH doesn't get properly expanded. The # is left in the
      command line.
    - Fix issue #2980 with credit to Piotr Bartosik (and William Blevins).  This is an issue where using
      TimeStamp-MD5 Decider and CacheDir can yield incorrect md5's being written into the .sconsign.
      The difference between Piotr Bartosik's patch and the current code is that the more complicated
      creation of file to csig map is only done when the count of children for the current node doesn't
      match the previous count which is loaded from the sconsign.
    - Fix issue # 3106 MSVC if using MSVC_BATCH and target dir had a space would fail due to quirk in
      MSVC's handling of escaped targetdirs when batch compiling.
    - Fix GH Issue #3141 unicode string in a TryAction() with python 2.7 crashes.
    - Fix GH Issue #3212 - Use of Py3 and CacheDir + Configure's TryCompile (or likely and Python Value Nodes)
      yielded trying to combine strings and bytes which threw exception.
    - Fix GH Issue #3225 SCons.Util.Flatten() doesn't handle MappingView's produced by dictionary as return
      values from dict().{items(), keys(), values()}.
    - Fix GH Issue #3241 - Properly support versioned shared libraries for MacOS.  We've also introduced two
      new env variables APPLELINK_CURRENT_VERSION and APPLELINK_COMPATIBILITY_VERSION which will specify
      what is passed to the linkers -current_version and -compatibility_version flags.  If not specified
      they will be derived from SHLIBVERSION as such:
      - APPLELINK_CURRENT_VERSION = SHLIBVERSION
      - APPLELINK_COMPATIBILITY_VERSION = all but the last digit in SHLIBVERSION with .0 appended.
      Note that the values of the above will be validated. Valid format for either APPLELINK variable is
      X[.Y[.Z]] where 0 <= X <= 65535, 0 <= Y <= 255, 0 <= Z <= 255.
      The new variables have been added to the documents and should show up in user guide and manpage.
    - Fix GH Issue #3136 no longer wrap io.{BufferedReader,BufferedWriter,BufferedRWPair,BufferedRandom,TextIOWrapper
      with logic to set HANDLE_FLAG_INHERIT flag on the file handle.  Python 3.4+ automatically sets this according
      to Python docs: https://docs.python.org/3/library/os.html#fd-inheritance

  From Ray Donnelly:
    - Fix the PATH created by scons.bat (and other .bat files) to provide a normalized
      PATH.  Some pythons in the 3.6 series are no longer able to handle paths which
      have ".." in them and end up crashing.  This is done by cd'ing into the directory
      we want to add to the path and then using %CD% to give us the normalized directory
      See bug filed under Python 3.6: https://bugs.python.org/issue32457.
      Note: On Win32 PATH's which have not been normalized may cause undefined behavior
      by other executables being run by SCons (or any subprocesses of executables being run by SCons).
      Resolving this issue should eliminate that possibility going forward.

  From Andrew Featherstone
    - Removed unused --warn options from the man page and source code.

  From Arda Fu
    - Fix cpp scanner regex logic to treat ifndef for py3.5+. Previously it was
      not properly differentiating between if, ifdef, and ifndef.

  From Philipp Maierhöfer
    - Added a __hash__ method to the class SCons.Subst.Literal. Required when substituting Literal
      objects when SCons runs with Python 3.
    - Added missing FORTRANMODDIRPREFIX to the gfortran tool.

  From Matthew Marinets:
    - Fixed an issue that caused the Java emitter to incorrectly parse arguments to constructors that
      implemented a class.

  From Fredrik Medley:
    - Fix exception when printing of EnviromentError messages.
      Specifically, this fixes error reporting of the race condition when
      initializing the cache which error previously was hidden.

  From Daniel Moody:
    - Updated Jar builder to handle nodes and directories better
    - Updated Jar builder to flatten source list which could contain embedded lists
    - Removed some magic numbers from jar.py on behalf of Mats Wichmann (mats@linux.com)
    - Set the pickling protocal back to highest which was causing issues
      with variant dir tests. This will cause issues if reading sconsigns
      pickled with the previous lower protocol.
    - Updated swig to setup default paths for windows
    - Updated gettext tools to setup default paths for windows with Cygwin/MinGW setups
    - Add common location for default paths for cygwin and mingw in Platform modules
    - Updated YACC tool to work on windows with Cygwin/MinGW setups
    - Set the pickling protocal back to highest which was causing issues
      with variant dir tests. This will cause issues if reading sconsigns
      pickled with the previous lower protocol.
    - Updated FS.py to handle removal of splitunc function from python 3.7
    - Updated the vc.py to ignore MSVS versions where no compiler could be found

  From Gary Oberbrunner:
    - Fix bug when Installing multiple subdirs outside the source tree
    - fix to_str to handle None without raising exception
    - Fix -jN for python 3.7

  From Jonathon Reinhart:
    - Replace all instances of `int main()` in C code with `int main(void)`.
      Specifically, this fixes the test cases use by Configure.CheckCC() which
      would fail when using -Wstrict-prototypes.

  From Zachary Tessler:
    - Fix calculation of signatures for FunctionActions that contain list (or set,...)
      comprehensions whose expressions involve constant literals. Those constants had
      been ignored in signatures, so changing them did not cause targets to be rebuilt.

  From Paweł Tomulik:
    - In the testing framework, module TestCommon, fixed must_contain(),
      must_not_contain(), and related methods of TestCommon class to work with
      substrings located at zero offset.
    - Added virtualenv support. A new function Virtualenv() determines whether
      SCons runs in a virtualenv. The search PATH may also be extended to
      prefer executables from the current virtualenv over the ones provided by
      base environment. New option --enable-virtualenv provided to import some
      virtualenv-related variables to SCons and extend every env['ENV']['PATH']
      automatically. New option --ignore-virtualenv disables this. Two
      environment variables, SCONS_ENABLE_VIRTUALENV and
      SCONS_IGNORE_VIRTUALENV are supported for the same purpose.

  From Richard West:
    - Add SConstruct.py, Sconstruct.py, sconstruct.py to the search path for the root SConstruct file.
      Allows easier debugging within Visual Studio
    - Change setup.py to change the install directory (via  pip, or setup.py install) from scons-#.#.#
      to scons (Yielding <pythondir>/lib/scons/SCons/ instead of <pythondir>/lib/scons/SCons-#.#.#/).
      This changes SCons to better comply with normal Python installation practices.

  From Mats Wichmann:
    - Recognize new java 9, 10, 11 (as 9.0 and 10.0, 11.0)
    - Updated manpage scons.xml to fix a nested list problem
    - Updated doc terminiology: use prepend instead of append as appropriate
    - XML validity fixes from SConstruct.py change
    - Update wiki links to new github location
    - Update bug links to new github location
    - Make it easier for SConscript() call to fail on missing script.
      It was possible to call SCons.Warnings.warningAsException
      (not documented as a user API) to make all warnings fail. Now
      SConscript can take an optional must_exist flag which if true fails
      if the script does not exist.  Not failing on missing script is
      now considered deprecated, and the first instance will print a
      deprecation message.  It is now also possible to flip the scons
      behavior (which still defaults to warn, not fail) by calling
      SCons.Script.set_missing_sconscript_error, which is also not a
      documented interface at the moment.
    - Convert TestCmd.read to use with statement on open (quiets 17 py3 warnings)
    - Quiet py3 warning in UtilTests.py
    - Fix tests specifying octal constants for py3
    - Fix must_contain tests for py3
    - RPM package generation:
       - Fix supplying a build architecture
       - Disable auto debug package generation on certain rpmbuild versions
       - Adjust some tests to only supply build-id file on certain rpmbuild versions
       - Tests now use a file fixture for the repeated (trivial) main.c program.
       - Document and comment cleanup.
       - Added new Environment Value X_RPM_EXTRADEFS to supply custom settings
         to the specfile without adding specific logic for each one to scons.
    - The test for Python.h needed by swig tests is moved to get_python_platform
      so it does not have to be repeated in every test; picks up one failure
      which did not make the (previously needed) check. Windows version
      of get_python_platform needed some rework in case running in virtualenv.
    - If test opens os.devnull, register with atexit so file opens do not leak.
    - Fix bugs in Win32 process spawn logic to handle OSError exception correctly.
    - Use time.perf_counter instead of time.clock if it exists.
      time.clock deprecated since py3.3, due to remove in 3.8. deprecation
      warnings from py3.7 were failing a bunch of tests on Windows since they
      mess up expected stderr.
    - Prefer Py3's inspect.getfullargspec over deprecated inspect.getargspec.
      Switched to "new" (standard in Py2.7) usage of receiving a namedtuple -
      we were unpacking to a four-tuple, two of the items of which were unused;
      getfullargspec returns a named tuple with seven elements so it is a
      cleaner drop-in replacement using the namedtuple.
    - Updated the test-framework.rst documentation.
    - Remove obsoleted internal implementaiton of OrderedDict.
    - Test for tar packaging fixups
    - Stop using deprecated unittest asserts
    - messages in strip-install-dir test now os-neutral
    - Add xz compression format to packaging choices.
    - Syntax cleanups - trailing blanks, use "is" to compare with None, etc.
      Three uses of variables not defined are changed.
    - Some script changes in trying to find scons engine
    - Update (pep8) configure-cache script, add a --show option.
    - Fix for a couple of "what if tool not found" exceptions in framework.
    - Add Textfile/Substfile to default environment. (issue #3147)
    - sconsign: a couple of python3 fixes; be more tolerant of implicit
      entries which have no signatures; minor PEP8 changes.
    - Fix a couple of type mistakes (list-> string, filter type -> list)
    - Fix a couple of type mistakes in packaging tools: list-> string in msi,
      filter type -> list in ipk

  From Bernhard M. Wiedemann:
    - Update SCons' internal scons build logic to allow overriding build date
      with SOURCE_DATE_EPOCH for SCons itself.
    - Change the datestamps in SCons' docs and embedded in code use ISO 8601 format and UTC

  From Hao Wu
    - Typo in customized decider example in user guide
    - Replace usage of unittest.TestSuite with unittest.main() (fix #3113)

RELEASE 3.0.1 - Mon, 12 Nov 2017 15:31:33 -0700

  From Daniel Moody:
    - Jar can take multiple targets, and will make a duplicate jar from the sources for each target
    - Added some warnings in case the Jar builder makes an implicit target
    - Added Jar method and changed jar build to be more specific. Jar method will take in
      directories or classes as source. Added more tests to JAR to ensure the jar was
      packaged with the correct compiled class files.
    - Added a No result test case to handle bug which seems unrelated to java in the
      swig-dependencies.py test, more info here: http://scons.tigris.org/issues/show_bug.cgi?id=2907
    - Added a travis script to test on ubuntu trusty now that the project is on github
      so that Continuus Integration tests can be run automatically. It tests most case and considers
      no result a pass as well. Improving this script can install more dependincies allowing for more
      tests to be run.

  From Daniel Moody:
    - Updated the Jar Builder tool in Tool/__init__.py so that is doesn't force class files as
      sources, allowing directories to be passed, which was causing test/Java/JAR.py to fail.

  From William Deegan:
    - Fix issue where code in utility routine to_String_for_subst() had code whose result was never
      properly returned.
      (Found by: James Rinkevich https://pairlist4.pair.net/pipermail/scons-users/2017-October/006358.html )
    - Fixed Variables.GenerateHelpText() to now use the sort parameter. Due to incorrect 2to3 fixer changes
      8 years ago it was being used as a boolean parameter.  Now you can specify sort to be a callable, or boolean
      value. (True = normal sort). Manpage also updated.
    - Fixed Tool loading logic from exploding sys.path with many site_scons/site_tools prepended on py3.
    - Added additional output with time to process each SConscript file when using --debug=time.

  From Thomas Berg:
    - Fixed a regression in scons-3.0.0 where "from __future__ import print_function" was imposed
      on the scope where SConstruct is executed, breaking existing builds using PY 2.7.

  From William Deegan:
    - Fix broken subst logic where a string with "$$(abc)" was being treated as "$(abc) and the
      logic for removing the signature escapes was then failing because there was no closing "$)".
      This was introduced by a pull request to allow recursive variable evaluations to yield a string
      such as "$( $( some stuff $) $)".

  From Zachary Tessler:
    - Fix incorrect warning for repeated identical builder calls that use overrides


RELEASE 3.0.0 - Mon, 18 Sep 2017 08:32:04 -0700

NOTE: This is a major release.  You should expect that some targets may rebuild when upgrading.
Significant changes in some python action signatures. Also switching between PY 2.7 and PY 3.5, 3.6
will cause rebuilds.


  From William Blevins:
    - Updated D language scanner support to latest: 2.071.1. (PR #1924)
      https://dlang.org/spec/module.html accessed 11 August 2016
      - Enhancements:
        - Added support for selective imports: "import A : B, C;" -> A
        - Added support for renamed imports. "import B = A;" -> A
        - Supports valid combinations: "import A, B, CCC = C, DDD = D : EEE = FFF;" -> A, B, C, D
      - Notes:
        - May find new (previously missed) Dlang dependencies.
        - May cause rebuild after upgrade due to dependency changes.
    - Updated Fortran-related tests to pass under GCC 5/6.
    - Fixed SCons.Tool.Packaging.rpm.package source nondeterminism across builds.

  From William Deegan:
    - Removed deprecated tools CVS, Perforce, BitKeeper, RCS, SCCS, Subversion.
    - Removed deprecated module SCons.Sig
    - Added prioritized list of xsltproc tools to docbook. The order will now be as
      follows: xsltproc, saxon, saxon-xslt, xalan  (with first being highest priority, first
      tool found is used)
    - Fixed MSVSProject example code (http://scons.tigris.org/issues/show_bug.cgi?id=2979)
    - Defined MS SDK 10.0 and Changed VS 2015 to use SDK 10.0
    - Changes to Action Function and Action Class signiture creation.  NOTE: This will cause rebuilds
      for many builds when upgrading to SCons 3.0
    - Fixed Bug #3027 - "Cross Compiling issue: cannot override ranlib"
    - Fixed Bug #3020 - "Download link in user guide wrong. python setup.py install --version-lib broken"
    - Fixed Bug #2486 - Added SetOption('silent',True) - Previously this value was not allowed to be set.
    - Fixed Bug #3040 - Non-unicode character in CHANGES.txt
    - Fixed Bug #2622 - AlwaysBuild + MSVC regression.
    - Fixed Bug #3025 - (Credit to Florian : User flow86 on tigris) - Fix typo JAVACLASSSUFIX should have been
                        JAVACLASSSUFFIX


  From Ibrahim Esmat:
    - Added the capability to build Windows Store Compatible libraries that can be used
      with Universal Windows Platform (UWP) Apps and published to the store

  From Daniel Holth:
    - Add basic support for PyPy (by deleting __slots__ from Node with a
      metaclass on PyPy); wrap most-used open() calls in 'with' statements to
      avoid too many open files.
    - Add __main__.py for `python -m SCons` in case it is on PYTHONPATH.
    - Always use highest available pickle protocol for efficiency.
    - Remove unused command line fallback for the zip tool.

  From Gaurav Juvekar:
    - Fix issue #2832: Expand construction variables in 'chdir' argument of builders. (PR #463)
    - Fix issue #2910: Make --tree=all handle Unicode. (PR #427)
    - Fix issue #2788: Fix typo in documentation example for sconf. (PR #388)

  From Alexey Klimkin:
    - Use memoization to optimize PATH evaluation across all dependencies per
      node. (PR #345)
    - Use set() where it is applicable (PR #344)

  From M. Limber:
    - Fixed msvs.py for Visual Studio Express editions that would report
      "Error  : ValueError: invalid literal for float(): 10.0Exp".

  From Rick Lupton:
    - Update LaTeX scanner to understand \import and related commands

  From Steve Robinson:
    - Add support for Visual Studio 2017.  This support requires vswhere.exe a helper
      tool installed with newer installs of 2017. SCons expects it to be located at
      "C:\Program Files (x86)\Microsoft Visual Studio\Installer\vswhere.exe"
      It can be downloaded separately at
      https://github.com/Microsoft/vswhere

  From Tom Tanner:
    - Allow nested $( ... $) sections

  From Paweł Tomulik:
    - Fixed the issue with LDMODULEVERSIONFLAGS reported by Tim Jenness
      (https://pairlist4.pair.net/pipermail/scons-users/2016-May/004893.html).
      An error was causing "-Wl,Bsymbolic" being added to linker's command-line
      even when there was no specified value in LDMODULEVERSION and thus no
      need for the flags to be specified.
    - Added LoadableModule to the list of global functions (DefaultEnvironment
      builders).

  From Manish Vachharajani:
    - Update debian rules, compat, and control to not use features
      deprecated or obsolete in later versions of debhelpers
    - Update python version to 2.7 in debian/control

  From Richard Viney:
    - Fixed PCHPDBFLAGS causing a deprecation warning on MSVC v8 and later when
      using PCHs and PDBs together.


  From Richard West:
    - Added nested / namespace tool support
    - Added a small fix to the python3 tool loader when loading a tool as a package
    - Added additional documentation to the user manual on using toolpaths with the environment
      This includes the use of sys.path to search for tools installed via pip or package managers
    - Added support for a PyPackageDir function for use with the toolpath

  From Russel Winder:
    - Reordered the default D tools from "dmd, gdc, ldc" to "dmd, ldc, gdc".
    - Add a ProgramAllAtOnce builder to the dmd, ldc, and gdc tools. (PR #448)
    - Remove a file name exception for very old Fedora LDC installation.
    - gdc can now handle building shared objects (tested for version 6.3.0).
    - Remove establishing the SharedLibrary builder in the dmd, ldc, and gdc
      tools, must now include the ar tool to get this builder as is required for
      other compiler tools.
    - Add clang and clang++ tools based on Paweł Tomulik's work.

RELEASE 2.5.1 - Mon, 03 Nov 2016 13:37:42 -0400

  From William Deegan:
    - Add scons-configure-cache.py to packaging. It was omitted

  From Alexey Klimkin:
    - Use memoization to optimize PATH evaluation across all dependencies per
      node. (PR #345)

RELEASE 2.5.0 - Mon, 09 Apr 2016 11:27:42 -0700

  From Dirk Baechle:
    - Removed a lot of compatibility methods and workarounds
      for Python versions < 2.7, in order to prepare the work
      towards a combined 2.7/3.x version. (PR #284)
      Also fixed the default arguments for the print_tree and
      render_tree methods. (PR #284, too)

  From William Blevins:
    - Added support for cross-language dependency scanning;
      SCons now respects scanner keys for implicit dependencies.
      - Notes for SCons users with heterogeneous systems.
        - May find new (previously missed) dependencies.
        - May cause rebuild after upgrade due to dependency changes.
        - May find new dependency errors (EG. cycles).
          - Discovered in some of the SCons QT tests.
    - Resolved missing cross-language dependencies for
      SWIG bindings (fixes #2264).
    - Corrected typo in User Guide for Scanner keyword. (PR #2959)
    - Install builder interacts with scanner found in SCANNERS differently.
      - Previous: Install builder recursively scanned implicit dependencies
        for scanners from SCANNER, but not for built-in (default) scanners.
      - Current: Install builder will not scan for implicit dependencies via
        either scanner source. This optimizes some Install builder behavior
        and brings orthogonality to Install builder scanning behavior.

  From William Deegan:
    - Add better messaging when two environments have
      different actions for the same target (Bug #2024)
    - Fix issue only with MSVC and Always build where targets
      marked AlwaysBuild wouldn't make it into CHANGED_SOURCES
      and thus yield an empty compile command line. (Bug #2622)
    - Fix posix platform escaping logic to properly handle paths
      with parens in them "()".  (Bug #2225)

  From Jakub Pola:
    - Intel Compiler 2016 (Linux/Mac) update for tool directories.

  From Adarsh Sanjeev:
    - Fix for issue #2494: Added string support for Chmod function.

  From Tom Tanner:
    - change cache to use 2 character subdirectories, rather than one character,
      so as not to give huge directories for large caches, a situation which
      causes issues for NFS.
      For existing caches, you will need to run the scons-configure-cache.py
      script to update them to the new format. You will get a warning every time
      you build until you co this.
    - Fix a bunch of unit tests on windows

RELEASE 2.4.1 - Mon, 07 Nov 2015 10:37:21 -0700

  From Arfrever Frehtes Taifersar Arahesis:
    - Fix for Bug # 2791 - Setup.py fails unnecessarily under Jython.

  From Dirk Baechle:
    - Fixed license of SVG titlepage files in the context of Debian
      packaging, such that they allow for commercial use too (#2985).

  From William Blevins:
    - InstallVersionedLib now available in the DefaultEnvironment context.
    - Improves orthogonality of use cases between different Install functions.

  From Carnë Draug:
    - Added new configure check, CheckProg, to check for
      existence of a program.

  From Andrew Featherstone:
    - Fix for issue #2840 - Fix for two environments specifying same target with different
      actions not throwing hard error. Instead SCons was incorrectly issuing a warning
      and continuing.

  From Hiroaki Itoh :
    - Add support `Microsoft Visual C++ Compiler for Python 2.7'
      Compiler can be obtained at: https://www.microsoft.com/en-us/download/details.aspx?id=44266

  From Florian Miedniak:
    - Fixed tigris issue #3011: Glob() excludes didn't work when used with VariantDir(duplicate=0)

  From William Roberts:
    - Fix bug 2831 and allow Help() text to be appended to AddOption() help.

  From Paweł Tomulik:
    - Reimplemented versioning for shared libraries, with the following effects
    - Fixed tigris issues #3001, #3006.
    - Fixed several other issues not reported to tigris, including:
      issues with versioned libraries in subdirectories with tricky names,
      issues with versioned libraries and variant directories,
      issue with soname not being injected to library when using D linkers,
    - Switched to direct symlinks instead of daisy-chained ones -- soname and
      development symlinks point directly to the versioned shared library now),
      for rationale see:
      https://www.debian.org/doc/debian-policy/ch-sharedlibs.html
      https://fedoraproject.org/wiki/Packaging:Guidelines#Devel_Packages
      https://bitbucket.org/scons/scons/pull-requests/247/new-versioned-libraries-gnulink-cyglink/diff#comment-10063929
    - New construction variables to allow override default behavior: SONAME,
      SHLIBVERSIONFLAGS, _SHLIBVERSIONFLAGS, SHLIBNOVERSIONSYMLINKS,
      LDMODULEVERSION, LDMODULEVERSIONFLAGS, _LDMODULEVERSIONFLAGS,
      LDMODULENOVERSIONSYMLINKS.
    - Changed logic used to configure the versioning machinery from
      platform-centric to linker-oriented.
    - The SHLIBVERSION/LDMODULEVERSION variables are no longer validated by
      SCons (more freedom to users).
    - InstallVersionedLib() doesn't use SHLIBVERSION anymore.
    - Enchanced docs for the library versioning stuff.
    - New tests for versioned libraries.
    - Library versioning is currently implemented for the following linker
      tools: 'cyglink', 'gnulink', 'sunlink'.
    - Fix to swig tool - pick-up 'swig', 'swig3.0' and 'swig2.0' (in order).
    - Fix to swig tool - respect env['SWIG'] provided by user.



RELEASE 2.4.0 - Mon, 21 Sep 2015 08:56:00 -0700

  From Dirk Baechle:
    - Switched several core classes to use "slots", to
      reduce the overall memory consumption in large
      projects (fixes #2180, #2178, #2198)
    - Memoizer counting uses decorators now, instead of
      the old metaclasses approach.

  From Andrew Featherstone
    - Fixed typo in SWIGPATH description

RELEASE 2.3.6 - Mon, 31 Jul 2015 14:35:03 -0700

  From Rob Smith:
    - Added support for Visual Studio 2015

RELEASE 2.3.5 - Mon, 17 Jun 2015 21:07:32 -0700

  From Stephen Pollard:
    - Documentation fixes for libraries.xml and
      builders-writing.xml (#2989 and #2990)

  From William Deegan:
    - Extended docs for InstallVersionedLib/SharedLibrary,
      and added SKIP_WIN_PACKAGES argument to build script
      bootstrap.py (PR #230, #3002).

  From William Blevins:
    - Fixed symlink support (PR #227, #2395).
    - Updated debug-count test case (PR #229).

  From Alexey Klimkin:
    - Fixed incomplete LIBS flattening and substitution in
      Program scanner(PR #205, #2954).

  From Dirk Baechle:
    - Added new method rentry_exists_on_disk to Node.FS (PR #193).

  From Russel Winder:
    - Fixed several D tests under the different OS.
    - Add support for f08 file extensions for Fortran 2008 code.

  From Anatoly Techtonik:
    - Show --config choices if no argument is specified (PR #202).
    - Fixed build crash when XML toolchain isn't installed, and
      activated compression for ZIP archives.

  From Alexandre Feblot:
    - Fix for VersionedSharedLibrary under 'sunos' platform.
    - Fixed dll link with precompiled headers on MSVC 2012
    - Added an 'exclude' parameter to Glob()

  From Laurent Marchelli:
    - Support for multiple cmdargs (one per variant) in VS project files.
    - Various improvements for TempFileMunge class.
    - Added an implementation for Visual Studio users files (PR #209).

  From Dan Pidcock:
    - Added support for the 'PlatformToolset' tag in VS project files (#2978).

  From James McCoy:
    - Added support for '-isystem' to ParseFlags.

RELEASE 2.3.4 - Mon, 27 Sep 2014 12:50:35 -0400

  From Bernhard Walle and Dirk Baechle:
    - Fixed the interactive mode, in connection with
      Configure contexts (#2971).

  From Anatoly Techtonik:
    - Fix EnsureSConsVersion warning when running packaged version

  From Russel Winder:
    - Fix D tools for building shared libraries

RELEASE 2.3.3 - Sun, 24 Aug 2014 21:08:33 -0400

  From Roland Stark:
    - Fixed false line length calculation in the TempFileMunge class (#2970).

  From Gary Oberbrunner:
    - Improve SWIG detection

  From Russel Winder:
    - Fix regression on Windows in D language update

  From Neal Becker and Stefan Zimmermann:
    - Python 3 port and compatibility

  From Anatoly Techtonik:
    - Do not fail on EnsureSConsVersion when running from checkout

  From Kendrick Boyd and Rob Managan:
    - Fixed the newglossary action to work with VariantDir (LaTeX).

  From Manuel Francisco Naranjo:
    - Added a default for the BUILDERS environment variable,
      to prevent not defined exception on a Clone().

  From Andrew Featherstone:
    - Added description of CheckTypeSize method (#1991).
    - Fixed handling of CPPDEFINE var in Append()
      for several list-dict combinations (#2900).

  From William Blevins:
    - Added test for Java derived-source dependency tree generation.
    - Added Copy Action symlink soft-copy support (#2395).
    - Various contributions to the documentation (UserGuide).

RELEASE 2.3.2

  From Dirk Baechle:
    - Update XML doc editor configuration
    - Fix: Allow varlist to be specified as list of strings for Actions (#2754)

  From veon on bitbucket:
    - Fixed handling of nested ifs in CPP scanner PreProcessor class.

  From Shane Gannon:
    - Support for Visual Studio 2013 (12.0)

  From Michael Haubenwallner:
    - Respect user's CC/CXX values; don't always overwrite in generate()
    - Delegate linker Tool.exists() to CC/CXX Tool.exists().

  From Rob Managan:
    - Updated the TeX builder to support use of the -synctex=1
      option and the files it creates.
    - Updated the TeX builder to correctly clean auxiliary files when
      the biblatex package is used.

  From Gary Oberbrunner:
    - get default RPM architecture more robustly when building RPMs

  From Amir Szekely:
    - Fixed NoClean() for multi-target builders (#2353).

  From Paweł Tomulik:
    - Fix SConf tests that write output

  From Russel Winder:
    - Revamp of the D language support. Tools for DMD, GDC and LDC provided
      and integrated with the C and C++ linking. NOTE: This is only tested
      with D v2. Support for D v1 is now deprecated.

  From Anatoly Techtonik:
    - Several improvements for running scons.py from source:
      * engine files form source directory take priority over all other
        importable versions
      * message about scons.py running from source is removed to fix tests
        that were failing because of this extra line in the output
      * error message when SCons import fails now lists lookup paths
    - Remove support for QMTest harness from runtest.py
    - Remove RPM and m4 from default tools on Windows
    - BitKeeper, CVS, Perforce, RCS, SCCS are deprecated from default
      tools and will be removed in future SCons versions to speed up
      SCons initialization (it will still be possible to use these tools
      explicitly)

  From Sye van der Veen:
    - Support for Visual Studio 12.0Exp, and fixes for earlier MSVS
      versions.


RELEASE 2.3.1

  From Andrew Featherstone:
    - Added support for EPUB output format to the DocBook tool.

  From Tom Tanner:
    - Stop leaking file handles to subprocesses by switching to using subprocess
      always.
    - Allow multiple options to be specified with --debug=a,b,c
    - Add support for a readonly cache (--cache-readonly)
    - Always print stats if requested
    - Generally try harder to print out a message on build errors
    - Adds a switch to warn on missing targets
    - Add Pseudo command to mark targets which should not exist after
      they are built.

  From Bogdan Tenea:
    - Check for 8.3 filenames on cygwin as well as win32 to make variant_dir work properly.

  From Alexandre Feblot:
    - Make sure SharedLibrary depends on all dependent libs (by depending on SHLINKCOM)

  From Stefan Sperling:
    - Fixed the setup of linker flags for a versioned SharedLibrary
      under OpenBSD (#2916).

  From Antonio Cavallo:
    - Improve error if Visual Studio bat file not found.

  From Manuel Francisco Naranjo:
    - Allow Subst.Literal string objects to be compared with each other,
      so they work better in AddUnique() and Remove().

  From David Rothenberger:
    - Added cyglink linker that uses Cygwin naming conventions for
      shared libraries and automatically generates import libraries.

  From Dirk Baechle:
    - Update bootstrap.py so it can be used from any dir, to run
      SCons from a source (non-installed) dir.
    - Count statistics of instances are now collected only when
      the --debug=count command-line option is used (#2922).
    - Added release_target_info() to File nodes, which helps to
      reduce memory consumption in clean builds and update runs
      of large projects.
    - Fixed the handling of long options in the command-line
      parsing (#2929).
    - Fixed misspelled variable in intelc.py (#2928).

  From Gary Oberbrunner:
    - Test harness: fail_test() can now print a message to help debugging.

  From Anatoly Techtonik:
    - Require rpmbuild when building SCons package.
    - Print full stack on certain errors, for debugging.
    - Improve documentation for Textfile builder.

  From William Deegan:
    - VS2012 & VS2010 Resolve initialization issues by adding path to reg.exe
      in shell used to run batch files.
    - MSVC Support fixed defaulting TARGET_ARCH to HOST_ARCH. It should be
      None if not explicitly set.
    - MSVC Fixed issue where if more than one Architectures compilers are
      detected, it would take the last one found, and not the first.

  From Philipp Kraus:
    - Added optional ZIPROOT to Zip tool.

  From Dirk Baechle:
    - Replaced old SGML-based documentation toolchain with a more modern
      approach, that also requires less external dependencies (programs and
      Python packages). Added a customized Docbook XSD for strict validation of
      all input XML files.

  From Luca Falavigna:
    - Fixed spelling errors in MAN pages (#2897).

  From Michael McDougall:
    - Fixed description of ignore_case for EnumVariable in the
      MAN page (#2774).

RELEASE 2.3.0 - Mon, 02 Mar 2013 13:22:29 -0400

  From Anatoly Techtonik:
    - Added ability to run scripts/scons.py directly from source checkout
    - Hide deprecated --debug={dtree,stree,tree} from --help output
    - Error messages from option parser now include hints about valid choices
    - Cleaned up some Python 1.5 and pre-2.3 code, so don't expect SCons
      to run on anything less than Python 2.4 anymore
    - Several fixes for runtest.py:
      * exit with an error if no tests were found
      * removed --noqmtest option - this behavior is by default
      * replaced `-o FILE --xml` combination with `--xml FILE`
      * changed `-o, --output FILE` option to capture stdout/stderr output
        from runtest.py
    - Remove os_spawnv_fix.diff patch required to enable parallel builds
      support prior to Python 2.2

  From Juan Lang:
    - Fix WiX Tool to use .wixobj rather than .wxiobj for compiler output
    - Support building with WiX releases after 2.0

  From Alexey Klimkin:
    - Fix nested LIBPATH expansion by flattening sequences in subst_path.

  From eyan on Bitbucket:
    - Print target name with command execution time with --debug=time

  From Thomas Berg and Evgeny Podjachev:
    - Fix subprocess spawning on Windows.  Work around a Windows
      bug that can crash python occasionally when using -jN. (#2449)

  From Dirk Baechle:
    - Updated test framework to support dir and file fixtures and
      added ability to test external (out-of-tree) tools (#2862).
      See doc in QMTest/test-framework.rst.
    - Fixed several errors in the test suite (Java paths, MSVS version
      detection, Tool import), additionally
      * provided MinGW command-line support for the CXX, AS and
        Fortran tests,
      * refactored the detection of the gcc version and the according
        Fortran startup library,
      * provided a new module rpmutils.py, wrapping the RPM naming rules
        for target files and further hardware-dependent info (compatibility,
        compiler flags, ...),
      * added new test methods must_exist_one_of() and
        must_not_exist_any_of() and
      * removed Aegis support from runtest.py. (#2872)

  From Gary Oberbrunner:
    - Add -jN support to runtest.py to run tests in parallel
    - Add MSVC10 and MSVC11 support to get_output low-level bat script runner.
    - Fix MSVS solution generation for VS11, and fixed tests.

  From Rob Managan:
    - Updated the TeX builder to support the \newglossary command
      in LaTeX's glossaries package and the files it creates.
    - Improve support for new versions of biblatex in the TeX builder
      so biber is called automatically if biblatex requires it.
    - Add SHLIBVERSION as an option that tells SharedLibrary to build
      a versioned shared library and create the required symlinks.
      Add builder InstallVersionedLib to create the required symlinks
      installing a versioned shared library.

RELEASE 2.2.0 - Mon, 05 Aug 2012 15:37:48 +0000

  From dubcanada on Bitbucket:
    - Fix 32-bit Visual Express C++ on 64-bit Windows (generate 32-bit code)

  From Paweł Tomulik:
    - Added gettext toolset
    - Fixed FindSourceFiles to find final sources (leaf nodes).

  From Greg Ward:
    - Allow Node objects in Java path (#2825)

  From Joshua Hughes:
    - Make Windows not redefine builtin file as un-inheritable (#2857)
    - Fix WINDOWS_INSERT_DEF on MinGW (Windows) (#2856)

  From smallbub on Bitbucket:
    - Fix LINKCOMSTR, SHLINKCOMSTR, and LDMODULECOMSTR on Windows (#2833).

  From Mortoray:
    - Make -s (silent mode) be silent about entering subdirs (#2976).
    - Fix cloning of builders when cloning environment (#2821).

  From Gary Oberbrunner:
    - Show valid Visual Studio architectures in error message
       when user passes invalid arch.

  From Alexey Petruchik:
    - Support for Microsoft Visual Studio 11 (both using it
      and generating MSVS11 solution files).

  From Alexey Klimkin:
    - Fixed the Taskmaster, curing spurious build failures in
      multi-threaded runs (#2720).

  From Dirk Baechle:
    - Improved documentation of command-line variables (#2809).
    - Fixed scons-doc.py to properly convert main XML files (#2812).

  From Rob Managan:
    - Updated the TeX builder to support LaTeX's multibib package.
    - Updated the TeX builder to support LaTeX's biblatex package.
    - Added support for using biber instead of bibtex by setting
      env['BIBTEX'] = 'biber'

  From Arve Knudsen:
    - Test for FORTRANPPFILESUFFIXES (#2129).


RELEASE 2.1.0 - Mon, 09 Sep 2011 20:54:57 -0700

  From Anton Lazarev:
    - Fix Windows resource compiler scanner to accept DOS line endings.

  From Matthias:
    - Update MSVS documents to remove note indicating that only one
      project is currently supported per solution file.

  From Grzegorz Bizoń:
    - Fix long compile lines in batch mode by using TEMPFILE
    - Fix MSVC_BATCH=False (was treating it as true)

  From Justin Gullingsrud:
    - support -std=c++0x and related CXXFLAGS in pkgconfig (ParseFlags)

  From Vincent Beffara:
    - Support -dylib_file in pkgconfig (ParseFlags)

  From Gary Oberbrunner and Sohail Somani:
    - new construction variable WINDOWS_EMBED_MANIFEST to automatically
      embed manifests in Windows EXEs and DLLs.

  From Gary Oberbrunner:
    - Fix Visual Studio project generation when CPPPATH contains Dir nodes
    - Ensure Visual Studio project is regenerated when CPPPATH or CPPDEFINES change
    - Fix unicode error when using non-ASCII filenames with Copy or Install
    - Put RPATH in LINKCOM rather than LINKFLAGS so resetting
      LINKFLAGS doesn't kill RPATH
    - Fix precompiled headers on Windows when variant dir name has spaces.
    - Adding None to an Action no longer fails (just returns original action)
    - New --debug=prepare option to show each target as it's being
      prepared, whether or not anything needs to be done for it.
    - New debug option --debug=duplicate to print a line for each
      unlink/relink (or copy) of a variant file from its source file.
    - Improve error message for EnumVariables to show legal values.
    - Fix Intel compiler to sort versions >9 correctly (esp. on Linux)
    - Fix Install() when the source and target are directories and the
      target directory exists.

  From David Garcia Garzon:
    - Fix Delete to be able to delete broken symlinks and dir
      symlinks.

  From Imran Fanaswala and Robert Lehr:
    - Handle .output file generated by bison/yacc properly. Cleaning it
      when necessary.

  From Antoine Dechaume:
    - Handle SWIG file where there is whitespace after the module name
      properly. Previously the generated files would include
      the whitespace.

  From Dmitry R.:
    - Handle Environment in case __semi_deepcopy is None

  From Benoit Belley:

    - Much improved support for Windows UNC paths (\\SERVERNAME).

  From Jean-Baptiste Lab:

    - Fix problems with appending CPPDEFINES that contain
      dictionaries, and related issues with Parse/MergeFlags and
      CPPDEFINES.

  From Allen Weeks:

    - Fix for an issue with implicit-cache with multiple targets
      when dependencies are removed on disk.

  From Evgeny Podjachev and Alexey Petruchick:

    - Support generation of Microsoft Visual Studio 2008 (9.0)
      and 2010 (10.0) project and solution files.

  From Ken Deeter:

    - Fix a problem when FS Entries which are actually Dirs have builders.

  From Luca Falavigna:

    - Support Fortran 03

  From Gary Oberbrunner:

    - Print the path to the SCons package in scons --version

  From Jean-Franï¿½ois Colson:

    - Improve Microsoft Visual Studio Solution generation, and fix
      various errors in the generated solutions especially when using
      MSVS_SCC_PROVIDER, and when generating multiple projects.  The
      construction variable MSVS_SCC_PROJECT_BASE_PATH, which never
      worked properly, is removed.  Users can use the new variable
      MSVS_SCC_CONNECTION_ROOT instead if desired.

  From Anatoly Techtonik:

    - Use subprocess in bootstrap.py instead of os.execve to avoid
      losing output control on Windows (http://bugs.python.org/issue9148)

    - Revert patch for adding SCons to App Paths, because standard cmd
      shell doesn't search there. This is confusing, because `scons` can
      be executed from explorer, but fail to start from console.

    - Fix broken installation with easy_install on Windows (issue #2051)
      SCons traditionally installed in a way that allowed to run multiple
      versions side by side. This custom logic was incompatible with
      easy_install way of doing things.

    - Use epydoc module for generating API docs in HTML if command line
      utility is not found in PATH. Actual for Windows.

  From Alexander Goomenyuk:

    - Add .sx to assembly source scanner list so .sx files
      get their header file dependencies detected.

  From Arve Knudsen:

    - Set module metadata when loading site_scons/site_init.py
      so it is treated as a proper module; __doc__, __file__ and
      __name__ now refer to the site_init.py file.

  From Russel Winder:

    - Users Guide updates explaining that Tools can be packages as
      well as python modules.

  From Gary Oberbrunner:

    - New systemwide and per-user site_scons dirs.

  From Dirk Baechle:

    - XML fixes in User's Guide.
    - Fixed the detection of 'jar' and 'rmic' during
      the initialization of the respective Tools (#2730).
    - Improved docs for custom Decider functions and
      custom Scanner objects (#2711, #2713).
    - Corrected SWIG module names for generated *.i files (#2707).

  From Joe Zuntz:

    - Fixed a case-sensitivity problem with Fortran modules.

  From Bauke Conijn:

    - Added Users Guide example for auto-generated source code

  From Steven Knight:

    - Fix explicit dependencies (Depends()) on Nodes that don't have
      attached Builders.

    - Fix use of the global Alias() function with command actions.

  From Matt Hughes:

    - Fix the ability to append to default $*FLAGS values (which are
      implemented as CLVar instances) in a copied construction environment
      without affecting the original construction environment's value.

  From Rob Managan:

    - Updated the TeX command strings to include a /D on Windows in
      case the new directory is on a different drive letter.

    - Fixed the LaTeX scanner so dependencies are found in commands that
      are broken across lines with a comment or have embedded spaces.

    - The TeX builders should now work with tex files that are generated
      by another program. Thanks to Hans-Martin von Gaudecker for
      isolating the cause of this bug.

    - Added support for INDEXSTYLE environment variable so makeindex can
      find style files.

    - Added support for the bibunits package so we call bibtex on all
      the bu*.aux files.

    - Add support of finding path information on OSX for TeX applications
      MacPorts and Fink paths need to be added by the user

  From Russel Winder:

    - Add support for DMD version 2 (the phobos2 library).

  From William Deegan:

    - Add initial support for VS/VC 2010 (express and non-express versions)
    - Remove warning for not finding MS VC/VS install.
      "scons: warning: No version of Visual Studio compiler found
        - C/C++ compilers most likely not set correctly"
    - Add support for Linux 3.0


RELEASE 2.0.1 - Mon, 15 Aug 2010 15:46:32 -0700

  From Dirk Baechle:

    - Fix XML in documentation.

  From Joe Zuntz:

    - Fixed a case-sensitivity problem with Fortran modules.

  From Bauke Conijn:

    - Added Users Guide example for auto-generated source code

  From Steven Knight:

    - Fix explicit dependencies (Depends()) on Nodes that don't have
      attached Builders.

  From Matt Hughes:

    - Fix the ability to append to default $*FLAGS values (which are
      implemented as CLVar instances) in a copied construction environment
      without affecting the original construction environment's value.

  From Rob Managan:

    - Updated the TeX command strings to include a /D on Windows in
      case the new directory is on a different drive letter.

    - Fixed the LaTeX scanner so dependencies are found in commands that
      are broken across lines with a comment or have embedded spaces.


RELEASE 2.0.0.final.0 - Mon, 14 Jun 2010 22:01:37 -0700

  From Dirk Baechle:

    - Fix XML in documentation.

  From Steven Knight:

    - Provide forward compatibility for the 'profile' module.

    - Provide forward compatibility for the 'pickle' module.

    - Provide forward compatibility for the 'io' module.

    - Provide forward compatibility for the 'queue' module.

    - Provide forward compatibility for the 'collections' module.

    - Provide forward compatibility for the 'builtins' module.

    - Provide forward compatibility for 'sys.intern()'.

    - Convert to os.walk() from of os.path.walk().

    - Remove compatibility logic no longer needed.

    - Add a '-3' option to runtest to print 3.x incompatibility warnings.

    - Convert old-style classes into new-style classes.

    - Fix "Ignoring corrupt sconsign entry" warnings when building
      in a tree with a pre-2.0 .sconsign file.

    - Fix propagation from environment of VS*COMNTOOLS to resolve issues
      initializing MSVC/MSVS/SDK issues.

    - Handle detecting Visual C++ on Python versions with upper-case
      platform architectures like 'AMD64'.

  From W. Trevor King:

    - Revisions to README.

  From Greg Noel:

    - Apply numerous Python fixers to update code to more modern idioms.
      Find where fixers should be applied to code in test strings and
      apply the fixers there, too.

    - Write a fixer to convert string functions to string methods.

    - Modify the 'dict' fixer to be less conservative.

    - Modify the 'apply' fixer to handle more cases.

    - Create a modified 'types' fixer that converts types to 2.x
      equivalents rather than 3.x equivalents.

    - Write a 'division' fixer to highlight uses of the old-style
      division operator.  Correct usage where needed.

    - Add forward compatibility for the new 'memoryview' function
      (which replaces the 'buffer' function).

    - Add forward compatibility for the 'winreg' module.

    - Remove no-longer-needed 'platform' module.

    - Run tests with the '-3' option to Python 2.6 and clear up
      various reported incompatibilities.

    - Comb out code paths specialized to Pythons older than 2.4.

    - Update deprecation warnings; most now become mandatory.

    - Start deprecation cycle for BuildDir() and build_dir.

    - Start deprecation cycle for SourceCode() and related factories

    - Fixed a problem with is_Dict() not identifying some objects derived
      from UserDict.

  From Jim Randall:

    - Document the AllowSubstExceptions() function in the User's Guide.

  From William Deegan:

    - Migrate MSVC/MSVS/SDK improvements from 1.3 branch.


RELEASE 1.3.0 - Tue, 23 Mar 2010 21:44:19 -0400

  From Steven Knight:

    - Update man page and documentation.

  From William Deegan (plus minor patch from Gary Oberbrunner):

    - Support Visual Studio 8.0 Express

RELEASE 1.2.0.d20100306 - Sat, 06 Mar 2010 16:18:33 -0800

  From Luca Falavigna:

    - Fix typos in the man page.

  From Gottfried Ganssauge:

    - Support execution when SCons is installed via easy_install.

  From Steven Knight:

    - Make the messages for Configure checks of compilers consistent.

    - Issue an error message if a BUILDERS entry is not a Builder
      object or a callable wrapper.

  From Rob Managan:

    - Update tex builder to handle the case where a \input{foo}
      command tries to work with a directory named foo instead of the
      file foo.tex. The builder now ignores a directory and continues
      searching to find the correct file. Thanks to Lennart Sauerbeck
      for the test case and initial patch

      Also allow the \include of files in subdirectories when variantDir
      is used with duplicate=0. Previously latex would crash since
      the directory in which the .aux file is written was not created.
      Thanks to Stefan Hepp for finding this and part of the solution.

  From James Teh:
    - Patches to fix some issues using MS SDK V7.0

  From William Deegan:
    - Lots of testing and minor patches to handle mixed MS VC and SDK
      installations, as well as having only the SDK installed.


RELEASE 1.2.0.d20100117 - Sun, 17 Jan 2010 14:26:59 -0800

  From Jim Randall:
    - Fixed temp filename race condition on Windows with long cmd lines.

  From David Cournapeau:
    - Fixed tryRun when sconf directory is in a variant dir.
    - Do not add -fPIC for ifort tool on non-posix platforms (darwin and
      windows).
    - Fix bug 2294 (spurious CheckCC failures).
    - Fix SCons bootstrap process on windows 64 (wrong wininst name)

  From William Deegan:
    - Final merge from vs_revamp branch to main

    - Added definition and usage of HOST_OS, HOST_ARCH, TARGET_OS,
      TARGET_ARCH, currently only defined/used by Visual Studio
      Compilers. This will be rolled out to other platforms/tools
      in the future.

    - Add check for python >= 3.0.0 and exit gracefully.
      For 1.3 python >= 1.5.2 and < 3.0.0 are supported

    - Fix bug 1944 - Handle non-existent .i file in swig emitter, previously
      it would crash with an IOError exception. Now it will try to make an
      educated guess on the module name based on the filename.

  From Lukas Erlinghagen:

    - Have AddOption() remove variables from the list of
      seen-but-unknown variables (which are reported later).

    - An option name and aliases can now be specified as a tuple.

  From Hartmut Goebel:

    - Textfile builder.

  From Jared Grubb:

    - use "is/is not" in comparisons with None instead of "==" or "!=".

  From Jim Hunziker:

    - Avoid adding -gphobos to a command line multiple times
      when initializing use of the DMD compiler.

  From Jason Kenney:

    - Sugguested HOST/TARGET OS/ARCH separation.

  From Steven Knight:

    - Fix the -n option when used with VariantDir(duplicate=1)
      and the variant directory doesn't already exist.

    - Fix scanning of Unicode files for both UTF-16 endian flavors.

    - Fix a TypeError on #include of file names with Unicode characters.

    - Fix an exception if a null command-line argument is passed in.

    - Evaluate Requires() prerequisites before a Node's direct children
      (sources and dependencies).

  From Greg Noel:

    - Remove redundant __metaclass__ initializations in Environment.py.

    - Correct the documentation of text returned by sconf.Result().

    - Document that filenames with '.' as the first character are
      ignored by Glob() by default (matching UNIX glob semantics).

    - Fix SWIG testing infrastructure to work on Mac OS X.

    - Restructure a test that occasionally hung so that the test would
      detect when it was stuck and fail instead.

    - Substfile builder.

  From Gary Oberbrunner:

    - When reporting a target that SCons doesn't know how to make,
      specify whether it's a File, Dir, etc.

  From Ben Webb:

    - Fix use of $SWIGOUTDIR when generating Python wrappers.

    - Add $SWIGDIRECTORSUFFIX and $SWIGVERSION construction variables.

  From Rob Managan:

    - Add -recorder flag to Latex commands and updated internals to
      use the output to find files TeX creates. This allows the MiKTeX
      installations to find the created files

    - Notify user of Latex errors that would get buried in the
      Latex output

    - Remove LATEXSUFFIXES from environments that don't initialize Tex.

    - Add support for the glossaries package for glossaries and acronyms

    - Fix problem that pdftex, latex, and pdflatex tools by themselves did
      not create the actions for bibtex, makeindex,... by creating them
      and other environment settings in one routine called by all four
      tex tools.

    - Fix problem with filenames of sideeffects when the user changes
      the name of the output file from the latex default

    - Add scanning of files included in Latex by means of \lstinputlisting{}
      Patch from Stefan Hepp.

    - Change command line for epstopdf to use --outfile= instead of -o
      since this works on all platforms.
      Patch from Stefan Hepp.

    - Change scanner to properly search for included file from the
      directory of the main file instead of the file it is included from.
      Also update the emitter to add the .aux file associated with
      \include{filename} commands. This makes sure the required directories
      if any are created for variantdir cases.
      Half of the patch from Stefan Hepp.

RELEASE 1.2.0.d20090223 - Mon, 23 Feb 2009 08:41:06 -0800

  From Stanislav Baranov:

    - Make suffix-matching for scanners case-insensitive on Windows.

  From David Cournapeau:

    - Change the way SCons finds versions of Visual C/C++ and Visual
      Studio to find and use the Microsoft v*vars.bat files.

  From Robert P. J. Day:

    - User's Guide updates.

  From Dan Eaton:

    - Fix generation of Visual Studio 8 project files on x64 platforms.

  From Allan Erskine:

    - Set IncludeSearchPath and PreprocessorDefinitions in generated
      Visual Studio 8 project files, to help IntelliSense work.

  From Mateusz Gruca:

    - Fix deletion of broken symlinks by the --clean option.

  From Steven Knight:

    - Fix the error message when use of a non-existent drive on Windows
      is detected.

    - Add sources for files whose targets don't exist in $CHANGED_SOURCES.

    - Detect implicit dependencies on commands even when the command is
      quoted.

    - Fix interaction of $CHANGED_SOURCES with the --config=force option.

    - Fix finding #include files when the string contains escaped
      backslashes like "C:\\some\\include.h".

    - Pass $CCFLAGS to Visual C/C++ precompiled header compilation.

    - Remove unnecessary nested $( $) around $_LIBDIRFLAGS on link lines
      for the Microsoft linker, the OS/2 ilink linker and the Phar Lap
      linkloc linker.

    - Spell the Windows environment variables consistently "SystemDrive"
      and "SystemRoot" instead of "SYSTEMDRIVE" and "SYSTEMROOT".



RELEASE 1.2.0.d20090113 - Tue, 13 Jan 2009 02:50:30 -0800

  From Stanislav Baranov, Ted Johnson and Steven Knight:

    - Add support for batch compilation of Visual Studio C/C++ source
      files, controlled by a new $MSVC_BATCH construction variable.

  From Steven Knight:

    - Print the message, "scons: Build interrupted." on error output,
      not standard output.

    - Add a --warn=future-deprecated option for advance warnings about
      deprecated features that still have warnings hidden by default.

    - Fix use of $SOURCE and $SOURCES attributes when there are no
      sources specified in the Builder call.

    - Add support for new $CHANGED_SOURCES, $CHANGED_TARGETS,
      $UNCHANGED_SOURCES and $UNCHANGED_TARGETS variables.

    - Add general support for batch builds through new batch_key= and
      targets= keywords to Action object creation.

  From Arve Knudsen:

    - Make linker tools differentiate properly between SharedLibrary
      and LoadableModule.

    - Document TestCommon.shobj_prefix variable.

    - Support $SWIGOUTDIR values with spaces.

  From Rob Managan:

    - Don't automatically try to build .pdf graphics files for
      .eps files in \includegraphics{} calls in TeX/LaTeX files
      when building with the PDF builder (and thus using pdflatex).

  From Gary Oberbrunner:

    - Allow AppendENVPath() and PrependENVPath() to interpret '#'
      for paths relative to the top-level SConstruct directory.

    - Use the Borland ilink -e option to specify the output file name.

    - Document that the msvc Tool module uses $PCH, $PCHSTOP and $PDB.

    - Allow WINDOWS_INSERT_DEF=0 to disable --output-def when linking
      under MinGW.

  From Zia Sobhani:

    - Fix typos in the User's Guide.

  From Greg Spencer:

    - Support implicit dependency scanning of files encoded in utf-8
      and utf-16.

  From Roberto de Vecchi:

    - Remove $CCFLAGS from the the default definitions of $CXXFLAGS for
      Visual C/C++ and MIPSpro C++ on SGI so, they match other tools
      and avoid flag duplication on C++ command lines.

  From Ben Webb:

    - Handle quoted module names in SWIG source files.

    - Emit *_wrap.h when SWIG generates header file for directors

  From Matthew Wesley:

    - Copy file attributes so we identify, and can link a shared library
      from, shared object files in a Repository.



RELEASE 1.2.0 - Sat, 20 Dec 2008 22:47:29 -0800

  From Steven Knight:

    - Don't fail if can't import a _subprocess module on Windows.

    - Add warnings for use of the deprecated Options object.



RELEASE 1.1.0.d20081207 - Sun, 07 Dec 2008 19:17:23 -0800

  From Benoit Belley:

    - Improve the robustness of GetBuildFailures() by refactoring
      SCons exception handling (especially BuildError exceptions).

    - Have the --taskmastertrace= option print information about
      individual Task methods, not just the Taskmaster control flow.

    - Eliminate some spurious dependency cycles by being more aggressive
      about pruning pending children from the Taskmaster walk.

    - Suppress mistaken reports of a dependency cycle when a child
      left on the pending list is a single Node in EXECUTED state.

  From David Cournapeau:

    - Fix $FORTRANMODDIRPREFIX for the ifort (Intel Fortran) tool.

  From Brad Fitzpatrick:

    - Don't pre-generate an exception message (which will likely be
      ignored anyway) when an EntryProxy re-raises an AttributeError.

  From Jared Grubb:

    - Clean up coding style and white space in Node/FS.py.

    - Fix a typo in the documentation for $_CPPDEFFLAGS.

    - Issue 2401: Fix usage of comparisons with None.

  From Ludwig Hï¿½hne:

    - Handle Java inner classes declared within a method.

  From Steven Knight:

    - Fix label placement by the "scons-time.py func" subcommand
      when a profile value was close to (or equal to) 0.0.

    - Fix env.Append() and env.Prepend()'s ability to add a string to
      list-like variables like $CCFLAGS under Python 2.6.

    - Other Python2.6 portability:  don't use "as" (a Python 2.6 keyword).
      Don't use the deprecated Exception.message attribute.

    - Support using the -f option to search for a different top-level
      file name when walking up with the -D, -U or -u options.

    - Fix use of VariantDir when the -n option is used and doesn't,
      therefore, actually create the variant directory.

    - Fix a stack trace from the --debug=includes option when passed a
      static or shared library as an argument.

    - Speed up the internal find_file() function (used for searching
      CPPPATH, LIBPATH, etc.).

    - Add support for using the Python "in" keyword on construction
      environments (for example, if "CPPPATH" in env: ...).

    - Fix use of Glob() when a repository or source directory contains
      an in-memory Node without a corresponding on-disk file or directory.

    - Add a warning about future reservation of $CHANGED_SOURCES,
      $CHANGED_TARGETS, $UNCHANGED_SOURCES and $UNCHANGED_TARGETS.

    - Enable by default the existing warnings about setting the resource
      $SOURCE, $SOURCES, $TARGET and $TARGETS variable.

  From Rob Managan:

    - Scan for TeX files in the paths specified in the $TEXINPUTS
      construction variable and the $TEXINPUTS environment variable.

    - Configure the PDF() and PostScript() Builders as single_source so
      they know each source file generates a separate target file.

    - Add $EPSTOPDF, $EPSTOPDFFLAGS and $EPSTOPDFCOM

    - Add .tex as a valid extension for the PDF() builder.

    - Add regular expressions to find \input, \include and
      \includegraphics.

    - Support generating a .pdf file from a .eps source.

    - Recursive scan included input TeX files.

    - Handle requiring searched-for TeX input graphics files to have
      extensions (to avoid trying to build a .eps from itself, e.g.).

  From Greg Noel:

    - Make the Action() function handle positional parameters consistently.

    - Clarify use of Configure.CheckType().

    - Make the File.{Dir,Entry,File}() methods create their entries
      relative to the calling File's directory, not the SConscript
      directory.

    - Use the Python os.devnull variable to discard error output when
      looking for the $CC or $CXX version.

    - Mention LoadableModule() in the SharedLibrary() documentation.

  From Gary Oberbrunner:

    - Update the User's Guide to clarify use of the site_scons/
      directory and the site_init.py module.

    - Make env.AppendUnique() and env.PrependUnique remove duplicates
      within a passed-in list being added, too.

  From Randall Spangler:

    - Fix Glob() so an on-disk file or directory beginning with '#'
      doesn't throw an exception.



RELEASE 1.1.0 - Thu, 09 Oct 2008 08:33:47 -0700

  From Chris AtLee

    - Use the specified environment when checking for the GCC compiler
      version.

  From Ian P. Cardenas:

    - Fix Glob() polluting LIBPATH by returning copy of list

  From David Cournapeau:

    - Add CheckCC, CheckCXX, CheckSHCC and CheckSHCXX tests to
      configuration contexts.

    - Have the --profile= argument use the much faster cProfile module
      (if it's available in the running Python version).

    - Reorder MSVC compilation arguments so the /Fo is first.

  From Bill Deegan:

    - Add scanning Windows resource (.rc) files for implicit dependencies.

  From John Gozde:

    - When scanning for a #include file, don't use a directory that
      has the same name as the file.

  From Ralf W. Grosse-Kunstleve

    - Suppress error output when checking for the GCC compiler version.

  From Jared Grubb:

    - Fix VariantDir duplication of #included files in subdirectories.

  From Ludwig Hï¿½hne:

    - Reduce memory usage when a directory is used as a dependency of
      another Node (such as an Alias) by returning a concatenation
      of the children's signatures + names, not the children's contents,
      as the directory contents.

    - Raise AttributeError, not KeyError, when a Builder can't be found.

    - Invalidate cached Node information (such as the contenst returned
      by the get_contents() method) when calling actions with Execute().

    - Avoid object reference cycles from frame objects.

    - Reduce memory usage from Null Executor objects.

    - Compute MD5 checksums of large files without reading the entire
      file contents into memory.  Add a new --md5-chunksize option to
      control the size of each chunk read into memory.

  From Steven Knight:

    - Fix the ability of the add_src_builder() method to add a new
      source builder to any other builder.

    - Avoid an infinite loop on non-Windows systems trying to find the
      SCons library directory if the Python library directory does not
      begin with the string "python".

    - Search for the SCons library directory in "scons-local" (with
      no version number) after "scons-local-{VERSION}".

  From Rob Managan:

    - Fix the user's ability to interrupt the TeX build chain.

    - Fix the TeX builder's allowing the user to specify the target name,
      instead of always using its default output name based on the source.

    - Iterate building TeX output files until all warning are gone
      and the auxiliary files stop changing, or until we reach the
      (configurable) maximum number of retries.

    - Add TeX scanner support for:  glossaries, nomenclatures, lists of
      figures, lists of tables, hyperref and beamer.

    - Use the $BIBINPUTS, $BSTINPUTS, $TEXINPUTS and $TEXPICTS construction
      variables as search paths for the relevant types of input file.

    - Fix building TeX with VariantDir(duplicate=0) in effect.

    - Fix the LaTeX scanner to search for graphics on the TEXINPUTS path.

    - Have the PDFLaTeX scanner search for .gif files as well.

  From Greg Noel:

    - Fix typos and format bugs in the man page.

    - Add a first draft of a wrapper module for Python's subprocess
      module.

    - Refactor use of the SCons.compat module so other modules don't
      have to import it individually.

    - Add .sx as a suffix for assembly language files that use the
      C preprocessor.

  From Gary Oberbrunner:

    - Make Glob() sort the returned list of Files or Nodes
      to prevent spurious rebuilds.

    - Add a delete_existing keyword argument to the AppendENVPath()
      and PrependENVPath() Environment methods.

    - Add ability to use "$SOURCE" when specifying a target to a builder

  From Damyan Pepper:

    - Add a test case to verify that SConsignFile() files can be
      created in previously non-existent subdirectories.

  From Jim Randall:

    - Make the subdirectory in which the SConsignFile() file will
      live, if the subdirectory doesn't already exist.

  From Ali Tofigh:

    - Add a test to verify duplication of files in VariantDir subdirectories.



RELEASE 1.0.1 - Sat, 06 Sep 2008 07:29:34 -0700

  From Greg Noel:

    - Add a FindFile() section to the User's Guide.

    - Fix the FindFile() documentation in the man page.

    - Fix formatting errors in the Package() description in the man page.

    - Escape parentheses that appear within variable names when spawning
      command lines using os.system().



RELEASE 1.0.0 - XXX

  From Jared Grubb:

    - Clear the Node state when turning a generic Entry into a Dir.

  From Ludwig Hï¿½hne:

    - Fix sporadic output-order failures in test/GetBuildFailures/parallel.py.

    - Document the ParseDepends() function in the User's Guide.

  From khomenko:

    - Create a separate description and long_description for RPM packages.

  From Steven Knight:

    - Document the GetLaunchDir() function in the User's Guide.

    - Have the env.Execute() method print an error message if the
      executed command fails.

    - Add a script for creating a standard SCons development system on
      Ubuntu Hardy.  Rewrite subsidiary scripts for install Python and
      SCons versions in Python (from shell).

  From Greg Noel:

    - Handle yacc/bison on newer Mac OS X versions creating file.hpp,
      not file.cpp.h.

    - In RPCGEN tests, ignore stderr messages from older versions of
      rpcgen on some versions of Mac OS X.

    - Fix typos in man page descriptions of Tag() and Package(), and in
      the scons-time man page.

    - Fix documentation of SConf.CheckLibWithHeader and other SConf methods.

    - Update documentation of SConscript(variant_dir) usage.

    - Fix SWIG tests for (some versions of) Mac OS X.

  From Jonas Olsson:

    - Print the warning about -j on Windows being potentially unreliable if
      the pywin32 extensions are unavailable or lack file handle operations.

  From Jim Randall:

    - Fix the env.WhereIs() method to expand construction variables.

  From Rogier Schouten:

    - Enable building of shared libraries with the Bordand ilink32 linker.



RELEASE 1.0.0 - Sat, 09 Aug 2008 12:19:44 -0700

  From Luca Falavigna:

    - Fix SCons man page indentation under Debian's man page macros.

  From Steven Knight:

    - Clarify the man page description of the SConscript(src_dir) argument.

    - User's Guide updates:

       -  Document the BUILD_TARGETS, COMMAND_LINE_TARGETS and
          DEFAULT_TARGETS variables.

       -  Document the AddOption(), GetOption() and SetOption() functions.

       -  Document the Requires() function; convert to the Variables
          object, its UnknownOptions() method, and its associated
          BoolVariable(), EnumVariable(), ListVariable(), PackageVariable()
          and PathVariable() functions.

       -  Document the Progress() function.

       -  Reorganize the chapter and sections describing the different
          types of environments and how they interact.  Document the
          SetDefault() method.  Document the PrependENVPath() and
          AppendENVPath() functions.

       -  Reorganize the command-line arguments chapter.  Document the
          ARGLIST variable.

       -  Collect some miscellaneous sections into a chapter about
          configuring build output.

    - Man page updates:

       -  Document suggested use of the Visual C/C++ /FC option to fix
          the ability to double-click on file names in compilation error
          messages.

       -  Document the need to use Clean() for any SideEffect() files that
          must be explicitly removed when their targets are removed.

       -  Explicitly document use of Node lists as input to Dependency().

  From Greg Noel:

    - Document MergeFlags(), ParseConfig(), ParseFlags() and SideEffect()
      in the User's Guide.

  From Gary Oberbrunner:

    - Document use of the GetBuildFailures() function in the User's Guide.

  From Adam Simpkins:

    - Add man page text clarifying the behavior of AddPreAction() and
      AddPostAction() when called with multiple targets.

  From Alexey Zezukin:

    - Fix incorrectly swapped man page descriptions of the --warn= options
      for duplicate-environment and missing-sconscript.



RELEASE 0.98.5 - Sat, 07 Jun 2008 08:20:35 -0700

  From Benoit Belley:

  - Fix the Intel C++ compiler ABI specification for EMT64 processors.

  From David Cournapeau:

  - Issue a (suppressable) warning, not an error, when trying to link
    C++ and Fortran object files into the same executable.

  From Steven Knight:

  - Update the scons.bat file so that it returns the real exit status
    from SCons, even though it uses setlocal + endlocal.

  - Fix the --interactive post-build messages so it doesn't get stuck
    mistakenly reporting failures after any individual build fails.

  - Fix calling File() as a File object method in some circumstances.

  - Fix setup.py installation on Mac OS X so SCons gets installed
    under /usr/lcoal by default, not in the Mac OS X Python framework.



RELEASE 0.98.4 - Sat, 17 May 2008 22:14:46 -0700

  From Benoit Belley:

  - Fix calculation of signatures for Python function actions with
    closures in Python versions before 2.5.

  From David Cournapeau:

  - Fix the initialization of $SHF77FLAGS so it includes $F77FLAGS.

  From Jonas Olsson:

  - Fix a syntax error in the Intel C compiler support on Windows.

  From Steven Knight:

  - Change how we represent Python Value Nodes when printing and when
    stored in .sconsign files (to avoid blowing out memory by storing
    huge strings in .sconsign files after multiple runs using Configure
    contexts cause the Value strings to be re-escaped each time).

  - Fix a regression in not executing configuration checks after failure
    of any configuration check that used the same compiler or other tool.

  - Handle multiple destinations in Visual Studio 8 settings for the
    analogues to the INCLUDE, LIBRARY and PATH variables.

  From Greg Noel:

  - Update man page text for VariantDir().



RELEASE 0.98.3 - Tue, 29 Apr 2008 22:40:12 -0700

  From Greg Noel:

  - Fix use of $CXXFLAGS when building C++ shared object files.

  From Steven Knight:

  - Fix a regression when a Builder's source_scanner doesn't select
    a more specific scanner for the suffix of a specified source file.

  - Fix the Options object backwards compatibility so people can still
    "import SCons.Options.{Bool,Enum,List,Package,Path}Option" submodules.

  - Fix searching for implicit dependencies when an Entry Node shows up
    in the search path list.

  From Stefano:

  - Fix expansion of $FORTRANMODDIR in the default Fortran command line(s)
    when it's set to something like ${TARGET.dir}.



RELEASE 0.98.2 - Sun, 20 Apr 2008 23:38:56 -0700

  From Steven Knight:

  - Fix a bug in Fortran suffix computation that would cause SCons to
    run out of memory on Windows systems.

  - Fix being able to specify --interactive mode command lines with
    \ (backslash) path name separators on Windows.

  From Gary Oberbrunner:

  - Document Glob() in the User's Guide.



RELEASE 0.98.1 - Fri, 18 Apr 2008 19:11:58 -0700

  From Benoit Belley:

  - Speed up the SCons.Util.to_string*() functions.

  - Optimize various Node intialization and calculations.

  - Optimize Executor scanning code.

  - Optimize Taskmaster execution, including dependency-cycle checking.

  - Fix the --debug=stree option so it prints its tree once, not twice.

  From Johan Boulï¿½:

  - Fix the ability to use LoadableModule() under MinGW.

  From David Cournapeau:

  - Various missing Fortran-related construction variables have been added.

  - SCons now uses the program specified in the $FORTRAN construction
    variable to link Fortran object files.

  - Fortran compilers on Linux (Intel, g77 and gfortran) now add the -fPIC
    option by default when compilling shared objects.

  - New 'sunf77', 'sunf90' and 'sunf95' Tool modules have been added to
    support Sun Fortran compilers.  On Solaris, the Sun Fortran compilers
    are used in preference to other compilers by default.

  - Fortran support now uses gfortran in preference to g77.

  - Fortran file suffixes are now configurable through the
    $F77FILESUFFIXES, $F90FILESUFFIXES, $F95FILESUFFIXES and
    $FORTRANFILESUFFIXES variables.

  From Steven Knight:

  - Make the -d, -e, -w and --no-print-directory options "Ignored for
    compatibility."  (We're not going to implement them.)

  - Fix a serious inefficiency in how SCons checks for whether any source
    files are missing when a Builder call creates many targets from many
    input source files.

  - In Java projects, make the target .class files depend only on the
    specific source .java files where the individual classes are defined.

  - Don't store duplicate source file entries  in the .sconsign file so
    we don't endlessly rebuild the target(s) for no reason.

  - Add a Variables object as the first step towards deprecating the
    Options object name.  Similarly, add BoolVariable(), EnumVariable(),
    ListVariable(), PackageVariable() and PathVariable() functions
    as first steps towards replacing BoolOption(), EnumOption(),
    ListOption(), PackageOption() and PathOption().

  - Change the options= keyword argument to the Environment() function
    to variables=, to avoid confusion with SCons command-line options.
    Continue supporting the options= keyword for backwards compatibility.

  - When $SWIGFLAGS contains the -python flag, expect the generated .py
    file to be in the same (sub)directory as the target.

  - When compiling C++ files, allow $CCFLAGS settings to show up on the
    command line even when $CXXFLAGS has been redefined.

  - Fix --interactive with -u/-U/-D when a VariantDir() is used.

  From Anatoly Techtonik:

  - Have the scons.bat file add the script execution directory to its
    local %PATH% on Windows, so the Python executable can be found.

  From Mike Wake:

  - Fix passing variable names as a list to the Return() function.

  From Matthew Wesley:

  - Add support for the GDC 'D' language compiler.



RELEASE 0.98 - Sun, 30 Mar 2008 23:33:05 -0700

  From Benoit Belley:

  - Fix the --keep-going flag so it builds all possible targets even when
    a later top-level target depends on a child that failed its build.

  - Fix being able to use $PDB and $WINDWOWS_INSERT_MANIFEST together.

  - Don't crash if un-installing the Intel C compiler leaves left-over,
    dangling entries in the Windows registry.

  - Improve support for non-standard library prefixes and suffixes by
    stripping all prefixes/suffixes from file name string as appropriate.

  - Reduce the default stack size for -j worker threads to 256 Kbytes.
    Provide user control over this value by adding --stack-size and
    --warn=stack-size options, and a SetOption('stack_size') function.

  - Fix a crash on Linux systems when trying to use the Intel C compiler
    and no /opt/intel_cc_* directories are found.

  - Improve using Python functions as actions by incorporating into
    a FunctionAction's signature:
      - literal values referenced by the byte code.
      - values of default arguments
      - code of nested functions
      - values of variables captured by closures
      - names of referenced global variables and functions

  - Fix the closing message when --clean and --keep-going are both
    used and no errors occur.

  - Add support for the Intel C compiler on Mac OS X.

  - Speed up reading SConscript files by about 20% (for some
    configurations) by:  1) optimizing the SCons.Util.is_*() and
    SCons.Util.flatten() functions; 2) avoiding unnecessary os.stat()
    calls by using a File's .suffix attribute directly instead of
    stringifying it.

  From JÃ©rÃ´me Berger:

  - Have the D language scanner search for .di files as well as .d files.

  - Add a find_include_names() method to the Scanner.Classic class to
    abstract out how included names can be generated by subclasses.

  - Allow the D language scanner to detect multiple modules imported by
    a single statement.

  From Konstantin Bozhikov:

  - Support expansion of construction variables that contain or refer
    to lists of other variables or Nodes within expansions like $CPPPATH.

  - Change variable substitution (the env.subst() method) so that an
    input sequence (list or tuple) is preserved as a list in the output.

  From David Cournapeau:

  - Add a CheckDeclaration() call to configure contexts.

  - Improve the CheckTypeSize() code.

  - Add a Define() call to configure contexts, to add arbitrary #define
    lines to a generated configure header file.

  - Add a "gfortran" Tool module for the GNU F95/F2003 compiler.

  - Avoid use of -rpath with the Mac OS X linker.

  - Add comment lines to the generated config.h file to describe what
    the various #define/#undef lines are doing.

  From Steven Knight:

  - Support the ability to subclass the new-style "str" class as input
    to Builders.

  - Improve the performance of our type-checking by using isinstance()
    with new-style classes.

  - Fix #include (and other $*PATH variables searches) of files with
    absolute path names.  Don't die if they don't exist (due to being
    #ifdef'ed out or the like).

  - Fix --interactive mode when Default(None) is used.

  - Fix --debug=memoizer to work around a bug in base Python 2.2 metaclass
    initialization (by just not allowing Memoization in Python versions
    that have the bug).

  - Have the "scons-time time" subcommand handle empty log files, and
    log files that contain no results specified by the --which option.

  - Fix the max Y of vertical bars drawn by "scons-time --fmt=gnuplot".

  - On Mac OS X, account for the fact that the header file generated
    from a C++ file will be named (e.g.) file.cpp.h, not file.hpp.

  - Fix floating-point numbers confusing the Java parser about
    generated .class file names in some configurations.

  - Document (nearly) all the values you can now fetch with GetOption().

  - Fix use of file names containing strings of multiple spaces when
    using ActionFactory instances like the Copy() or Move() function.

  - Fix a 0.97 regression when using a variable expansion (like
    $OBJSUFFIX) in a source file name to a builder with attached source
    builders that match suffix (like Program()+Object()).

  - Have the Java parser recognize generics (surrounded by angle brackets)
    so they don't interfere with identifying anonymous inner classes.

  - Avoid an infinite loop when trying to use saved copies of the
    env.Install() or env.InstallAs() after replacing the method
    attributes.

  - Improve the performance of setting construction variables.

  - When cloning a construction environment, avoid over-writing an
    attribute for an added method if the user explicitly replaced it.

  - Add a warning about deprecated support for Python 1.5, 2.0 and 2.1.

  - Fix being able to SetOption('warn', ...) in SConscript files.

  - Add a warning about env.Copy() being deprecated.

  - Add warnings about the --debug={dtree,stree,tree} options
    being deprecated.

  - Add VariantDir() as the first step towards deprecating BuildDir().
    Add the keyword argument "variant_dir" as the replacement for
    "build_dir".

  - Add warnings about the {Target,Source}Signatures() methods and
    functions being deprecated.

  From Rob Managan:

  - Enhance TeX and LaTeX support to work with BuildDir(duplicate=0).

  - Re-run LaTeX when it issues a package warning that it must be re-run.

  From Leanid Nazdrynau:

  - Have the Copy() action factory preserve file modes and times
    when copying individual files.

  From Jan Nijtmans:

  - If $JARCHDIR isn't set explicitly, use the .java_classdir attribute
    that was set when the Java() Builder built the .class files.

  From Greg Noel:

  - Document the Dir(), File() and Entry() methods of Dir and File Nodes.

  - Add the parse_flags option when creating Environments

  From Gary Oberbrunner:

  - Make File(), Dir() and Entry() return a list of Nodes when passed
    a list of names, instead of trying to make a string from the name
    list and making a Node from that string.

  - Fix the ability to build an Alias in --interactive mode.

  - Fix the ability to hash the contents of actions for nested Python
    functions on Python versions where the inability to pickle them
    returns a TypeError (instead of the documented PicklingError).

  From Jonas Olsson:

  - Fix use of the Intel C compiler when the top compiler directory,
    but not the compiler version, is specified.

  - Handle Intel C compiler network license files (port@system).

  From Jim Randall:

  - Fix how Python Value Nodes are printed in --debug=explain output.

  From Adam Simpkins:

  - Add a --interactive option that starts a session for building (or
    cleaning) targets without re-reading the SConscript files every time.

  - Fix use of readline command-line editing in --interactive mode.

  - Have the --interactive mode "build" command with no arguments
    build the specified Default() targets.

  - Fix the Chmod(), Delete(), Mkdir() and Touch() Action factories to
    take a list (of Nodes or strings) as arguments.

  From Vaclav Smilauer:

  - Fix saving and restoring an Options value of 'all' on Python
    versions where all() is a builtin function.

  From Daniel Svensson:

  - Code correction in SCons.Util.is_List().

  From Ben Webb:

  - Support the SWIG %module statement with following modifiers in
    parenthese (e.g., '%module(directors="1")').



RELEASE 0.97.0d20071212 - Wed, 12 Dec 2007 09:29:32 -0600

  From Benoit Belley:

  - Fix occasional spurious rebuilds and inefficiency when using
    --implicit-cache and Builders that produce multiple targets.

  - Allow SCons to not have to know about the builders of generated
    files when BuildDir(duplicate=0) is used, potentially allowing some
    SConscript files to be ignored for smaller builds.

  From David Cournapeau:

  - Add a CheckTypeSize() call to configure contexts.

  From Ken Deeter:

  - Make the "contents" of Alias Nodes a concatenation of the children's
    content signatures (MD5 checksums), not a concatenation of the
    children's contents, to avoid using large amounts of memory during
    signature calculation.

  From Malte Helmert:

  - Fix a lot of typos in the man page and User's Guide.

  From Geoffrey Irving:

  - Speed up conversion of paths in .sconsign files to File or Dir Nodes.

  From Steven Knight:

  - Add an Options.UnknownOptions() method that returns any settings
    (from the command line, or whatever dictionary was passed in)
    that aren't known to the Options object.

  - Add a Glob() function.

  - When removing targets with the -c option, use the absolute path (to
    avoid problems interpreting BuildDir() when the top-level directory
    is the source directory).

  - Fix problems with Install() and InstallAs() when called through a
    clone (of a clone, ...) of a cloned construction environment.

  - When executing a file containing Options() settings, add the file's
    directory to sys.path (so modules can be imported from there) and
    explicity set __name__ to the name of the file so the statement's
    in the file can deduce the location if they need to.

  - Fix an O(n^2) performance problem when adding sources to a target
    through calls to a multi Builder (including Aliases).

  - Redefine the $WINDOWSPROGMANIFESTSUFFIX and
    $WINDOWSSHLIBMANIFESTSUFFIX variables so they pick up changes to
    the underlying $SHLIBSUFFIX and $PROGSUFFIX variables.

  - Add a GetBuildFailures() function that can be called from functions
    registered with the Python atexit module to print summary information
    about any failures encountered while building.

  - Return a NodeList object, not a Python list, when a single_source
    Builder like Object() is called with more than one file.

  - When searching for implicit dependency files in the directories
    in a $*PATH list, don't create Dir Nodes for directories that
    don't actually exist on-disk.

  - Add a Requires() function to allow the specification of order-only
    prerequisites, which will be updated before specified "downstream"
    targets but which don't actually cause the target to be rebuilt.

  - Restore the FS.{Dir,File,Entry}.rel_path() method.

  - Make the default behavior of {Source,Target}Signatures('timestamp')
    be equivalent to 'timestamp-match', not 'timestamp-newer'.

  - Fix use of CacheDir with Decider('timestamp-newer') by updating
    the modification time when copying files from the cache.

  - Fix random issues with parallel (-j) builds on Windows when Python
    holds open file handles (especially for SCons temporary files,
    or targets built by Python function actions) across process creation.

  From Maxim Kartashev:

  - Fix test scripts when run on Solaris.

  From Gary Oberbrunner:

  - Fix Glob() when a pattern is in an explicitly-named subdirectory.

  From Philipp Scholl:

  - Fix setting up targets if multiple Package builders are specified
    at once.



RELEASE 0.97.0d20070918 - Tue, 18 Sep 2007 10:51:27 -0500

  From Steven Knight:

  - Fix the wix Tool module to handle null entries in $PATH variables.

  - Move the documentation of Install() and InstallAs() from the list
    of functions to the list of Builders (now that they're implemented
    as such).

  - Allow env.CacheDir() to be set per construction environment.  The
    global CacheDir() function now sets an overridable global default.

  - Add an env.Decider() method and a Node.Decider() method that allow
    flexible specification of an arbitrary function to decide if a given
    dependency has changed since the last time a target was built.

  - Don't execute Configure actions (while reading SConscript files)
    when cleaning (-c) or getting help (-h or -H).

  - Add to each target an implicit dependency on the external command(s)
    used to build the target, as found by searching env['ENV']['PATH']
    for the first argument on each executed command line.

  - Add support for a $IMPLICIT_COMMAND_DEPENDENCIES construction
    variabe that can be used to disable the automatic implicit
    dependency on executed commands.

  - Add an "ensure_suffix" keyword to Builder() definitions that, when
    true, will add the configured suffix to the targets even if it looks
    like they already have a different suffix.

  - Add a Progress() function that allows for calling a function or string
    (or list of strings) to display progress while walking the DAG.

  - Allow ParseConfig(), MergeFlags() and ParseFlags() to handle output
    from a *config command with quoted path names that contain spaces.

  - Make the Return() function stop processing the SConscript file and
    return immediately.  Add a "stop=" keyword argument that can be set
    to False to preserve the old behavior.

  - Fix use of exitstatfunc on an Action.

  - Introduce all man page function examples with "Example:" or "Examples:".

  - When a file gets added to a directory, make sure the directory gets
    re-scanned for the new implicit dependency.

  - Fix handling a file that's specified multiple times in a target
    list so that it doesn't cause dependent Nodes to "disappear" from
    the dependency graph walk.

  From Carsten Koch:

  - Avoid race conditions with same-named files and directory creation
    when pushing copies of files to CacheDir().

  From Tzvetan Mikov:

  - Handle $ in Java class names.

  From Gary Oberbrunner:

  - Add support for the Intel C compiler on Windows64.

  - On SGI IRIX, have $SHCXX use $CXX by default (like other platforms).

  From Sohail Somani:

  - When Cloning a construction environment, set any variables before
    applying tools (so the tool module can access the configured settings)
    and re-set them after (so they end up matching what the user set).

  From Matthias Troffaes:

  - Make sure extra auxiliary files generated by some LaTeX packages
    and not ending in .aux also get deleted by scons -c.

  From Greg Ward:

  - Add a $JAVABOOTCLASSPATH variable for directories to be passed to the
    javac -bootclasspath option.

  From Christoph Wiedemann:

  - Add implicit dependencies on the commands used to build a target.




RELEASE 0.97.0d20070809 - Fri, 10 Aug 2007 10:51:27 -0500

  From Lars Albertsson:

  - Don't error if a #include line happens to match a directory
    somewhere on a path (like $CPPPATH, $FORTRANPATH, etc.).

  From Mark Bertoglio:

  - Fix listing multiple projects in Visual Studio 7.[01] solution files,
    including generating individual project GUIDs instead of re-using
    the solution GUID.

  From Jean Brouwers:

  - Add /opt/SUNWspro/bin to the default execution PATH on Solaris.

  From Allan Erskine:

  - Only expect the Microsoft IDL compiler to emit *_p.c and *_data.c
    files if the /proxy and /dlldata switches are used (respectively).

  From Steven Knight:

  - Have --debug=explain report if a target is being rebuilt because
    AlwaysBuild() is specified (instead of "unknown reasons").

  - Support {Get,Set}Option('help') to make it easier for SConscript
    files to tell if a help option (-h, --help, etc.) has been specified.

  - Support {Get,Set}Option('random') so random-dependency interaction
    with CacheDir() is controllable from SConscript files.

  - Add a new AddOption() function to support user-defined command-
    line flags (like --prefix=, --force, etc.).

  - Replace modified Optik version with new optparse compatibility module
    for command line processing in Scripts/SConsOptions.py

  - Push and retrieve built symlinks to/from a CacheDir() as actual
    symlinks, not by copying the file contents.

  - Fix how the Action module handles stringifying the shared library
    generator in the Tool/mingw.py module.

  - When generating a config.h file, print "#define HAVE_{FEATURE} 1"
    instad of just "#define HAVE_{FEATURE}", for more compatibility
    with Autoconf-style projects.

  - Fix expansion of $TARGET, $TARGETS, $SOURCE and $SOURCES keywords in
    Visual C/C++ PDB file names.

  - Fix locating Visual C/C++ PDB files in build directories.

  - Support an env.AddMethod() method and an AddMethod() global function
    for adding a new method, respectively, to a construction environment
    or an arbitrary object (such as a class).

  - Fix the --debug=time option when the -j option is specified and all
    files are up to date.

  - Add a $SWIGOUTDIR variable to allow setting the swig -outdir option,
    and use it to identify files created by the swig -java option.

  - Add a $SWIGPATH variable that specifies the path to be searched
    for included SWIG files, Also add related $SWIGINCPREFIX and
    $SWIGINCSUFFIX variables that specify the prefix and suffix to
    be be added to each $SWIGPATH directory when expanded on the SWIG
    command line.

  - More efficient copying of construction environments (mostly borrowed
    from copy.deepcopy() in the standard Python library).

  - When printing --tree=prune output, don't print [brackets] around
    source files, only do so for built targets with children.

  - Fix interpretation of Builder source arguments when the Builder has
    a src_suffix *and* a source_builder and the argument has no suffix.

  - Fix use of expansions like ${TARGET.dir} or ${SOURCE.dir} in the
    following construction variables:  $FORTRANMODDIR, $JARCHDIR,
    $JARFLAGS, $LEXFLAGS, $SWIGFLAGS, $SWIGOUTDIR and $YACCFLAGS.

  - Fix dependencies on Java files generated by SWIG so they can be
    detected and built in one pass.

  - Fix SWIG when used with a BuildDir().

  From Leanid Nazdrynau:

  - When applying Tool modules after a construction environment has
    already been created, don't overwrite existing $CFILESUFFIX and
    $CXXFILESUFFIX value.

  - Support passing the Java() builder a list of explicit .java files
    (not only a list of directories to be scanned for .java files).

  - Support passing .java files to the Jar() and JavaH() builders, which
    then use the builder underlying the Java() builder to turn them into
    .class files.  (That is, the Jar()-Java() chain of builders become
    multi-step, like the Program()-Object()-CFile() builders.)

  - Support passing SWIG .i files to the Java builders (Java(),
    Jar(), JavaH()), to cause intermediate .java files to be created
    automatically.

  - Add $JAVACLASSPATH and $JAVASOURCEPATH variables, that get added to
    the javac "-classpath" and "-sourcepath" options.  (Note that SCons
    does *not* currently search these paths for implicit dependencies.)

  - Commonize initialization of Java-related builders.

  From Jan Nijtmans:

  - Find Java anonymous classes when the next token after the name is
    an open parenthesis.

  From Gary Oberbrunner:

  - Fix a code example in the man page.

  From Tilo Prutz:

  - Add support for the file names that Java 1.5 (and 1.6) generates for
    nested anonymous inner classes, which are different from Java 1.4.

  From Adam Simpkins:

  - Allow worker threads to terminate gracefully when all jobs are
    finished.

  From Sohail Somani:

  - Add LaTeX scanner support for finding dependencies specified with
    the \usepackage{} directive.



RELEASE 0.97 - Thu, 17 May 2007 08:59:41 -0500

  From Steven Knight:

  - Fix a bug that would make parallel builds stop in their tracks if
    Nodes that depended on lists that contained some Nodes built together
    caused the reference count to drop below 0 if the Nodes were visited
    and commands finished in the wrong order.

  - Make sure the DirEntryScanner doesn't choke if it's handed something
    that's not a directory (Node.FS.Dir) Node.



RELEASE 0.96.96 - Thu, 12 Apr 2007 12:36:25 -0500

  NOTE:  This is (Yet) a(nother) pre-release of 0.97 for testing purposes.

  From Joe Bloggs:

  - Man page fix:  remove cut-and-paste sentence in NoCache() description.

  From Dmitry Grigorenko and Gary Oberbrunner:

  - Use the Intel C++ compiler, not $CC, to link C++ source.

  From Helmut Grohne:

  - Fix the man page example of propagating a user's external environment.

  From Steven Knight:

  - Back out (most of) the Windows registry installer patch, which
    seems to not work on some versions of Windows.

  - Don't treat Java ".class" attributes as defining an inner class.

  - Fix detecting an erroneous Java anonymous class when the first
    non-skipped token after a "new" keyword is a closing brace.

  - Fix a regression when a CPPDEFINES list contains a tuple, the second
    item of which (the option value) is a construction variable expansion
    (e.g. $VALUE) and the value of the variable isn't a string.

  - Improve the error message if an IOError (like trying to read a
    directory as a file) occurs while deciding if a node is up-to-date.

  - Fix "maximum recursion" / "unhashable type" errors in $CPPPATH
    PathList expansion if a subsidiary expansion yields a stringable,
    non-Node object.

  - Generate API documentation from the docstrings (using epydoc).

  - Fix use of --debug=presub with Actions for out-of-the-box Builders.

  - Fix handling nested lists within $CPPPATH, $LIBPATH, etc.

  - Fix a "builders_used" AttributeError that real-world Qt initialization
    triggered in the refactored suffix handling for Builders.

  - Make the reported --debug=time timings meaningful when used with -j.
    Better documentation of what the times mean.

  - User Guide updates: --random, AlwaysBuild(), --tree=,
    --debug=findlibs, --debug=presub, --debug=stacktrace,
    --taskmastertrace.

  - Document (in both man page and User's Guide) that --implicit-cache
    ignores changes in $CPPPATH, $LIBPATH, etc.

  From Jean-Baptiste Lab:

  - Remove hard-coded dependency on Python 2.2 from Debian packaging files.

  From Jeff Mahovsky:

  - Handle spaces in the build target name in Visual Studio project files.

  From Rob Managan:

  - Re-run LaTeX after BibTeX has been re-run in response to a changed
    .bib file.

  From Joel B. Mohler:

  - Make additional TeX auxiliary files (.toc, .idx and .bbl files)
    Precious so their removal doesn't affect whether the necessary
    sections are included in output PDF or PostScript files.

  From Gary Oberbrunner:

  - Fix the ability to import modules in the site_scons directory from
    a subdirectory.

  From Adam Simpkins:

  - Make sure parallel (-j) builds all targets even if they show up
    multiple times in the child list (as a source and a dependency).

  From Matthias Troffaes:

  - Don't re-run TeX if the triggering strings (\makeindex, \bibliography
    \tableofcontents) are commented out.

  From Richard Viney:

  - Fix use of custom include and lib paths with Visual Studio 8.

  - Select the default .NET Framework SDK Dir based on the version of
    Visual Studio being used.



RELEASE 0.96.95 - Mon, 12 Feb 2007 20:25:16 -0600

  From Anatoly Techtonik:

  - Add the scons.org URL and a package description to the setup.py
    arguments.

  - Have the Windows installer add a registry entry for scons.bat in the
    "App Paths" key, so scons.bat can be executed without adding the
    directory to the %PATH%.  (Python itself works this way.)

  From Anonymous:

  - Fix looking for default paths in Visual Studio 8.0 (and later).

  - Add -lm to the list of default D libraries for linking.

  From Matt Doar:

  - Provide a more complete write-your-own-Scanner example in the man page.

  From Ralf W. Grosse-Kunstleve:

  - Contributed upstream Python change to our copied subprocess.py module
    for more efficient standard input processing.

  From Steven Knight:

  - Fix the Node.FS.Base.rel_path() method when the two nodes are on
    different drive letters.  (This caused an infinite loop when
    trying to write .sconsign files.)

  - Fully support Scanners that use a dictionary to map file suffixes
    to other scanners.

  - Support delayed evaluation of the $SPAWN variable to allow selection
    of a function via ${} string expansions.

  - Add --srcdir as a synonym for -Y/--repository.

  - Document limitations of #include "file.h" with Repository().

  - Fix use of a toolpath under the source directory of a BuildDir().

  - Fix env.Install() with a file name portion that begins with '#'.

  - Fix ParseConfig()'s handling of multiple options in a string that's
    replaced a *FLAGS construction variable.

  - Have the C++ tools initialize common C compilation variables ($CCFLAGS,
    $SHCCFLAGS and $_CCCOMCOM) even if the 'cc' Tool isn't loaded.

  From Leanid Nazdrynau:

  - Fix detection of Java anonymous classes if a newline precedes the
    opening brace.

  From Gary Oberbrunner:

  - Document use of ${} to execute arbitrary Python code.

  - Add support for:
    1) automatically adding a site_scons subdirectory (in the top-level
       SConstruct directory) to sys.path (PYTHONPATH);
    2) automatically importing site_scons/site_init.py;
    3) automatically adding site_scons/site_tools to the toolpath.

  From John Pye:

  - Change ParseConfig() to preserve white space in arguments passed in
    as a list.

  From a smith:

  - Fix adding explicitly-named Java inner class files (and any
    other file names that may contain a '$') to Jar files.

  From David Vitek:

  - Add a NoCache() function to mark targets as unsuitable for propagating
    to (or retrieving from) a CacheDir().

  From Ben Webb:

  - If the swig -noproxy option is used, it won't generate a .py file,
    so don't emit it as a target that we expect to be built.



RELEASE 0.96.94 - Sun, 07 Jan 2007 18:36:20 -0600

  NOTE:  This is a pre-release of 0.97 for testing purposes.

  From Anonymous:

  - Allow arbitrary white space after a SWIG %module declaration.

  From Paul:

  - When compiling resources under MinGW, make sure there's a space
    between the --include-dir option and its argument.

  From Jay Kint:

  - Alleviate long command line issues on Windows by executing command
    lines directly via os.spawnv() if the command line doesn't need
    shell interpretation (has no pipes, redirection, etc.).

  From Walter Franzini:

  - Exclude additional Debian packaging files from the copyright check.

  From Fawad Halim:

  - Handle the conflict between the impending Python 2.6 'as' keyword
    and our Tool/as.py module name.

  From Steven Knight:

  - Speed up the Node.FS.Dir.rel_path() method used to generate path names
    that get put into the .sconsign* file(s).

  - Optimize Node.FS.Base.get_suffix() by computing the suffix once, up
    front, when we set the Node's name.  (Duh...)

  - Reduce the Memoizer's responsibilities to simply counting hits and
    misses when the --debug=memoizer option is used, not to actually
    handling the key calculation and memoization itself.  This speeds
    up some configurations significantly, and should cause no functional
    differences.

  - Add a new scons-time script with subcommands for generating
    consistent timing output from SCons configurations, extracting
    various information from those timings, and displaying them in
    different formats.

  - Reduce some unnecessary stat() calls from on-disk entry type checks.

  - Fix SideEffect() when used with -j, which was badly broken in 0.96.93.

  - Propagate TypeError exceptions when evaluating construction variable
    expansions up the stack, so users can see what's going on.

  - When disambiguating a Node.FS.Entry into a Dir or File, don't look
    in the on-disk source directory until we've confirmed there's no
    on-disk entry locally and there *is* one in the srcdir.  This avoids
    creating a phantom Node that can interfere with dependencies on
    directory contents.

  - Add an AllowSubstExceptions() function that gives the SConscript
    files control over what exceptions cause a string to expand to ''
    vs. terminating processing with an error.

  - Allow the f90.py and f95.py Tool modules to compile earlier source
    source files of earlier Fortran version.

  - Fix storing signatures of files retrieved from CacheDir() so they're
    correctly identified as up-to-date next invocation.

  - Make sure lists of computed source suffixes cached by Builder objects
    don't persist across changes to the list of source Builders (so the
    addition of suffixes like .ui by the qt.py Tool module take effect).

  - Enhance the bootstrap.py script to allow it to be used to execute
    SCons more easily from a checked-out source tree.

  From Ben Leslie:

  - Fix post-Memoizer value caching misspellings in Node.FS._doLookup().

  From Rob Managan, Dmitry Mikhin and Joel B. Mohler:

  - Handle TeX/LaTeX files in subdirectories by changing directory
    before invoking TeX/LaTeX.

  - Scan LaTeX files for \bibliography lines.

  - Support multiple file names in a "\bibliography{file1,file2}" string.

  - Handle TeX warnings about undefined citations.

  - Support re-running LaTeX if necessary due to a Table of Contents.

  From Dmitry Mikhin:

  - Return LaTeX if "Rerun to get citations correct" shows up on the next
    line after the "Warning:" string.

  From Gary Oberbrunner:

  - Add #include lines to fix portability issues in two tests.

  - Eliminate some unnecessary os.path.normpath() calls.

  - Add a $CFLAGS variable for C-specific options, leaving $CCFLAGS
    for options common to C and C++.

  From Tom Parker:

  - Have the error message print the missing file that Qt can't find.

  From John Pye:

  - Fix env.MergeFlags() appending to construction variable value of None.

  From Steve Robbins:

  - Fix the "sconsign" script when the .sconsign.dblite file is explicitly
    specified on the command line (and not intuited from the old way of
    calling it with just ".sconsign").

  From Jose Pablo Ezequiel "Pupeno" Fernandez Silva:

  - Give the 'lex' tool knowledge of the additional target files produced
    by the flex "--header-file=" and "--tables-file=" options.

  - Give the 'yacc' tool knowledge of the additional target files produced
    by the bison "-g", "--defines=" and "--graph=" options.

  - Generate intermediate files with Objective C file suffixes (.m) when
    the lex and yacc source files have appropriate suffixes (.lm and .ym).

  From Sohail Somain:

  - Have the mslink.py Tool only look for a 'link' executable on Windows
    systems.

  From Vaclav Smilauer:

  - Add support for a "srcdir" keyword argument when calling a Builder,
    which will add a srcdir prefix to all non-relative string sources.

  From Jonathan Ultis:

  - Allow Options converters to take the construction environment as
    an optional argument.



RELEASE 0.96.93 - Mon, 06 Nov 2006 00:44:11 -0600

  NOTE:  This is a pre-release of 0.97 for testing purposes.

  From Anonymous:

  - Allow Python Value Nodes to be Builder targets.

  From Matthias:

  - Only filter Visual Studio common filename prefixes on complete
    directory names.

  From Chad Austin:

  - Fix the build of the SCons documentation on systems that don't
    have "python" in the $PATH.

  From Ken Boortz:

  - Enhance ParseConfig() to recognize options that begin with '+'.

  From John Calcote, Elliot Murphy:

  - Document ways to override the CCPDBFLAGS variable to use the
    Microsoft linker's /Zi option instead of the default /Z7.

  From Christopher Drexler:

  - Make SCons aware bibtex must be called if any \include files
    cause creation of a bibliography.

  - Make SCons aware that "\bilbiography" in TeX source files means
    that related .bbl and .blg bibliography files will be created.
    (NOTE:  This still needs to search for the string in \include files.)

  From David Gruener:

  - Fix inconsistent handling of Action strfunction arguments.

  - Preserve white space in display Action strfunction strings.

  From James Y. Knight and Gerard Patel:

  - Support creation of shared object files from assembly language.

  From Steven Knight:

  - Speed up the Taskmaster significantly by avoiding unnecessary
    re-scans of Nodes to find out if there's work to be done, having it
    track the currently-executed top-level target directly and not
    through its presence on the target list, and eliminating some other
    minor list(s), method(s) and manipulation.

  - Fix the expansion of $TARGET and $SOURCE in the expansion of
    $INSTALLSTR displayed for non-environment calls to InstallAs().

  - Fix the ability to have an Alias() call refer to a directory
    name that's not identified as a directory until later.

  - Enhance runtest.py with an option to use QMTest as the harness.
    This will become the default behavior as we add more functionality
    to the QMTest side.

  - Let linking on mingw use the default function that chooses $CC (gcc)
    or $CXX (g++) depending on whether there are any C++ source files.

  - Work around a bug in early versions of the Python 2.4 profile module
    that caused the --profile= option to fail.

  - Only call Options validators and converters once when initializing a
    construction environment.

  - Fix the ability of env.Append() and env.Prepend(), in all known Python
    versions, to handle different input value types when the construction
    variable being updated is a dictionary.

  - Add a --cache-debug option for information about what files it's
    looking for in a CacheDir().

  - Document the difference in construction variable expansion between
    {Action,Builder}() and env.{Action,Builder}().

  - Change the name of env.Copy() to env.Clone(), keeping the old name
    around for backwards compatibility (with the intention of eventually
    phasing it out to avoid confusion with the Copy() Action factory).

  From Arve Knudsen:

  - Support cleaning and scanning SWIG-generated files.

  From Carsten Koch:

  - Allow selection of Visual Studio version by setting $MSVS_VERSION
    after construction environment initialization.

  From Jean-Baptiste Lab:

  - Try using zipimport if we can't import Tool or Platform modules
    using the normal "imp" module.  This allows SCons to be packaged
    using py2exe's all-in-one-zip-file approach.

  From Ben Liblit:

  - Do not re-scan files if the scanner returns no implicit dependencies.

  From Sanjoy Mahajan:

  - Change use of $SOURCES to $SOURCE in all TeX-related Tool modules.

  From Joel B. Mohler:

  - Make SCons aware that "\makeindex" in TeX source files means that
    related .ilg, .ind and .idx index files will be created.
    (NOTE:  This still needs to search for the string in \include files.)

  - Prevent scanning the TeX .aux file for additional files from
    trying to remove it twice when the -c option is used.

  From Leanid Nazdrynau:

  - Give the MSVC RES (resource) Builder a src_builder list and a .rc
    src_suffix so other builders can generate .rc files.

  From Matthew A. Nicholson:

  - Enhance Install() and InstallAs() to handle directory trees as sources.

  From Jan Nijtmans:

  - Don't use the -fPIC flag when using gcc on Windows (e.g. MinGW).

  From Greg Noel:

  - Add an env.ParseFlags() method that provides separate logic for
    parsing GNU tool chain flags into a dictionary.

  - Add an env.MergeFlags() method to apply an arbitrary dictionary
    of flags to a construction environment's variables.

  From Gary Oberbrunner:

  - Fix parsing tripartite Intel C compiler version numbers on Linux.

  - Extend the ParseConfig() function to recognize -arch and
    -isysroot options.

  - Have the error message list the known suffixes when a Builder call
    can't build a source file with an unknown suffix.

  From Karol Pietrzak:

  - Avoid recursive calls to main() in the program snippet used by the
    SConf subsystem to test linking against libraries.  This changes the
    default behavior of CheckLib() and CheckLibWithHeader() to print
    "Checking for C library foo..." instead of "Checking for main()
    in C library foo...".

  From John Pye:

  - Throw an exception if a command called by ParseConfig() or
    ParseFlags() returns an error.

  From Stefan Seefeld:

  - Initial infrastructure for running SCons tests under QMTest.

  From Sohail Somani:

  - Fix tests that fail due to gcc warnings.

  From Dobes Vandermeer:

  - In stack traces, print the full paths of SConscript files.

  From Atul Varma:

  - Fix detection of Visual C++ Express Edition.

  From Dobes Vandermeer:

  - Let the src_dir option to the SConscript() function affect all the
    the source file paths, instead of treating all source files paths
    as relative to the SConscript directory itself.

  From Nicolas Vigier:

  - Fix finding Fortran modules in build directories.

  - Fix use of BuildDir() when the source file in the source directory
    is a symlink with a relative path.

  From Edward Wang:

  - Fix the Memoizer when the SCons Python modules are executed from
    .pyo files at different locations from where they were compiled.

  From Johan Zander:

  - Fix missing os.path.join() when constructing the $FRAMEWORKSDKDIR/bin.



RELEASE 0.96.92 - Mon, 10 Apr 2006 21:08:22 -0400

  NOTE:  This was a pre-release of 0.97 for testing purposes.

  From Anonymous:

  - Fix the intelc.py Tool module to not throw an exception if the
    only installed version is something other than ia32.

  - Set $CCVERSION when using gcc.

  From Matthias:

  - Support generating project and solution files for Microsoft
    Visual Studio version 8.

  - Support generating more than one project file for a Microsoft
    Visual Studio solution file.

  - Add support for a support "runfile" parameter to Microsoft
    Visual Studio project file creation.

  - Put the project GUID, not the solution GUID, in the right spot
    in the solution file.

  From Erling Andersen:

  - Fix interpretation of Node.FS objects wrapped in Proxy instances,
    allowing expansion of things like ${File(TARGET)} in command lines.

  From Stanislav Baranov:

  - Add a separate MSVSSolution() Builder, with support for the
    following new construction variables: $MSVSBUILDCOM, $MSVSCLEANCOM,
    $MSVSENCODING, $MSVSREBUILDCOM, $MSVSSCONS, $MSVSSCONSCOM,
    $MSVSSCONSFLAGS, $MSVSSCONSCRIPT and $MSVSSOLUTIONCOM.

  From Ralph W. Grosse-Kunstleve and Patrick Mezard:

  - Remove unneceesary (and incorrect) SCons.Util strings on some function
    calls in SCons.Util.

  From Bob Halley:

  - Fix C/C++ compiler selection on AIX to not always use the external $CC
    environment variable.

  From August HÃ¶randl:

  - Add a scanner for \include and \import files, with support for
    searching a directory list in $TEXINPUTS (imported from the external
    environment).

  - Support $MAKEINDEX, $MAKEINDEXCOM, $MAKEINDEXCOMSTR and
    $MAKEINDEXFLAGS for generating indices from .idx files.

  From Steven Johnson:

  - Add a NoClean() Environment method and function to override removal
    of targets during a -c clean, including documentation and tests.

  From Steven Knight:

  - Check for whether files exist on disk by listing the directory
    contents, not calling os.path.exists() file by file.  This is
    somewhat more efficient in general, and may be significantly
    more efficient on Windows.

  - Minor speedups in the internal is_Dict(), is_List() and is_String()
    functions.

  - Fix a signature refactoring bug that caused Qt header files to
    get re-generated every time.

  - Don't fail when writing signatures if the .sconsign.dblite file is
    owned by a different user (e.g. root) from a previous run.

  - When deleting variables from stacked OverrideEnvironments, don't
    throw a KeyError if we were able to delte the variable from any
    Environment in the stack.

  - Get rid of the last indentation tabs in the SCons source files and
    add -tt to the Python invocations in the packaging build and the
    tests so they don't creep back in.

  - In Visual Studio project files, put quotes around the -C directory
    so everything works even if the path has spaces in it.

  - The Intel Fortran compiler uses -object:$TARGET, not "-o $TARGET",
    when building object files on Windows.  Have the the ifort Tool
    modify the default command lines appropriately.

  - Document the --debug=explain option in the man page.  (How did we
    miss this?)

  - Add a $LATEXRETRIES variable to allow configuration of the number of
    times LaTex can be re-called to try to resolve undefined references.

  - Change the order of the arguments to Configure.Checklib() to match
    the documentation.

  - Handle signature calculation properly when the Python function used
    for a FunctionAction is an object method.

  - On Windows, assume that absolute path names without a drive letter
    refer to the drive on which the SConstruct file lives.

  - Add /usr/ccs/bin to the end of the the default external execution
    PATH on Solaris.

  - Add $PKGCHK and $PKGINFO variables for use on Solaris when searching
    for the SunPRO C++ compiler.  Make the default value for $PKGCHK
    be /usr/sbin/pgkchk (since /usr/sbin isn't usually on the external
    execution $PATH).

  - Fix a man page example of overriding variables when calling
    SharedLibrary() to also set the $LIBSUFFIXES variable.

  - Add a --taskmastertrace=FILE option to give some insight on how
    the taskmaster decides what Node to build next.

  - Changed the names of the old $WIN32DEFPREFIX, $WIN32DEFSUFFIX,
    $WIN32DLLPREFIX and $WIN32IMPLIBPREFIX construction variables to
    new $WINDOWSDEFPREFIX, $WINDOWSDEFSUFFIX, $WINDOWSDLLPREFIX and
    $WINDOWSIMPLIBPREFIX construction variables.  The old names are now
    deprecated, but preserved for backwards compatibility.

  - Fix (?) a runtest.py hang on Windows when the --xml option is used.

  - Change the message when an error occurs trying to interact with the
    file system to report the target(s) in square brackets (as before) and
    the actual file or directory that encountered the error afterwards.

  From Chen Lee:

  - Add x64 support for Microsoft Visual Studio 8.

  From Baptiste Lepilleur:

  - Support the --debug=memory option on Windows when the Python version
    has the win32process and win32api modules.

  - Add support for Visual Studio 2005 Pro.

  - Fix portability issues in various tests: test/Case.py,
    Test/Java/{JAR,JARCHDIR,JARFLAGS,JAVAC,JAVACFLAGS,JAVAH,RMIC}.py,
    test/MSVS/vs-{6.0,7.0,7.1,8.0}-exec.py,
    test/Repository/{Java,JavaH,RMIC}.py,
    test/QT/{generated-ui,installed,up-to-date,warnings}.py,
    test/ZIP/ZIP.py.

  - Ignore pkgchk errors on Solaris when searching for the C++ compiler.

  - Speed up the SCons/EnvironmentTests.py unit tests.

  - Add a --verbose= option to runtest.py to print executed commands
    and their output at various levels.

  From Christian Maaser:

  - Add support for Visual Studio Express Editions.

  - Add support for Visual Studio 8 *.manifest files, includng
    new $WINDOWS_INSERT_MANIFEST, $WINDOWSPROGMANIFESTSUFFIX,
    $WINDOWSPROGMANIFESTPREFIX, $WINDOWSPROGMANIFESTSUFFIX,
    $WINDOWSSHLIBMANIFESTPREFIX and $WINDOWSSHLIBMANIFESTSUFFIX
    construction variables.

  From Adam MacBeth:

  - Fix detection of additional Java inner classes following use of a
    "new" keyword inside an inner class.

  From Sanjoy Mahajan:

  - Correct TeX-related command lines to just $SOURCE, not $SOURCES

  From Patrick Mezard:

  - Execute build commands for a command-line target if any of the
    files built along with the target is out of date or non-existent,
    not just if the command-line target itself is out of date.

  - Fix the -n option when used with -c to print all of the targets
    that will be removed for a multi-target Builder call.

  - If there's no file in the source directory, make sure there isn't
    one in the build directory, too, to avoid dangling files left
    over from previous runs when a source file is removed.

  - Allow AppendUnique() and PrependUnique() to append strings (and
    other atomic objects) to lists.

  From Joel B. Mohler:

  - Extend latex.py, pdflatex.py, pdftex.py and tex.py so that building
    from both TeX and LaTeX files uses the same logic to call $BIBTEX
    when it's necessary, to call $MAKEINDEX when it's necessary, and to
    call $TEX or $LATEX multiple times to handle undefined references.

  - Add an emitter to the various TeX builders so that the generated
    .aux and .log files also get deleted by the -c option.

  From Leanid Nazdrynau:

  - Fix the Qt UIC scanner to work with generated .ui files (by using
    the FindFile() function instead of checking by-hand for the file).

  From Jan Nieuwenhuizen:

  - Fix a problem with interpreting quoted argument lists on command lines.

  From Greg Noel:

  - Add /sw/bin to the default execution PATH on Mac OS X.

  From Kian Win Ong:

  - When building a .jar file and there is a $JARCHDIR, put the -C
    in front of each .class file on the command line.

  - Recognize the Java 1.5 enum keyword.

  From Asfand Yar Qazi:

  - Add /opt/bin to the default execution PATH on all POSIX platforms
    (between /usr/local/bin and /bin).

  From Jon Rafkind:

  - Fix the use of Configure() contexts from nested subsidiary
    SConscript files.

  From Christoph Schulz:

  - Add support for $CONFIGUREDIR and $CONFIGURELOG variables to control
    the directory and logs for configuration tests.

  - Add support for a $INSTALLSTR variable.

  - Add support for $RANLIBCOM and $RANLIBCOMSTR variables (which fixes
    a bug when setting $ARCOMSTR).

  From Amir Szekely:

  - Add use of $CPPDEFINES to $RCCOM (resource file compilation) on MinGW.

  From Erick Tryzelaar:

  - Fix the error message when trying to report that a given option is
    not gettable/settable from an SConscript file.

  From Dobes Vandermeer:

  - Add support for SCC and other settings in Microsoft Visual
    Studio project and solution files:  $MSVS_PROJECT_BASE_PATH,
    $MSVS_PROJECT_GUID, $MSVS_SCC_AUX_PATH, $MSVS_SCC_LOCAL_PATH,
    $MSVS_SCC_PROJECT_NAME, $MSVS_SCC_PROVIDER,

  - Add support for using a $SCONS_HOME variable (imported from the
    external environment, or settable internally) to put a shortened
    SCons execution line in the Visual Studio project file.

  From David J. Van Maren:

  - Only filter common prefixes from source files names in Visual Studio
    project files if the prefix is a complete (sub)directory name.

  From Thad Ward:

  - If $MSVSVERSIONS is already set, don't overwrite it with
    information from the registry.



RELEASE 0.96.91 - Thu, 08 Sep 2005 07:18:23 -0400

  NOTE:  This was a pre-release of 0.97 for testing purposes.

  From Chad Austin:

  - Have the environment store the toolpath and re-use it to find Tools
    modules during later Copy() or Tool() calls (unless overridden).

  - Normalize the directory path names in SConsignFile() database
    files so the same signature file can interoperate on Windows and
    non-Windows systems.

  - Make --debug=stacktrace print a stacktrace when a UserError is thrown.

  - Remove an old, erroneous cut-and-paste comment in Scanner/Dir.py.

  From Stanislav Baranov:

  - Make it possible to support with custom Alias (sub-)classes.

  - Allow Builders to take empty source lists when called.

  - Allow access to both TARGET and SOURCE in $*PATH expansions.

  - Allow SConscript files to modify BUILD_TARGETS.

  From Timothee Besset:

  - Add support for Objective C/C++ .m and .mm file suffixes (for
    Mac OS X).

  From Charles Crain

  - Fix the PharLap linkloc.py module to use target+source arguments
    when calling env.subst().

  From Bjorn Eriksson:

  - Fix an incorrect Command() keyword argument in the man page.

  - Add a $TEMPFILEPREFIX variable to control the prefix or flag used
    to pass a long-command-line-execution tempfile to a command.

  From Steven Knight:

  - Enhanced the SCons setup.py script to install man pages on
    UNIX/Linux systems.

  - Add support for an Options.FormatOptionHelpText() method that can
    be overridden to customize the format of Options help text.

  - Add a global name for the Entry class (which had already been
    documented).

  - Fix re-scanning of generated source files for implicit dependencies
    when the -j option is used.

  - Fix a dependency problem that caused $LIBS scans to not be added
    to all of the targets in a multiple-target builder call, which
    could cause out-of-order builds when the -j option is used.

  - Store the paths of source files and dependencies in the .sconsign*
    file(s) relative to the target's directory, not relative to the
    top-level SConstruct directory.  This starts to make it possible to
    subdivide the dependency tree arbitrarily by putting an SConstruct
    file in every directory and using content signatures.

  - Add support for $YACCHFILESUFFIX and $YACCHXXFILESUFFIX variables
    that accomodate parser generators that write header files to a
    different suffix than the hard-coded .hpp when the -d option is used.

  - The default behavior is now to store signature information in a
    single .sconsign.dblite file in the top-level SConstruct directory.
    The old behavior of a separate .sconsign file in each directory can
    be specified by calling SConsignFile(None).

  - Remove line number byte codes within the signature calculation
    of Python function actions, so that changing the location of an
    otherwise unmodified Python function doesn't cause rebuilds.

  - Fix AddPreAction() and AddPostAction() when an action has more than
    one target file:  attach the actions to the Executor, not the Node.

  - Allow the source directory of a BuildDir / build_dir to be outside
    of the top-level SConstruct directory tree.

  - Add a --debug=nomemoizer option that disables the Memoizer for clearer
    looks at the counts and profiles of the underlying function calls,
    not the Memoizer wrappers.

  - Print various --debug= stats even if we exit early (e.g. using -h).

  - Really only use the cached content signature value if the file
    is older than --max-drift, not just if --max-drift is set.

  - Remove support for conversion from old (pre 0.96) .sconsign formats.

  - Add support for a --diskcheck option to enable or disable various
    on-disk checks:  that File and Dir nodes match on-disk entries;
    whether an RCS file exists for a missing source file; whether an
    SCCS file exists for a missing source file.

  - Add a --raw argument to the sconsign script, so it can print a
    raw representation of each entry's NodeInfo dictionary.

  - Add the 'f90' and 'f95' tools to the list of Fortran compilers
    searched for by default.

  - Add the +Z option by default when compiling shared objects on
    HP-UX.

  From Chen Lee:

  - Handle Visual Studio project and solution files in Unicode.

  From Sanjoy Mahajan:

  - Fix a bad use of Copy() in an example in the man page, and a
    bad regular expression example in the man page and User's Guide.

  From Shannon Mann:

  - Have the Visual Studio project file(s) echo "Starting SCons" before
    executing SCons, mainly to work around a quote-stripping bug in
    (some versions of?) the Windows cmd command executor.

  From Georg Mischler:

  - Remove the space after the -o option when invoking the Borland
    BCC compiler; some versions apparently require that the file name
    argument be concatenated with the option.

  From Leanid Nazdrynau:

  - Fix the Java parser's handling of backslashes in strings.

  From Greg Noel:

  - Add construction variables to support frameworks on Mac OS X:
    $FRAMEWORKS, $FRAMEWORKPREFIX, $FRAMEWORKPATH, $FRAMEWORKPATHPREFIX.

  - Re-order link lines so the -o option always comes right after the
    command name.

  From Gary Oberbrunner:

  - Add support for Intel C++ beta 9.0 (both 32 and 64 bit versions).

  - Document the new $FRAMEWORK* variables for Mac OS X.

  From Karol Pietrzak:

  - Add $RPATH (-R) support to the Sun linker Tool (sunlink).

  - Add a description of env.subst() to the man page.

  From Chris Prince:

  - Look in the right directory, not always the local directory, for a
    same-named file or directory conflict on disk.

  - On Windows, preserve the external environment's %SYSTEMDRIVE%
    variable, too.

  From Craig Scott:

  - Have the Fortran module emitter look for Fortan modules to be created
    relative to $FORTRANMODDIR, not the top-level directory.

  - When saving Options to a file, run default values through the
    converter before comparing them with the set values.  This correctly
    suppresses Boolean Option values from getting written to the saved
    file when they're one of the many synonyms for a default True or
    False value.

  - Fix the Fortran Scanner's ability to handle a module being used
    in the same file in which it is defined.

  From Steve-o:

  - Add the -KPIC option by default when compiling shared objects on
    Solaris.

  - Change the default suffix for Solaris objects to .o, to conform to
    Sun WorkShop's expectations.  Change the profix to so_ so they can
    still be differentiated from static objects in the same directory.

  From Amir Szekely:

  - When calling the resource compiler on MinGW, add --include-dir and
    the source directory so it finds the source file.

  - Update EnsureSConsVersion() to support revision numbers.

  From Greg Ward:

  - Fix a misplaced line in the man page.



RELEASE 0.96.90 - Tue, 15 Feb 2005 21:21:12 +0000

  NOTE:  This was a pre-release of 0.97 for testing purposes.

  From Anonymous:

  - Fix Java parsing to avoid erroneously identifying a new array
    of class instances as an anonymous inner class.

  - Fix a typo in the man page description of PathIsDirCreate.

  From Chad Austin:

  - Allow Help() to be called multiple times, appending to the help
    text each call.

  - Allow Tools found on a toolpath to import Python modules from
    their local directory.

  From Steve Christensen:

  - Handle exceptions from Python functions as build actions.

  - Add a set of canned PathOption validators:  PathExists (the default),
    PathIsFile, PathIsDir and PathIsDirCreate.

  From Matthew Doar:

  - Add support for .lex and .yacc file suffixes for Lex and Yacc files.

  From Eric Frias:

  - Huge performance improvement:  wrap the tuples representing an
    include path in an object, so that the time it takes to hash the
    path doesn't grow porportionally to the length of the path.

  From Gottfried Ganssauge:

  - Fix SCons on SuSE/AMD-64 Linux by having the wrapper script also
    check for the build engine in the parent directory of the Python
    library directory (/usr/lib64 instead of /usr/lib).

  From Stephen Kennedy:

  - Speed up writing the .sconsign file at the end of a run by only
    calling sync() once at the end, not after every entry.

  From Steven Knight:

  - When compiling with Microsoft Visual Studio, don't include the ATL and
    MFC directories in the default INCLUDE and LIB environment variables.

  - Remove the following deprecated features:  the ParseConfig()
    global function (deprecated in 0.93); the misspelled "validater"
    keyword to the Options.Add() method (deprecated in 0.91); the
    SetBuildSignatureType(), SetContentSignatureType(), SetJobs() and
    GetJobs() global functions (deprecated in 0.14).

  - Fix problems with corrupting the .sconsign.dblite file when
    interrupting builds by writing to a temporary file and renaming,
    not writing the file directly.

  - Fix a 0.96 regression where when running with -k, targets built from
    walking dependencies later on the command line would not realize
    that a dependency had failed an earlier build attempt, and would
    try to rebuild the dependent targets.

  - Change the final messages when using -k and errors occur from
    "{building,cleaning} terminated because of errors" to "done
    {building,cleaning} targets (errors occurred during {build,clean})."

  - Allow Configure.CheckFunc() to take an optional header argument
    (already supported by Conftest.py) to specify text at the top of
    the compiled test file.

  - Fix the --debug=explain output when a Python function action changed
    so it prints a meaningful string, not the binary representation of
    the function contents.

  - Allow a ListOption's default value(s) to be a Python list of specified
    values, not just a string containing a comma-separated list of names.

  - Add a ParseDepends() function that will parse up a list of explicit
    dependencies from a "make depend" style file.

  - Support the ability to change directory when executing an Action
    through "chdir" keyword arguments to Action and Builder creation
    and calls.

  - Fix handling of Action ojects (and other callables that don't match
    our calling arguments) in construction variable expansions.

  - On Win32, install scons.bat in the Python directory when installing
    from setup.py.  (The bdist_wininst installer was already doing this.)

  - Fix env.SConscript() when called with a list of SConscipt files.
    (The SConscript() global function already worked properly.)

  - Add a missing newline to the end of the --debug=explain "unknown
    reasons" message.

  - Enhance ParseConfig() to work properly for spaces in between the -I,
    -L and -l options and their arguments.

  - Packaging build fix:  Rebuild the files that are use to report the
    --version of SCons whenever the development version number changes.

  - Fix the ability to specify a target_factory of Dir() to a Builder,
    which the default create-a-directory Builder was interfering with.

  - Mark a directory as built if it's created as part of the preparation
    for another target, to avoid trying to build it again when it comes
    up in the target list.

  - Allow a function with the right calling signature to be put directly
    in an Environment's BUILDERS dictionary, making for easier creation
    and use of wrappers (pseudo-Builders) that call other Builders.

  - On Python 2.x, wrap lists of Nodes returned by Builders in a UserList
    object that adds a method that makes str() object return a string
    with all of the Nodes expanded to their path names.  (Builders under
    Python 1.5.2 still return lists to avoid TypeErrors when trying
    to extend() list, so Python 1.5.2 doesn't get pretty-printing of Node
    lists, but everything should still function.)

  - Allow Aliases to have actions that will be executed whenever
    any of the expanded Alias targets are out of date.

  - Fix expansion of env.Command() overrides within target and
    source file names.

  - Support easier customization of what's displayed by various default
    actions by adding lots of new construction variables: $ARCOMSTR,
    $ASCOMSTR, $ASPPCOMSTR, $BIBTEXCOMSTR, $BITKEEPERCOMSTR, $CCCOMSTR,
    $CVSCOMSTR, $CXXCOMSTR, $DCOMSTR, $DVIPDFCOMSTR, $F77COMSTR,
    $F90COMSTR, $F95COMSTR, $FORTRANCOMSTR, $GSCOMSTR, $JARCOMSTR,
    $JAVACCOMSTR, $JAVAHCOMSTR, $LATEXCOMSTR, $LEXCOMSTR, $LINKCOMSTR,
    $M4COMSTR, $MIDLCOMSTR, $P4COMSTR, $PCHCOMSTR, $PDFLATEXCOMSTR,
    $PDFTEXCOMSTR, $PSCOMSTR, $QT_MOCFROMCXXCOMSTR, $QT_MOCFROMHCOMSTR,
    $QT_UICCOMSTR, $RCCOMSTR, $REGSVRCOMSTR, $RCS_COCOMSTR, $RMICCOMSTR,
    $SCCSCOMSTR, $SHCCCOMSTR, $SHCXXCOMSTR, $SHF77COMSTR, $SHF90COMSTR,
    $SHF95COMSTR, $SHFORTRANCOMSTR, $SHLINKCOMSTR, $SWIGCOMSTR,
    $TARCOMSTR, $TEXCOMSTR, $YACCCOMSTR and $ZIPCOMSTR.

  - Add an optional "map" keyword argument to ListOption() that takes a
    dictionary to map user-specified values to legal values from the list
    (like EnumOption() already doee).

  - Add specific exceptions to try:-except: blocks without any listed,
    so that they won't catch and mask keyboard interrupts.

  - Make --debug={tree,dtree,stree} print something even when there's
    a build failure.

  - Fix how Scanners sort the found dependencies so that it doesn't
    matter whether the dependency file is in a Repository or not.
    This may cause recompilations upon upgrade to this version.

  - Make AlwaysBuild() work with Alias and Python value Nodes (making
    it much simpler to support aliases like "clean" that just invoke
    an arbitrary action).

  - Have env.ParseConfig() use AppendUnique() by default to suppress
    duplicate entries from multiple calls.  Add a "unique" keyword
    argument to allow the old behavior to be specified.

  - Allow the library modules imported by an SConscript file to get at
    all of the normally-available global functions and variables by saying
    "from SCons.Script import *".

  - Add a --debug=memoizer option to print Memoizer hit/mass statistics.

  - Allow more than one --debug= option to be set at a time.

  - Change --debug=count to report object counts before and after
    reading SConscript files and before and after building targets.

  - Change --debug=memory output to line up the numbers and to better
    match (more or less) the headers on the --debug=count columns.

  - Speed things up when there are lists of targets and/or sources by
    getting rid of some N^2 walks of the lists involved.

  - Cache evaluation of LazyActions so we don't create a new object
    for each invocation.

  - When scanning, don't create Nodes for include files that don't
    actually exist on disk.

  - Make supported global variables CScanner, DScanner, ProgramScanner and
    SourceFileScanner.  Make SourceFileScanner.add_scanner() a supported
    part of the public interface.  Keep the old SCons.Defaults.*Scan names
    around for a while longer since some people were already using them.

  - By default, don't scan directories for on-disk files.  Add a
    DirScanner global scanner that can be used in Builders or Command()
    calls that want source directory trees scanned for on-disk changes.
    Have the Tar() and Zip() Builders use the new DirScanner to preserve
    the behavior of rebuilding a .tar or .zip file if any file or
    directory under a source tree changes.  Add Command() support for
    a source_scanner keyword argument to Command() that can be set to
    DirScanner to get this behavior.

  - Documentation changes:  Explain that $CXXFLAGS contains $CCFLAGS
    by default.  Fix a bad target_factory example in the man page.
    Add appendices to the User's Guide to cover the available Tools,
    Builders and construction variables.  Comment out the build of
    the old Python 10 paper, which doesn't build on all systems and
    is old enough at this point that it probably isn't worth the
    effort to make it do so.

  From Wayne Lee:

  - Avoid "maximum recursion limit" errors when removing $(-$) pairs
    from long command lines.

  From Clive Levinson:

  - Make ParseConfig() recognize and add -mno-cygwin to $LINKFLAGS and
    $CCFLAGS, and -mwindows to $LINKFLAGS.

  From Michael McCracken:

  - Add a new "applelink" tool to handle the things like Frameworks and
    bundles that Apple has added to gcc for linking.

  - Use more appropriate default search lists of linkers, compilers and
    and other tools for the 'darwin' platform.

  - Add a LoadableModule Builder that builds a bundle on Mac OS X (Darwin)
    and a shared library on other systems.

  - Improve SWIG tests for use on Mac OS X (Darwin).

  From Elliot Murphy:

  - Enhance the tests to guarantee persistence of ListOption
    values in saved options files.

  - Supply the help text when -h is used with the -u, -U or -D options.

  From Christian Neeb:

  - Fix the Java parser's handling of string definitions to avoid ignoring
    subsequent code.

  From Han-Wen Nienhuys:

  - Optimize variable expansion by:  using the re.sub() method (when
    possible); not using "eval" for variables for which we can fetch the
    value directory; avoiding slowing substitution logic when there's no
    '$' in the string.

  From Gary Oberbrunner:

  - Add an Environment.Dump() method to print the contents of a
    construction environment.

  - Allow $LIBS (and similar variables) to contain explicit File Nodes.

  - Change ParseConfig to add the found library names directly to the
    $LIBS variable, instead of returning them.

  - Add ParseConfig() support for the -framework GNU linker option.

  - Add a PRINT_CMD_LINE_FUNC construction variable to allow people
    to filter (or log) command-line output.

  - Print an internal Python stack trace in response to an otherwise
    unexplained error when --debug=stacktrace is specified.

  - Add a --debug=findlibs option to print what's happening when
    the scanner is searching for libraries.

  - Allow Tool specifications to be passed a dictionary of keyword
    arguments.

  - Support an Options default value of None, in which case the variable
    will not be added to the construction environment unless it's set
    explicitly by the user or from an Options file.

  - Avoid copying __builtin__ values into a construction environment's
    dictionary when evaluating construction variables.

  - Add a new cross-platform intelc.py Tool that can detect and
    configure the Intel C++ v8 compiler on both Windows, where it's
    named icl, and Linux, where it's named icc.  It also checks that
    the directory specified in the Windows registry exists, and sets a
    new $INTEL_C_COMPILER_VERSION construction variable to identify the
    version being used.  (Niall Douglas contributed an early prototype
    of parts of this module.)

  - Fix the private Conftest._Have() function so it doesn't change
    non-alphanumeric characters to underscores.

  - Supply a better error message when a construction variable expansion
    has an unknown attribute.

  - Documentation changes:  Update the man page to describe use of
    filenames or Nodes in $LIBS.

  From Chris Pawling:

  - Have the linkloc tool use $MSVS_VERSION to select the Microsoft
    Visual Studio version to use.

  From Kevin Quick:

  - Fix the Builder name returned from ListBuilders and other instances
    of subclasses of the BuilderBase class.

  - Add Builders and construction variables to support rpcgen:
    RPCGenClient(), RPCGenHeader(), RPCGenService(), RPCGenXDR(),
    $RPCGEN, $RPCGENFLAGS, $RPCGENCLIENTFLAGS, $RPCGENHEADERFLAGS,
    $RPCGENSERVICEFLAGS, $RPCGENXDRFLAGS.

  - Update the man page to document that prefix and suffix Builder
    keyword arguments can be strings, callables or dictionaries.

  - Provide more info in the error message when a user tries to build
    a target multiple ways.

  - Fix Delete() when a file doesn't exist and must_exist=1.  (We were
    unintentionally dependent on a bug in versions of the Python shutil.py
    module prior to Python 2.3, which would generate an exception for
    a nonexistent file even when ignore_errors was set.)

  - Only replace a Node's builder with a non-null source builder.

  - Fix a stack trace when a suffix selection dictionary is passed
    an empty source file list.

  - Allow optional names to be attached to Builders, for default
    Builders that don't get attached to construction environments.

  - Fix problems with Parallel Task Exception handling.

  - Build targets in an associated BuildDir even if there are targets
    or subdirectories locally in the source directory.

  - If a FunctionAction has a callable class as its underlying Python
    function, use its strfunction() method (if any) to display the
    action.

  - Fix handling when BuildDir() exists but is unwriteable.  Add
    "Stop." to those error messages for consistency.

  - Catch incidents of bad builder creation (without an action) and
    supply meaningful error messages.

  - Fix handling of src_suffix values that aren't extensions (don't
    begin with a '.').

  - Don't retrieve files from a CacheDir, but report what would happen,
    when the -n option is used.

  - Use the source_scanner from the target Node, not the source node
    itself.

  - Internal Scanners fixes:  Make sure Scanners are only passed Nodes.
    Fix how a Scanner.Selector called its base class initialization.
    Make comparisons of Scanner objects more robust.  Add a name to
    an internal default ObjSourceScanner.

  - Add a deprecated warning for use of the old "scanner" keyword argument
    to Builder creation.

  - Improve the --debug=explain message when the build action changes.

  - Test enhancements in SourceCode.py, option-n.py, midl.py.  Better
    Command() and Scanner test coverage.  Improved test infrastructure
    for -c output.

  - Refactor the interface between Action and Executor objects to treat
    Actions atomically.

  - The --debug=presub option will now report the pre-substitution
    each action seprately, instead of reporting the entire list before
    executing the actions one by one.

  - The --debug=explain option explaining a changed action will now
    (more correctly) show pre-substitution action strings, instead of
    the commands with substituted file names.

  - A Node (file) will now be rebuilt if its PreAction or PostAction
    actions change.

  - Python Function actions now have their calling signature (target,
    source, env) reported correctly when displayed.

  - Fix BuildDir()/build_dir handling when the build_dir is underneath
    the source directory and trying to use entries from the build_dir
    as sources for other targets in the build-dir.

  - Fix hard-coding of JDK path names in various Java tests.

  - Handle Python stack traces consistently (stop at the SConscript stack
    frame, by default) even if the Python source code isn't available.

  - Improve the performance of the --debug={tree,dtree} options.

  - Add --debug=objects logging of creation of OverrideWarner,
    EnvironmentCopy and EnvironmentOverride objects.

  - Fix command-line expansion of Python Value Nodes.

  - Internal cleanups:  Remove an unnecessary scan argument.  Associate
    Scanners only with Builders, not nodes.  Apply overrides once when
    a Builder is called, not in multiple places.  Cache results from the
    Node.FS.get_suffix() and Node.get_build_env() methods.  Use the Python
    md5 modules' hexdigest() method, if there is one.  Have Taskmaster
    call get_stat() once for each Node and re-use the value instead of
    calling it each time it needs the value.  Have Node.depends_on()
    re-use the list from the children() method instead of calling it
    multiple times.

  - Use the correct scanner if the same source file is used for targets in
    two different environments with the same path but different scanners.

  - Collect logic for caching values in memory in a Memoizer class,
    which cleans up a lot of special-case code in various methods and
    caches additional values to speed up most configurations.

  - Add a PathAccept validator to the list of new canned PathOption
    validators.

  From Jeff Squyres:

  - Documentation changes:  Use $CPPDEFINES instead of $CCFLAGS in man
    page examples.

  From Levi Stephen:

  - Allow $JARCHDIR to be expanded to other construction variables.

  From Christoph Wiedemann:

  - Add an Environment.SetDefault() method that only sets values if
    they aren't already set.

  - Have the qt.py Tool not override variables already set by the user.

  - Add separate $QT_BINPATH, $QT_CPPPATH and $QT_LIBPATH variables
    so these can be set individually, instead of being hard-wired
    relative to $QTDIR.

  - The %TEMP% and %TMP% external environment variables are now propagated
    automatically to the command execution environment on Windows systems.

  - A new --config= command-line option allows explicit control of
    of when the Configure() tests are run:  --config=force forces all
    checks to be run, --config=cache uses all previously cached values,
    --config=auto (the default) runs tests only when dependency analysis
    determines it's necessary.

  - The Configure() subsystem can now write a config.h file with values
    like HAVE_STDIO_H, HAVE_LIBM, etc.

  - The Configure() subsystem now executes its checks silently when the
    -Q option is specified.

  - The Configure() subsystem now reports if a test result is being
    taken from cache, and prints the standard output and error output
    of tests even when cached.

  - Configure() test results are now reported as "yes" or "no" instead of
    "ok" or "failed."

  - Fixed traceback printing when calling the env.Configure() method
    instead of the Configure() global function.

  - The Configure() subsystem now caches build failures in a .sconsign
    file in the subdirectory, not a .cache file.  This may cause
    tests to be re-executed the first time after you install 0.97.

  - Additional significant internal cleanups in the Configure() subsystem
    and its tests.

  - Have the Qt Builder make uic-generated files dependent on the .ui.h
    file, if one exists.

  - Add a test to make sure that SCons source code does not contain
    try:-except: blocks that catch all errors, which potentially catch
    and mask keyboard interrupts.

  - Fix us of TargetSignatures('content') with the SConf subsystem.

  From Russell Yanofsky:

  - Add support for the Metrowerks Codewarrior compiler and linker
    (mwcc and mwld).



RELEASE 0.96.1 - Mon, 23 Aug 2004 12:55:50 +0000

  From Craig Bachelor:

  - Handle white space in the executable Python path name within in MSVS
    project files by quoting the path.

  - Correct the format of a GUID string in a solution (.dsw) file so
    MSVS can correctly "build enable" a project.

  From Steven Knight:

  - Add a must_exist flag to Delete() to let the user control whether
    it's an error if the specified entry doesn't exist.  The default
    behavior is now to silently do nothing if it doesn't exist.

  - Package up the new Platform/darwin.py, mistakenly left out of 0.96.

  - Make the scons.bat REM statements into @REM so they aren't printed.

  - Make the SCons packaging SConscript files platform independent.

  From Anthony Roach:

  - Fix scanning of pre-compiled header (.pch) files for #includes,
    broken in 0.96.



RELEASE 0.96 - Wed, 18 Aug 2004 13:36:40 +0000

  From Chad Austin:

  - Make the CacheDir() directory if it doesn't already exist.

  - Allow construction variable substitutions in $LIBS specifications.

  - Allow the emitter argument to a Builder() to be or expand to a list
    of emitter functions, which will be called in sequence.

  - Suppress null values in construction variables like $LIBS that use
    the internal _concat() function.

  - Remove .dll files from the construction variables searched for
    libraries that can be fed to Win32 compilers.

  From Chad Austin and Christoph Wiedemann:

  - Add support for a $RPATH variable to supply a list of directories
    to search for shared libraries when linking a program.  Used by
    the GNU and IRIX linkers (gnulink and sgilink).

  From Charles Crain:

  - Restore the ability to do construction variable substitutions in all
    kinds of *PATH variables, even when the substitution returns a Node
    or other object.

  From Tom Epperly:

  - Allow the Java() Builder to take more than one source directory.

  From Ralf W. Grosse-Kunstleve:

  - Have SConsignFile() use, by default, a custom "dblite.py" that we can
    control and guarantee to work on all Python versions (or nearly so).

  From Jonathan Gurley:

  - Add support for the newer "ifort" versions of the Intel Fortran
    Compiler for Linux.

  From Bob Halley:

  - Make the new *FLAGS variable type work with copied Environments.

  From Chris Hoeppler:

  - Initialize the name of a Scanner.Classic scanner correctly.

  From James Juhasz:

  - Add support for the .dylib shared library suffix and the -dynamiclib
    linker option on Mac OS X.

  From Steven Knight:

  - Add an Execute() method for executing actions directly.

  - Support passing environment override keyword arguments to Command().

  - Fix use of $MSVS_IGNORE_IDE_PATHS, which was broken when we added
    support for $MSVS_USE_MFC_DIRS last release.

  - Make env.Append() and env.Prepend() act like the underlying Python
    behavior when the variable being appended to is a UserList object.

  - Fix a regression that prevented the Command() global function in
    0.95 from working with command-line strings as actions.

  - Fix checking out a file from a source code management system when
    the env.SourceCode() method was called with an individual file name
    or node, not a directory name or node.

  - Enhance the Task.make_ready() method to create a list of the
    out-of-date Nodes for the task for use by the wrapping interface.

  - Allow Scanners to pull the list of suffixes from the construction
    environment when the "skeys" keyword argument is a string containing
    a construction variable to be expanded.

  - Support new $CPPSUFFIXES, $DSUFFIXES $FORTRANSUFFIXES, and
    $IDLSUFFIXES.  construction variables that contain the default list
    of suffixes to be scanned by a given type of scanner, allowing these
    suffix lists to be easily added to or overridden.

  - Speed up Node creation when calling a Builder by comparing whether two
    Environments are the same object, not if their underlying dictionaries
    are equivalent.

  - Add a --debug=explain option that reports the reason(s) why SCons
    thinks it must rebuild something.

  - Add support for functions that return platform-independent Actions
    to Chmod(), Copy(), Delete(), Mkdir(), Move() and Touch() files
    and/or directories.  Like any other Actions, the returned Action
    object may be executed directly using the Execute() global function
    or env.Execute() environment method, or may be used as a Builder
    action or in an env.Command() action list.

  - Add support for the strfunction argument to all types of Actions:
    CommandAction, ListAction, and CommandGeneratorAction.

  - Speed up turning file system Nodes into strings by caching the
    values after we're finished reading the SConscript files.

  - Have ParseConfig() recognize and supporting adding the -Wa, -Wl,
    and -Wp, flags to ASFLAGS, LINKFLAGS and CPPFLAGS, respectively.

  - Change the .sconsign format and the checks for whether a Node is
    up-to-date to make dependency checks more efficient and correct.

  - Add wrapper Actions to SCons.Defaults for $ASCOM, $ASPPCOM, $LINKCOM,
    $SHLINKCOM, $ARCOM, $LEXCOM and $YACCCOM.  This makes it possible
    to replace the default print behavior with a custom strfunction()
    for each of these.

  - When a Node has been built, don't walk the whole tree back to delete
    the parents's implicit dependencies, let returning up the normal
    Taskmaster descent take care of it for us.

  - Add documented support for separate target_scanner and source_scanner
    arguments to Builder creation, which allows different scanners to
    be applied to source files

  - Don't re-install or (re-generate) .h files when a subsidiary #included
    .h file changes.  This eliminates incorrect circular dependencies
    with .h files generated from other source files.

  - Slim down the internal Sig.Calculator class by eliminating methods
    whose functionality is now covered by Node methods.

  - Document use of the target_factory and source_factory keyword
    arguments when creating Builder objects.  Enhance Dir Nodes so that
    they can be created with user-specified Builder objects.

  - Don't blow up with stack trace when the external $PATH environment
    variable isn't set.

  - Make Builder calls return lists all the time, even if there's only
    one target.  This keeps things consistent and easier to program to
    across platforms.

  - Add a Flatten() function to make it easier to deal with the Builders
    all returning lists of targets, not individual targets.

  - Performance optimizations in Node.FS.__doLookup().

  - Man page fixes:  formatting typos, misspellings, bad example.

  - User's Guide fixes: Fix the signatures of the various example
    *Options() calls.  Triple-quote properly a multi-line Split example.

  - User's Guide additions:  Chapter describing File and Directory
    Nodes.  Section describing declarative nature of SCons functions in
    SConscript files.  Better organization and clarification of points
    raised by Robert P. J. Day.  Chapter describing SConf (Autoconf-like)
    functionality.  Chapter describing how to install Python and
    SCons.  Chapter describing Java builds.

  From Chris Murray:

  - Add a .win32 attribute to force file names to expand with
    Windows backslash path separators.

  - Fix escaping file names on command lines when the expansion is
    concatenated with another string.

  - Add support for Fortran 90 and Fortran 95.  This adds $FORTRAN*
    variables that specify a default compiler, command-line, flags,
    etc. for all Fortran versions, plus separate $F90* and $F95*
    variables for when different compilers/flags/etc. must be specified
    for different Fortran versions.

  - Have individual tools that create libraries override the default
    $LIBPREFIX and $LIBSUFFIX values set by the platform.  This makes
    it easier to use Microsoft Visual Studio tools on a CygWin platform.

  From Gary Oberbrunner:

  - Add a --debug=presub option to print actions prior to substitution.

  - Add a warning upon use of the override keywords "targets" and
    "sources" when calling Builders.  These are usually mistakes which
    are otherwise silently (and confusingly) turned into construction
    variable overrides.

  - Try to find the ICL license file path name in the external environment
    and the registry before resorting to the hard-coded path name.

  - Add support for fetching command-line keyword=value arguments in
    order from an ARGLIST list.

  - Avoid stack traces when trying to read dangling symlinks.

  - Treat file "extensions" that only contain digits as part of the
    file basename.  This supports version numbers as part of shared
    library names, for example.

  - Avoid problems when there are null entries (None or '') in tool
    lists or CPPPATH.

  - Add an example and explanation of how to use "tools = ['default', ..."
    when creating a construction environment.

  - Add a section describing File and Directory Nodes and some of their
    attributes and methods.

  - Have ParseConfig() add a returned -pthread flag to both $CCFLAGS
    and $LINKFLAGS.

  - Fix some test portability issues on Mac OS X (darwin).

  From Simon Perkins:

  - Fix a bug introduced in building shared libraries under MinGW.

  From Kevin Quick:

  - Handling SCons exceptions according to Pythonic standards.

  - Fix test/chained-build.py on systems that execute within one second.

  - Fix tests on systems where 'ar' warns about archive creation.

  From Anthony Roach:

  - Fix use of the --implicit-cache option with timestamp signatures.

  - If Visual Studio is installed, assume the C/C++ compiler, the linker
    and the MIDL compiler that comes with it are available, too.

  - Better error messages when evaluating a construction variable
    expansion yields a Python syntax error.

  - Change the generation of PDB files when using Visual Studio from
    compile time to link time.

  From sam th:

  - Allow SConf.CheckLib() to search a list of libraries, like the
    Autoconf AC_SEARCH_LIBS macro.

  - Allow the env.WhereIs() method to take a "reject" argument to
    let it weed out specific path names.

  From Christoph Wiedemann:

  - Add new Moc() and Uic() Builders for more explicit control over
    Qt builds, plus new construction variables to control them:
    $QT_AUTOSCAN, $QT_DEBUG, $QT_MOCCXXPREFIX, $QT_MOCCXXSUFFIX,
    $QT_MOCHPREFIX, $QT_MOCHSUFFIX, $QT_UICDECLPREFIX, $QT_UICDECLSUFFIX,
    $QT_UICIMPLPREFIX, $QT_UICIMPLSUFFIX and $QT_UISUFFIX.

  - Add a new single_source keyword argument for Builders that enforces
    a single source file on calls to the Builder.



RELEASE 0.95 - Mon, 08 Mar 2004 06:43:20 -0600

  From Chad Austin:

  - Replace print statements with calls to sys.stdout.write() so output
    lines stay together when -j is used.

  - Add portability fixes for a number of tests.

  - Accomodate the fact that Cygwin's os.path.normcase() lies about
    the underlying system being case-sensitive.

  - Fix an incorrect _concat() call in the $RCINCFLAGS definition for
    the mingw Tool.

  - Fix a problem with the msvc tool with Python versions prior to 2.3.

  - Add support for a "toolpath" Tool() and Environment keyword that
    allows Tool modules to be found in specified local directories.

  - Work around Cygwin Python's silly fiction that it's using a
    case-sensitive file system.

  - More robust handling of data in VCComponents.dat.

  - If the "env" command is available, spawn commands with the more
    general "env -" instead of "env -i".

  From Kerim Borchaev:

  - Fix a typo in a msvc.py's registry lookup:  "VCComponents.dat", not
    "VSComponents.dat".

  From Chris Burghart:

  - Fix the ability to save/restore a PackageOption to a file.

  From Steve Christensen:

  - Update the MSVS .NET and MSVC 6.0/7.0 path detection.

  From David M. Cooke:

  - Make the Fortran scanner case-insensitive for the INCLUDE string.

  From Charles Crain:

  - If no version of MSVC is detected but the tool is specified,
    use the MSVC 6.0 paths by default.

  - Ignore any "6.1" version of MSVC found in the registry; this is a
    phony version number (created by later service packs?) and would
    throw off the logic if the user had any non-default paths configure.

  - Correctly detect if the user has independently configured the MSVC
    "include," "lib" or "path" in the registry and use the appropriate
    values.  Previously, SCons would only use the values if all three
    were set in the registry.

  - Make sure side-effect nodes are prepare()d before building their
    corresponding target.

  - Preserve the ability to call BuildDir() multiple times with the
    same target and source directory arguments.

  From Andy Friesen:

  - Add support for the Digital Mars "D" programming language.

  From Scott Lystig Fritchie:

  - Fix the ability to use a custom _concat() function in the
    construction environment when calling _stripixes().

  - Make the message about ignoring a missing SConscript file into a
    suppressable Warning, not a hard-coded sys.stderr.write().

  - If a builder can be called multiple times for a target (because
    the sources and overrides are identical, or it's a builder with the
    "multi" flag set), allow the builder to be called through multiple
    environments so long as the builders have the same signature for
    the environments in questions (that is, they're the same action).

  From Bob Halley:

  - When multiple targets are built by a single action, retrieve all
    of them from cache, not just the first target, and exec the build
    command if any of the targets isn't present in the cache.

  From Zephaniah Hull:

  - Fix command-line ARGUMENTS with multiple = in them.

  From Steven Knight:

  - Fix EnsureSConsVersion() so it checks against the SCons version,
    not the Python version, on Pythons with sys.version_info.

  - Don't swallow the AttributeError when someone uses an expansion like
    $TARGET.bak, so we can supply a more informative error message.

  - Fix an odd double-quote escape sequence in the man page.

  - Fix looking up a naked drive letter as a directory (Dir('C:')).

  - Support using File nodes in the LIBS construction variable.

  - Allow the LIBS construction variable to be a single string or File
    node, not a list, when only one library is needed.

  - Fix typos in the man page:  JAVACHDIR => JARCHDIR; add "for_signature"
    to the __call__() example in the "Variable Substitution" section.

  - Correct error message spellings of "non-existant" to "non-existent."

  - When scanning for libraries to link with, don't append $LIBPREFIXES
    or $LIBSUFFIXES values to the $LIBS values if they're already present.

  - Add a ZIPCOMPRESSION construction variable to control whether the
    internal Python action for the Zip Builder compresses the file or
    not.  The default value is zipfile.ZIP_DEFLATED, which generates
    a compressed file.

  - Refactor construction variable expansion to support recursive
    expansion of variables (e.g. CCFLAGS = "$CCFLAGS -g") without going
    into an infinite loop.  Support this in all construction variable
    overrides, as well as when copying Environments.

  - Fix calling Configure() from more than one subsidiary SConscript file.

  - Fix the env.Action() method so it returns the correct type of
    Action for its argument(s).

  - Fix specifying .class files as input to JavaH with the .class suffix
    when they weren't generated using the Java Builder.

  - Make the check for whether all of the objects going into a
    SharedLibrary() are shared work even if the object was built in a
    previous run.

  - Supply meaningful error messages, not stack traces, if we try to add
    a non-Node as a source, dependency, or ignored dependency of a Node.

  - Generate MSVS Project files that re-invoke SCons properly regardless
    of whether the file was built via scons.bat or scons.py.
    (Thanks to Niall Douglas for contributing code and testing.)

  - Fix TestCmd.py, runtest.py and specific tests to accomodate being
    run from directories whose paths include white space.

  - Provide a more useful error message if a construction variable
    expansion contains a syntax error during evaluation.

  - Fix transparent checkout of implicit dependency files from SCCS
    and RCS.

  - Added new --debug=count, --debug=memory and --debug=objects options.
    --debug=count and --debug=objects only print anything when run
    under Python 2.1 or later.

  - Deprecate the "overrides" keyword argument to Builder() creation
    in favor of using keyword argument values directly (like we do
    for builder execution and the like).

  - Always use the Builder overrides in substitutions, not just if
    there isn't a target-specific environment.

  - Add new "rsrcpath" and "rsrcdir" and attributes to $TARGET/$SOURCE,
    so Builder command lines can find things in Repository source
    directories when using BuildDir.

  - Fix the M4 Builder so that it chdirs to the Repository directory
    when the input file is in the source directory of a BuildDir.

  - Save memory at build time by allowing Nodes to delete their build
    environments after they've been built.

  - Add AppendUnique() and PrependUnique() Environment methods, which
    add values to construction variables like Append() and Prepend()
    do, but suppress any duplicate elements in the list.

  - Allow the 'qt' tool to still be used successfully from a copied
    Environment.  The include and library directories previously ended up
    having the same string re-appended to the end, yielding an incorrect
    path name.

  - Supply a more descriptive error message when the source for a target
    can't be found.

  - Initialize all *FLAGS variables with objects do the right thing with
    appending flags as strings or lists.

  - Make things like ${TARGET.dir} work in *PATH construction variables.

  - Allow a $MSVS_USE_MFC_DIRS construction variable to control whether
    ATL and MFC directories are included in the default INCLUDE and
    LIB paths.

  - Document the dbm_module argument to the SConsignFile() function.

  From Vincent Risi:

  - Add support for the bcc32, ilink32 and tlib Borland tools.

  From Anthony Roach:

  - Supply an error message if the user tries to configure a BuildDir
    for a directory that already has one.

  - Remove documentation of the still-unimplemented -e option.

  - Add -H help text listing the legal --debug values.

  - Don't choke if a construction variable is a non-string value.

  - Build Type Libraries in the target directory, not the source
    directory.

  - Add an appendix to the User's Guide showing how to accomplish
    various common tasks in Python.

  From Greg Spencer:

  - Add support for Microsoft Visual Studio 2003 (version 7.1).

  - Evaluate $MSVSPROJECTSUFFIX and $MSVSSOLUTIONSUFFIX when the Builder
    is invoked, not when the tool is initialized.

  From Christoph Wiedemann:

  - When compiling Qt, make sure the moc_*.cc files are compiled using
    the flags from the environment used to specify the target, not
    the environment that first has the Qt Builders attached.



RELEASE 0.94 - Fri, 07 Nov 2003 05:29:48 -0600

  From Hartmut Goebel:

  - Add several new types of canned functions to help create options:
    BoolOption(), EnumOption(), ListOption(), PackageOption(),
    PathOption().

  From Steven Knight:

  - Fix use of CPPDEFINES with C++ source files.

  - Fix env.Append() when the operand is an object with a __cmp__()
    method (like a Scanner instance).

  - Fix subclassing the Environment and Scanner classes.

  - Add BUILD_TARGETS, COMMAND_LINE_TARGETS and DEFAULT_TARGETS variables.

  From Steve Leblanc:

  - SGI fixes:  Fix C++ compilation, add a separate Tool/sgic++.py module.

  From Gary Oberbrunner:

  - Fix how the man page un-indents after examples in some browsers.

  From Vincent Risi:

  - Fix the C and C++ tool specifications for AIX.



RELEASE 0.93 - Thu, 23 Oct 2003 07:26:55 -0500

  From J.T. Conklin:

  - On POSIX, execute commands with the more modern os.spawnvpe()
    function, if it's available.

  - Scan .S, .spp and .SPP files for C preprocessor dependencies.

  - Refactor the Job.Parallel() class to use a thread pool without a
    condition variable.  This improves parallel build performance and
    handles keyboard interrupts properly when -j is used.

  From Charles Crain:

  - Add support for a JARCHDIR variable to control changing to a
    directory using the jar -C option.

  - Add support for detecting Java manifest files when using jar,
    and specifying them using the jar m flag.

  - Fix some Python 2.2 specific things in various tool modules.

  - Support directories as build sources, so that a rebuild of a target
    can be triggered if anything underneath the directory changes.

  - Have the scons.bat and scons.py files look for the SCons modules
    in site-packages as well.

  From Christian Engel:

  - Support more flexible inclusion of separate C and C++ compilers.

  - Use package management tools on AIX and Solaris to find where
    the comilers are installed, and what version they are.

  - Add support for CCVERSION and CXXVERSION variables for a number
    of C and C++ compilers.

  From Sergey Fogel:

  - Add test cases for the new capabilities to run bibtex and to rerun
    latex as needed.

  From Ralf W. Grosse-Kunstleve:

  - Accomodate anydbm modules that don't have a sync() method.

  - Allow SConsignFile() to take an argument specifying the DBM
    module to be used.

  From Stephen Kennedy:

  - Add support for a configurable global .sconsign.dbm file which
    can be used to avoid cluttering each directory with an individual
    .sconsign file.

  From John Johnson:

  - Fix (re-)scanning of dependencies in generated or installed
    header files.

  From Steven Knight:

  - The -Q option suppressed too many messages; fix it so that it only
    suppresses the Reading/Building messages.

  - Support #include when there's no space before the opening quote
    or angle bracket.

  - Accomodate alphanumeric version strings in EnsurePythonVersion().

  - Support arbitrary expansion of construction variables within
    file and directory arguments to Builder calls and Environment methods.

  - Add Environment-method versions of the following global functions:
    Action(), AddPostAction(), AddPreAction(), Alias(), Builder(),
    BuildDir(), CacheDir(), Clean(), Configure(), Default(),
    EnsurePythonVersion(), EnsureSConsVersion(), Environment(),
    Exit(), Export(), FindFile(), GetBuildPath(), GetOption(), Help(),
    Import(), Literal(), Local(), Platform(), Repository(), Scanner(),
    SConscriptChdir(), SConsignFile(), SetOption(), SourceSignatures(),
    Split(), TargetSignatures(), Tool(), Value().

  - Add the following global functions that correspond to the same-named
    Environment methods:  AlwaysBuild(), Command(), Depends(), Ignore(),
    Install(), InstallAs(), Precious(), SideEffect() and SourceCode().

  - Add the following global functions that correspond to the default
    Builder methods supported by SCons: CFile(), CXXFile(), DVI(), Jar(),
    Java(), JavaH(), Library(), M4(), MSVSProject(), Object(), PCH(),
    PDF(), PostScript(), Program(), RES(), RMIC(), SharedLibrary(),
    SharedObject(), StaticLibrary(), StaticObject(), Tar(), TypeLibrary()
    and Zip().

  - Rearrange the man page to show construction environment methods and
    global functions in the same list, and to explain the difference.

  - Alphabetize the explanations of the builder methods in the man page.

  - Rename the Environment.Environment class to Enviroment.Base.
    Allow the wrapping interface to extend an Environment by using its own
    subclass of Environment.Base and setting a new Environment.Environment
    variable as the calling entry point.

  - Deprecate the ParseConfig() global function in favor of a same-named
    construction environment method.

  - Allow the Environment.WhereIs() method to take explicit path and
    pathext arguments (like the underlying SCons.Util.WhereIs() function).

  - Remove the long-obsolete {Get,Set}CommandHandler() functions.

  - Enhance env.Append() to suppress null values when appropriate.

  - Fix ParseConfig() so it works regardless of initial construction
    variable values.

    Extend CheckHeader(), CheckCHeader(), CheckCXXHeader() and
    CheckLibWithHeader() to accept a list of header files that will be
    #included in the test.  The last one in the list is assumed to be
    the one being checked for.  (Prototype code contributed by Gerard
    Patel and Niall Douglas).

  - Supply a warning when -j is used and threading isn't built in to
    the current version of Python.

  - First release of the User's Guide (finally, and despite a lot
    of things still missing from it...).

  From Clark McGrew:

  - Generalize the action for .tex files so that it will decide whether
    a file is TeX or LaTeX, check the .aux output to decide if it should
    run bibtex, and check the .log output to re-run LaTeX if needed.

  From Bram Moolenaar:

  - Split the non-SCons-specific functionality from SConf.py to a new,
    re-usable Conftest.py module.

  From Gary Oberbrunner:

  - Allow a directory to be the target or source or dependency of a
    Depends(), Ignore(), Precious() or SideEffect() call.

  From Gerard Patel:

  - Use the %{_mandir} macro when building our RPM package.

  From Marko Rauhamaa:

  - Have the closing message say "...terminated because of errors" if
    there were any.

  From Anthony Roach:

  - On Win32 systems, only use "rm" to delete files if Cygwin is being
    used.   ("rm" doesn't understand Win32-format path names.)

  From Christoph Wiedemann:

  - Fix test/SWIG.py to find the Python include directory in all cases.

  - Fix a bug in detection of Qt installed on the local system.

  - Support returning Python 2.3 BooleanType values from Configure checks.

  - Provide an error message if someone mistakenly tries to call a
    Configure check from within a Builder function.

  - Support calling a Builder when a Configure context is still open.

  - Handle interrupts better by eliminating all try:-except: blocks
    which caught any and all exceptions, including KeyboardInterrupt.

  - Add a --duplicate= option to control how files are duplicated.



RELEASE 0.92 - Wed, 20 Aug 2003 03:45:28 -0500

  From Charles Crain and Gary Oberbrunner:

  - Fix Tool import problems with the Intel and PharLap linkers.

  From Steven Knight

  - Refactor the DictCmdGenerator class to be a Selector subclass.

  - Allow the DefaultEnvironment() function to take arguments and pass
    them to instantiation of the default construction environment.

  - Update the Debian package so it uses Python 2.2 and more closely
    resembles the currently official Debian packaging info.

  From Gerard Patel

  - When the yacc -d flag is used, take the .h file base name from the
    target .c file, not the source (matching what yacc does).



RELEASE 0.91 - Thu, 14 Aug 2003 13:00:44 -0500

  From Chad Austin:

  - Support specifying a list of tools when calling Environment.Copy().

  - Give a Value Nodes a timestamp of the system time when they're
    created, so they'll work when using timestamp-based signatures.

  - Add a DefaultEnvironment() function that only creates a default
    environment on-demand (for fetching source files, e.g.).

  - Portability fix for test/M4.py.

  From Steven Knight:

  - Tighten up the scons -H help output.

  - When the input yacc file ends in .yy and the -d flag is specified,
    recognize that a .hpp file (not a .h file) will be created.

  - Make builder prefixes work correctly when deducing a target
    from a source file name in another directory.

  - Documentation fixes: typo in the man page; explain up-front about
    not propagating the external environment.

  - Use "cvs co -d" instead of "cvs co -p >" when checking out something
    from CVS with a specified module name.  This avoids zero-length
    files when there is a checkout error.

  - Add an "sconsign" script to print the contents of .sconsign files.

  - Speed up maintaining the various lists of Node children by using
    dictionaries to avoid "x in list" searches.

  - Cache the computed list of Node children minus those being Ignored
    so it's only calculated once.

  - Fix use of the --cache-show option when building a Program()
    (or using any other arbitrary action) by making sure all Action
    instances have strfunction() methods.

  - Allow the source of Command() to be a directory.

  - Better error handling of things like raw TypeErrors in SConscripts.

  - When installing using "setup.py install --prefix=", suppress the
    distutils warning message about adding the (incorrect) library
    directory to your search path.

  - Correct the spelling of the "validater" option to "validator."
    Add a DeprecatedWarning when the old spelling is used.

  - Allow a Builder's emitter to be a dictionary that maps source file
    suffixes to emitter functions, using the suffix of the first file
    in the source list to pick the right one.

  - Refactor the creation of the Program, *Object and *Library Builders
    so that they're moved out of SCons.Defaults and created on demand.

  - Don't split SConscript file names on white space.

  - Document the SConscript function's "dirs" and "name" keywords.

  - Remove the internal (and superfluous) SCons.Util.argmunge() function.

  - Add /TP to the default CXXFLAGS for msvc, so it can compile all
    of the suffixes we use as C++ files.

  - Allow the "prefix" and "suffix" attributes of a Builder to be
    callable objects that return generated strings, or dictionaries
    that map a source file suffix to the right prefix/suffix.

  - Support a MAXLINELINELENGTH construction variable on Win32 systems
    to control when a temporary file is used for long command lines.

  - Make how we build .rpm packages not depend on the installation
    locations from the distutils being used.

  - When deducing a target Node, create it directly from the first
    source Node, not by trying to create the right string to pass to
    arg2nodes().

  - Add support for SWIG.

  From Bram Moolenaar:

  - Test portability fixes for FreeBSD.

  From Gary Oberbrunner:

  - Report the target being built in error messages when building
    multiple sources from different extensions, or when the target file
    extension can't be deduced, or when we don't have an action for a
    file suffix.

  - Provide helpful error messages when the arguments to env.Install()
    are incorrect.

  - Fix the value returned by the Node.prevsiginfo() method to conform
    to a previous change when checking whether a node is current.

  - Supply a stack trace if the Taskmaster catches an exception.

  - When using a temporary file for a long link line on Win32 systems,
    (also) print the command line that is being executed through the
    temporary file.

  - Initialize the LIB environment variable when using the Intel
    compiler (icl).

  - Documentation fixes:  better explain the AlwaysBuild() function.

  From Laurent Pelecq:

  - When the -debug=pdb option is specified, use pdb.Pdb().runcall() to
    call pdb directly, don't call Python recursively.

  From Ben Scott:

  - Add support for a platform-independent CPPDEFINES variable.

  From Christoph Wiedemann:

  - Have the g++ Tool actually use g++ in preference to c++.

  - Have the gcc Tool actually use gcc in preference to cc.

  - Add a gnutools.py test of the GNU tool chain.

  - Be smarter about linking: use $CC by default and $CXX only if we're
    linking with any C++ objects.

  - Avoid SCons hanging when a piped command has a lot of output to read.

  - Add QT support for preprocessing .ui files into .c files.



RELEASE 0.90 - Wed, 25 Jun 2003 14:24:52 -0500

  From Chad Austin:

  - Fix the _concat() documentation, and add a test for it.

  - Portability fixes for non-GNU versions of lex and yacc.

  From Matt Balvin:

  - Fix handling of library prefixes when the subdirectory matches
    the prefix.

  From Timothee Bessett:

  - Add an M4 Builder.

  From Charles Crain:

  - Use '.lnk' as the suffix on the temporary file for linking long
    command lines (necessary for the Phar Lap linkloc linker).

  - Save non-string Options values as their actual type.

  - Save Options string values that contain a single quote correctly.

  - Save any Options values that are changed from the default
    Environment values, not just ones changed on the command line or in
    an Options file.

  - Make closing the Options file descriptor exception-safe.

  From Steven Knight:

  - SCons now enforces (with an error) that construction variables
    must have the same form as valid Python identifiers.

  - Fix man page bugs: remove duplicate AddPostAction() description;
    document no_import_lib; mention that CPPFLAGS does not contain
    $_CPPINCFLAGS; mention that F77FLAGS does not contain $_F77INCFLAGS;
    mention that LINKFLAGS and SHLINKFLAGS contains neither $_LIBFLAGS
    nor $_LIBDIRFLAGS.

  - Eliminate a dependency on the distutils.fancy_getopt module by
    copying and pasting its wrap_text() function directly.

  - Make the Script.Options() subclass match the underlying base class
    implementation.

  - When reporting a target is up to date, quote the target like make
    (backquote-quote) instead of with double quotes.

  - Fix handling of ../* targets when using -U, -D or -u.

  From Steve Leblanc:

  - Don't update the .sconsign files when run with -n.

  From Gary Oberbrunner:

  - Add support for the Intel C Compiler (icl.exe).

  From Anthony Roach

  - Fix Import('*').

  From David Snopek

  - Fix use of SConf in paths with white space in them.

  - Add CheckFunc and CheckType functionality to SConf.

  - Fix use of SConf with Builders that return a list of nodes.

  From David Snopek and Christoph Wiedemann

  - Fix use of the SConf subsystem with SConscriptChdir().

  From Greg Spencer

  - Check for the existence of MS Visual Studio on disk before using it,
    to avoid getting fooled by leftover junk in the registry.

  - Add support for MSVC++ .NET.

  - Add support for MS Visual Studio project files (DSP, DSW,
    SLN and VCPROJ files).

  From Christoph Wiedemann

  - SConf now works correctly when the -n and -q options are used.



RELEASE 0.14 - Wed, 21 May 2003 05:16:32 -0500

  From Chad Austin:

  - Use .dll (not .so) for shared libraries on Cygwin; use -fPIC
    when compiling them.

  - Use 'rm' to remove files under Cygwin.

  - Add a PLATFORM variable to construction environments.

  - Remove the "platform" argument from tool specifications.

  - Propogate PYTHONPATH when running the regression tests so distutils
    can be found in non-standard locations.

  - Using MSVC long command-line linking when running Cygwin.

  - Portability fixes for a lot of tests.

  - Add a Value Node class for dependencies on in-core Python values.

  From Allen Bierbaum:

  - Pass an Environment to the Options validator method, and
    add an Options.Save() method.

  From Steve Christensen:

  - Add an optional sort function argument to the GenerateHelpText()
    Options function.

  - Evaluate the "varlist" variables when computing the signature of a
    function action.

  From Charles Crain:

  - Parse the source .java files for class names (including inner class
    names) to figure out the target .class files that will be created.

  - Make Java support work with Repositories and SConscriptChdir(0).

  - Pass Nodes, not strings, to Builder emitter functions.

  - Refactor command-line interpolation and signature calculation
    so we can use real Node attributes.

  From Steven Knight:

  - Add Java support (javac, javah, jar and rmic).

  - Propagate the external SYSTEMROOT environment variable into ENV on
    Win32 systems, so external commands that use sockets will work.

  - Add a .posix attribute to PathList expansions.

  - Check out CVS source files using POSIX path names (forward slashes
    as separators) even on Win32.

  - Add Node.clear() and Node.FS.Entry.clear() methods to wipe out a
    Node's state, allowing it to be re-evaluated by continuous
    integration build interfaces.

  - Change the name of the Set{Build,Content}SignatureType() functions
    to {Target,Source}Signatures().  Deprecate the old names but support
    them for backwards compatibility.

  - Add internal SCons.Node.FS.{Dir,File}.Entry() methods.

  - Interpolate the null string if an out-of-range subscript is used
    for a construction variable.

  - Fix the internal Link function so that it properly links or copies
    files in subsidiary BuildDir directories.

  - Refactor the internal representation of a single execution instance
    of an action to eliminate redundant signature calculations.

  - Eliminate redundant signature calculations for Nodes.

  - Optimize out calling hasattr() before accessing attributes.

  - Say "Cleaning targets" (not "Building...") when the -c option is
    used.

  From Damyan Pepper:

  - Quote the "Entering directory" message like Make.

  From Stefan Reichor:

  - Add support for using Ghostscript to convert Postscript to PDF files.

  From Anthony Roach:

  - Add a standalone "Alias" function (separate from an Environment).

  - Make Export() work for local variables.

  - Support passing a dictionary to Export().

  - Support Import('*') to import everything that's been Export()ed.

  - Fix an undefined exitvalmap on Win32 systems.

  - Support new SetOption() and GetOption() functions for setting
    various command-line options from with an SConscript file.

  - Deprecate the old SetJobs() and GetJobs() functions in favor of
    using the new generic {Set,Get}Option() functions.

  - Fix a number of tests that searched for a Fortran compiler using the
    external PATH instead of what SCons would use.

  - Fix the interaction of SideEffect() and BuildDir() so that (for
    example) PDB files get put correctly in a BuildDir().

  From David Snopek:

  - Contribute the "Autoscons" code for Autoconf-like checking for
    the existence of libraries, header files and the like.

  - Have the Tool() function add the tool name to the $TOOLS
    construction variable.

  From Greg Spencer:

  - Support the C preprocessor #import statement.

  - Allow the SharedLibrary() Builder on Win32 systems to be able to
    register a newly-built dll using regsvr32.

  - Add a Builder for Windows type library (.tlb) files from IDL files.

  - Add an IDL scanner.

  - Refactor the Fortran, C and IDL scanners to share common logic.

  - Add .srcpath and .srcdir attributes to $TARGET and $SOURCE.

  From Christoph Wiedemann:

  - Integrate David Snopek's "Autoscons" code as the new SConf
    configuration subsystem, including caching of values between
    runs (using normal SCons dependency mechanisms), tests, and
    documentation.



RELEASE 0.13 - Mon, 31 Mar 2003 20:22:00 -0600

  From Charles Crain:

  - Fix a bug when BuildDir(duplicate=0) is used and SConscript
    files are called from within other SConscript files.

  - Support (older) versions of Perforce which don't set the Windows
    registry.



RELEASE 0.12 - Thu, 27 Mar 2003 23:52:09 -0600

  From Charles Crain:

  - Added support for the Perforce source code management system.

  - Fix str(Node.FS) so that it returns a path relative to the calling
    SConscript file's directory, not the top-level directory.

  - Added support for a separate src_dir argument to SConscript()
    that allows explicit specification of where the source files
    for an SConscript file can be found.

  - Support more easily re-usable flavors of command generators by
    calling callable variables when strings are expanded.

  From Steven Knight:

  - Added an INSTALL construction variable that can be set to a function
    to control how the Install() and InstallAs() Builders install files.
    The default INSTALL function now copies, not links, files.

  - Remove deprecated features:  the "name" argument to Builder objects,
    and the Environment.Update() method.

  - Add an Environment.SourceCode() method to support fetching files
    from source code systems.  Add factory methods that create Builders
    to support BitKeeper, CVS, RCS, and SCCS.  Add support for fetching
    files from RCS or SCCS transparently (like GNU Make).

  - Make the internal to_String() function more efficient.

  - Make the error message the same as other build errors when there's a
    problem unlinking a target file in preparation for it being built.

  - Make TARGET, TARGETS, SOURCE and SOURCES reserved variable names and
    warn if the user tries to set them in a construction environment.

  - Add support for Tar and Zip files.

  - Better documentation of the different ways to export variables to a
    subsidiary SConscript file.  Fix documentation bugs in a tools
    example, places that still assumed SCons split strings on white
    space, and typos.

  - Support fetching arbitrary files from the TARGETS or SOURCES lists
    (e.g. ${SOURCES[2]}) when calculating the build signature of a
    command.

  - Don't silently swallow exceptions thrown by Scanners (or other
    exceptions while finding a node's dependent children).

  - Push files to CacheDir() before calling the superclass built()
    method (which may clear the build signature as part of clearing
    cached implicit dependencies, if the file has a source scanner).
    (Bug reported by Jeff Petkau.)

  - Raise an internal error if we attempt to push a file to CacheDir()
    with a build signature of None.

  - Add an explicit Exit() function for terminating early.

  - Change the documentation to correctly describe that the -f option
    doesn't change to the directory in which the specified file lives.

  - Support changing directories locally with SConscript directory
    path names relative to any SConstruct file specified with -f.
    This allows you to build in another directory by simply changing
    there and pointing at the SConstruct file in another directory.

  - Change the default SConscriptChdir() behavior to change to the
    SConscript directory while it's being read.

  - Fix an exception thrown when the -U option was used with no
    Default() target specified.

  - Fix -u so that it builds things in corresponding build directories
    when used in a source directory.

  From Lachlan O'Dea:

  - Add SharedObject() support to the masm tool.

  - Fix WhereIs() to return normalized paths.

  From Jeff Petkau:

  - Don't copy a built file to a CacheDir() if it's already there.

  - Avoid partial copies of built files in a CacheDir() by copying
    to a temporary file and renaming.

  From Anthony Roach:

  - Fix incorrect dependency-cycle errors when an Aliased source doesn't
    exist.



RELEASE 0.11 - Tue, 11 Feb 2003 05:24:33 -0600

  From Chad Austin:

  - Add support for IRIX and the SGI MIPSPro tool chain.

  - Support using the MSVC tool chain when running Cygwin Python.

  From Michael Cook:

  - Avoid losing signal bits in the exit status from a command,
    helping terminate builds on interrupt (CTRL+C).

  From Charles Crain:

  - Added new AddPreAction() and AddPostAction() functions that support
    taking additional actions before or after building specific targets.

  - Add support for the PharLap ETS tool chain.

  From Steven Knight:

  - Allow Python function Actions to specify a list of construction
    variables that should be included in the Action's signature.

  - Allow libraries in the LIBS variable to explicitly include the prefix
    and suffix, even when using the GNU linker.
    (Bug reported by Neal Becker.)

  - Use DOS-standard CR-LF line endings in the scons.bat file.
    (Bug reported by Gary Ruben.)

  - Doc changes:  Eliminate description of deprecated "name" keyword
    argument from Builder definition (reported by Gary Ruben).

  - Support using env.Append() on BUILDERS (and other dictionaries).
    (Bug reported by Bj=F6rn Bylander.)

  - Setting the BUILDERS construction variable now properly clears
    the previous Builder attributes from the construction Environment.
    (Bug reported by Bj=F6rn Bylander.)

  - Fix adding a prefix to a file when the target isn't specified.
    (Bug reported by Esa Ilari Vuokko.)

  - Clean up error messages from problems duplicating into read-only
    BuildDir directories or into read-only files.

  - Add a CommandAction.strfunction() method, and add an "env" argument
    to the FunctionAction.strfunction() method, so that all Action
    objects have strfunction() methods, and the functions for building
    and returning a string both take the same arguments.

  - Add support for new CacheDir() functionality to share derived files
    between builds, with related options --cache-disable, --cache-force,
    and --cache-show.

  - Change the default behavior when no targets are specified to build
    everything in the current directory and below (like Make).  This
    can be disabled by specifying Default(None) in an SConscript.

  - Revamp SCons installation to fix a case-sensitive installation
    on Win32 systems, and to add SCons-specific --standard-lib,
    --standalone-lib, and --version-lib options for easier user
    control of where the libraries get installed.

  - Fix the ability to directly import and use Platform and Tool modules
    that have been implicitly imported into an Environment().

  - Add support for allowing an embedding interface to annotate a node
    when it's created.

  - Extend the SConscript() function to accept build_dir and duplicate
    keyword arguments that function like a BuildDir() call.

  From Steve Leblanc:

  - Fix the output of -c -n when directories are involved, so it
    matches -c.

  From Anthony Roach:

  - Use a different shared object suffix (.os) when using gcc so shared
    and static objects can exist side-by-side in the same directory.

  - Allow the same object files on Win32 to be linked into either
    shared or static libraries.

  - Cache implicit cache values when using --implicit-cache.



RELEASE 0.10 - Thu, 16 Jan 2003 04:11:46 -0600

  From Derrick 'dman' Hudson:

  - Support Repositories on other file systems by symlinking or
    copying files when hard linking won't work.

  From Steven Knight:

  - Remove Python bytecode (*.pyc) files from the scons-local packages.

  - Have FunctionActions print a description of what they're doing
    (a representation of the Python call).

  - Fix the Install() method so that, like other actions, it prints
    what would have happened when the -n option is used.

  - Don't create duplicate source files in a BuildDir when the -n
    option is used.

  - Refactor the Scanner interface to eliminate unnecessary Scanner
    calls and make it easier to write efficient scanners.

  - Added a "recursive" flag to Scanner creation that specifies the
    Scanner should be invoked recursively on dependency files returned
    by the scanner.

  - Significant performance improvement from using a more efficient
    check, throughout the code, for whether a Node has a Builder.

  - Fix specifying only the source file to MultiStepBuilders such as
    the Program Builder.  (Bug reported by Dean Bair.)

  - Fix an exception when building from a file with the same basename as
    the subdirectory in which it lives.  (Bug reported by Gerard Patel.)

  - Fix automatic deduction of a target file name when there are
    multiple source files specified; the target is now deduced from just
    the first source file in the list.

  - Documentation fixes: better initial explanation of SConscript files;
    fix a misformatted "table" in the StaticObject explanation.

  From Steven Knight and Steve Leblanc:

  - Fix the -c option so it will remove symlinks.

  From Steve Leblanc:

  - Add a Clean() method to support removing user-specified targets
    when using the -c option.

  - Add a development script for running SCons through PyChecker.

  - Clean up things found by PyChecker (mostly unnecessary imports).

  - Add a script to use HappyDoc to create HTML class documentation.

  From Lachlan O'Dea:

  - Make the Environment.get() method return None by default.

  From Anthony Roach:

  - Add SetJobs() and GetJobs() methods to allow configuration of the
    number of default jobs (still overridden by -j).

  - Convert the .sconsign file format from ASCII to a pickled Python
    data structure.

  - Error message cleanups:  Made consistent the format of error
    messages (now all start with "scons: ***") and warning messages (now
    all start with "scons: warning:").  Caught more cases with the "Do
    not know how to build" error message.

  - Added support for the MinGW tool chain.

  - Added a --debug=includes option.



RELEASE 0.09 - Thu,  5 Dec 2002 04:48:25 -0600

  From Chad Austin:

  - Add a Prepend() method to Environments, to append values to
    the beginning of construction variables.

  From Matt Balvin:

  - Add long command-line support to the "lib" Tool (Microsoft library
    archiver), too.

  From Charles Crain:

  - Allow $$ in a string to be passed through as $.

  - Support file names with odd characters in them.

  - Add support for construction variable substition on scanner
    directories (in CPPPATH, F77PATH, LIBPATH, etc.).

  From Charles Crain and Steven Knight:

  - Add Repository() functionality, including the -Y option.

  From Steven Knight:

  - Fix auto-deduction of target names so that deduced targets end
    up in the same subdirectory as the source.

  - Don't remove source files specified on the command line!

  - Suport the Intel Fortran Compiler (ifl.exe).

  - Supply an error message if there are no command-line or
    Default() targets specified.

  - Fix the ASPPCOM values for the GNU assembler.
    (Bug reported by Brett Polivka.)

  - Fix an exception thrown when a Default() directory was specified
    when using the -U option.

  - Issue a warning when -c can't remove a target.

  - Eliminate unnecessary Scanner calls by checking for the
    existence of a file before scanning it.  (This adds a generic
    hook to check an arbitrary condition before scanning.)

  - Add explicit messages to tell when we're "Reading SConscript files
    ...," "done reading SConscript files," "Building targets," and
    "done building targets."  Add a -Q option to supress these.

  - Add separate $SHOBJPREFIX and $SHOBJSUFFIX construction variables
    (by default, the same as $OBJPREFIX and $OBJSUFFIX).

  - Add Make-like error messages when asked to build a source file,
    and before trying to build a file that doesn't have all its source
    files (including when an invalid drive letter is used on WIN32).

  - Add an scons-local-{version} package (in both .tar.gz and .zip
    flavors) to help people who want to ship SCons as a stand-alone
    build tool in their software packages.

  - Prevent SCons from unlinking files in certain situations when
    the -n option is used.

  - Change the name of Tool/lib.py to Tool/mslib.py.

  From Steven Knight and Anthony Roach:

  - Man page:  document the fact that Builder calls return Node objects.

  From Steve LeBlanc:

  - Refactor option processing to use our own version of Greg Ward's
    Optik module, modified to run under Python 1.5.2.

  - Add a ParseConfig() command to modify an environment based on
    parsing output from a *-config command.

  From Jeff Petkau:

  - Fix interpretation of '#/../foo' on Win32 systems.

  From Anthony Roach:

  - Fixed use of command lines with spaces in their arguments,
    and use of Nodes with spaces in their string representation.

  - Make access and modification times of files in a BuildDir match
    the source file, even when hard linking isn't available.

  - Make -U be case insensitive on Win32 systems.

  - Issue a warning and continue when finding a corrupt .sconsign file.

  - Fix using an alias as a dependency of a target so that if one of the
    alias' dependencies gets rebuilt, the resulting target will, too.

  - Fix differently ordered targets causing unnecessary rebuilds
    on case insensitive systems.

  - Use os.system() to execute external commands whenever the "env"
    utility is available, which is much faster than fork()/exec(),
    and fixes the -j option on several platforms.

  - Fix use of -j with multiple targets.

  - Add an Options() object for friendlier accomodation of command-
    line arguments.

  - Add support for Microsoft VC++ precompiled header (.pch) files,
    debugger (.pdb) files, and resource (.rc) files.

  - Don't compute the $_CPPINCFLAGS, $_F77INCFLAGS, $_LIBFLAGS and
    $_LIBDIRFLAGS variables each time a command is executed, define
    them so they're computed only as needed.  Add a new _concat
    function to the Environment that allows people to define their
    own similar variables.

  - Fix dependency scans when $LIBS is overridden.

  - Add EnsurePythonVersion() and EnsureSConsVersion() functions.

  - Fix the overly-verbose stack trace on ListBuilder build errors.

  - Add a SetContentSignatureType() function, allowing use of file
    timestamps instead of MD5 signatures.

  - Make -U and Default('source') fail gracefully.

  - Allow the File() and Dir() methods to take a path-name string as
    the starting directory, in addition to a Dir object.

  - Allow the command handler to be selected via the SPAWN, SHELL
    and ESCAPE construction variables.

  - Allow construction variables to be overridden when a Builder
    is called.

  From sam th:

  - Dynamically check for the existence of utilities with which to
    initialize Environments by default.



RELEASE 0.08 - Mon, 15 Jul 2002 12:08:51 -0500

  From Charles Crain:

  - Fixed a bug with relative CPPPATH dirs when using BuildDir().
    (Bug reported by Bob Summerwill.)

  - Added a warnings framework and a --warn option to enable or
    disable warnings.

  - Make the C scanner warn users if files referenced by #include
    directives cannot be found and --warn=dependency is specified.

  - The BUILDERS construction variable should now be a dictionary
    that maps builder names to actions.  Existing uses of lists,
    and the Builder name= keyword argument, generate warnings
    about use of deprecated features.

  - Removed the "shared" keyword argument from the Object and
    Library builders.

  - Added separated StaticObject, SharedObject, StaticLibrary and
    SharedLibrary builders.  Made Object and Library synonyms for
    StaticObject and StaticLibrary, respectively.

  - Add LIBS and LIBPATH dependencies for shared libraries.

  - Removed support for the prefix, suffix and src_suffix arguments
    to Builder() to be callable functions.

  - Fix handling file names with multiple dots.

  - Allow a build directory to be outside of the SConstruct tree.

  - Add a FindFile() function that searches for a file node with a
    specified name.

  - Add $CPPFLAGS to the shared-object command lines for g++ and gcc.

  From Charles Crain and Steven Knight:

  - Add a "tools=" keyword argument to Environment instantiation,
    and a separate Tools() method, for more flexible specification
    of tool-specific environment changes.

  From Steven Knight:

  - Add a "platform=" keyword argument to Environment instantiation,
    and a separate Platform() method, for more flexible specification
    of platform-specific environment changes.

  - Updated README instructions and setup.py code to catch an
    installation failure from not having distutils installed.

  - Add descriptions to the -H help text for -D, -u and -U so
    people can tell them apart.

  - Remove the old feature of automatically splitting strings
    of file names on white space.

  - Add a dependency Scanner for native Fortran "include" statements,
    using a new "F77PATH" construction variable.

  - Fix C #include scanning to detect file names with characters like
    '-' in them.

  - Add more specific version / build output to the -v option.

  - Add support for the GNU as, Microsoft masm, and nasm assemblers.

  - Allow the "target" argument to a Builder call to be omitted, in
    which case the target(s) are deduced from the source file(s) and the
    Builder's specified suffix.

  - Add a tar archive builder.

  - Add preliminary support for the OS/2 Platform, including the icc
    and ilink Tools.

  From Jeff Petkau:

  - Fix --implicit-cache if the scanner returns an empty list.

  From Anthony Roach:

  - Add a "multi" keyword argument to Builder creation that specifies
    it's okay to call the builder multiple times for a target.

  - Set a "multi" on Aliases so multiple calls will append to an Alias.

  - Fix emitter functions' use of path names when using BuildDir or
    in subdirectories.

  - Fix --implicit-cache causing redundant rebuilds when the header
    file list changed.

  - Fix --implicit-cache when a file has no implicit dependencies and
    its source is generated.

  - Make the drive letters on Windows always be the same case, so that
    changes in the case of drive letters don't cause a rebuild.

  - Fall back to importing the SCons.TimeStamp module if the SCons.MD5
    module can't be imported.

  - Fix interrupt handling to guarantee that a single interrupt will
    halt SCons both when using -j and not.

  - Fix .sconsign signature storage so that output files of one build
    can be safely used as input files to another build.

  - Added a --debug=time option to print SCons execution times.

  - Print an error message if a file can't be unlinked before being
    built, rather than just silently terminating the build.

  - Add a SideEffect() method that can be used to tell the build
    engine that a given file is created as a side effect of building
    a target.  A file can be specified as a side effect of more than
    one build comand, in which case the commands will not be executed
    simultaneously.

  - Significant performance gains from not using our own version of
    the inefficient stock os.path.splitext() method, caching source
    suffix computation, code cleanup in MultiStepBuilder.__call__(),
    and replicating some logic in scons_subst().

  - Add --implicit-deps-changed and --implicit-deps-unchanged options.

  - Add a GetLaunchDir() function.

  - Add a SetBuildSignatureType() function.

  From Zed Shaw:

  - Add an Append() method to Environments, to append values to
    construction variables.

  - Change the name of Update() to Replace().  Keep Update() as a
    deprecated synonym, at least for now.

  From Terrel Shumway:

  - Use a $PYTHON construction variable, initialized to sys.executable,
    when using Python to build parts of the SCons packages.

  - Use sys.prefix, not sys.exec_prefix, to find pdb.py.



RELEASE 0.07 - Thu,  2 May 2002 13:37:16 -0500

  From Chad Austin:

  - Changes to build SCons packages on IRIX (and other *NIces).

  - Don't create a directory Node when a file already exists there,
    and vice versa.

  - Add 'dirs' and 'names' keyword arguments to SConscript for
    easier specification of subsidiary SConscript files.

  From Charles Crain:

  - Internal cleanup of environment passing to function Actions.

  - Builders can now take arbitrary keyword arguments to create
    attributes to be passed to: command generator functions,
    FunctionAction functions, Builder emitter functions (below),
    and prefix/suffix generator functions (below).

  - Command generator functions can now return ANYTHING that can be
    converted into an Action (a function, a string, a CommandGenerator
    instance, even an ActionBase instance).

  - Actions now call get_contents() with the actual target and source
    nodes used for the build.

  - A new DictCmdGenerator class replaces CompositeBuilder to support
    more flexible Builder behavior internally.

  - Builders can now take an emitter= keyword argument.  An emitter
    is a function that takes target, source, and env argument, then
    return a 2-tuple of (new sources, new targets).  The emitter is
    called when the Builder is __call__'ed, allowing a user to modify
    source and target lists.

  - The prefix, suffix and src_suffix Builder arguments now take a
    callable as well a string.  The callable is passed the Environment
    and any extra Builder keyword arguments and is expected to return
    the appropriate prefix or suffix.

  - CommandActions can now be a string, a list of command + argument
    strings, or a list of commands (strings or lists).

  - Added shared library support.  The Object and Library Builders now
    take a "shared=1" keyword argument to specify that a shared object
    or shared library should be built.  It is an error to try to build
    static objects into a shared library or vice versa.

  - Win32 support for .def files has been added.  Added the Win32-specific
    construction variables $WIN32DEFPREFIX, $WIN32DEFSUFFIX,
    $WIN32DLLPREFIX and $WIN32IMPLIBPREFIX.  When building a .dll,
    the new construction variable $WIN32_INSERT_DEF, controls whether
    the appropriately-named .def file is inserted into the target
    list (if not already present).  A .lib file is always added to
    a Library build if not present in the list of targets.

  - ListBuilder now passes all targets to the action, not just the first.

  - Fix so that -c now deletes generated yacc .h files.

  - Builder actions and emitter functions can now be initialized, through
    construction variables, to things other than strings.

  - Make top-relative '#/dir' lookups work like '#dir'.

  - Fix for relative CPPPATH directories in subsidiary SConscript files
    (broken in 0.06).

  - Add a for_signature argument to command generators, so that
    generators that need to can return distinct values for the
    command signature and for executing the command.

  From Alex Jacques:

  - Create a better scons.bat file from a py2bat.py script on the Python
    mailing list two years ago (modeled after pl2bat.pl).

  From Steven Knight:

  - Fix so that -c -n does *not* remove the targets!

  - Man page:  Add a hierarchical libraries + Program example.

  - Support long MSVC linker command lines through a builder action
    that writes to a temporary file and uses the magic MSVC "link @file"
    argument syntax if the line is longer than 2K characters.

  - Fix F77 command-line options on Win32 (use /Fo instead of -o).

  - Use the same action to build from .c (lower case) and .C (upper
    case) files on case-insensitive systems like Win32.

  - Support building a PDF file directly from a TeX or LaTeX file
    using pdftex or pdflatex.

  - Add a -x option to runtest.py to specify the script being tested.
    A -X option indicates it's an executable, not a script to feed
    to the Python interpreter.

  - Add a Split() function (identical to SCons.Util.argmunge()) for use
    in the next release, when Builders will no longer automatically split
    strings on white space.

  From Steve Leblanc:

  - Add the SConscriptChdir() method.

  From Anthony Roach:

  - Fix --debug=tree when used with directory targets.

  - Significant internal restructuring of Scanners and Taskmaster.

  - Added new --debug=dtree option.

  - Fixes for --profile option.

  - Performance improvement in construction variable substitution.

  - Implemented caching of content signatures, plus added --max-drift
    option to control caching.

  - Implemented caching of dependency signatures, enabled by new
    --implicit-cache option.

  - Added abspath construction variable modifier.

  - Added $SOURCE variable as a synonym for $SOURCES[0].

  - Write out .sconsign files on error or interrupt so intermediate
    build results are saved.

  - Change the -U option to -D.  Make a new -U that builds just the
    targets from the local SConscript file.

  - Fixed use of sys.path so Python modules can be imported from
    the SConscript directory.

  - Fix for using Aliases with the -u, -U and -D options.

  - Fix so that Nodes can be passed to SConscript files.

  From Moshe Zadka:

  - Changes for official Debian packaging.



RELEASE 0.06 - Thu, 28 Mar 2002 01:24:29 -0600

  From Charles Crain:

  - Fix command generators to expand construction variables.

  - Make FunctionAction arguments be Nodes, not strings.

  From Stephen Kennedy:

  - Performance:  Use a dictionary, not a list, for a Node's parents.

  From Steven Knight:

  - Add .zip files to the packages we build.

  - Man page:  document LIBS, fix a typo, document ARGUMENTS.

  - Added RANLIB and RANLIBFLAGS construction variables.  Only use them
    in ARCOM if there's a "ranlib" program on the system.

  - Add a configurable CFILESUFFIX for the Builder of .l and .y files
    into C files.

  - Add a CXXFile Builder that turns .ll and .yy files into .cc files
    (configurable via a CXXFILESUFFIX construction variable).

  - Use the POSIX-standard lex -t flag, not the GNU-specific -o flag.
    (Bug reported by Russell Christensen.)

  - Fixed an exception when CPPPATH or LIBPATH is a null string.
    (Bug reported by Richard Kiss.)

  - Add a --profile=FILE option to make profiling SCons easier.

  - Modify the new DVI builder to create .dvi files from LaTeX (.ltx
    and .latex) files.

  - Add support for Aliases (phony targets).

  - Add a WhereIs() method for searching for path names to executables.

  - Add PDF and PostScript document builders.

  - Add support for compiling Fortran programs from a variety of
    suffixes (a la GNU Make):  .f, .F, .for, .FOR, .fpp and .FPP

  - Support a CPPFLAGS variable on all default commands that use the
    C preprocessor.

  From Steve Leblanc:

  - Add support for the -U option.

  - Allow CPPPATH, LIBPATH and LIBS to be specified as white-space
    separated strings.

  - Add a document builder to create .dvi files from TeX (.tex) files.

  From Anthony Roach:

  - Fix:  Construction variables with values of 0 were incorrectly
    interpolated as ''.

  - Support env['VAR'] to fetch construction variable values.

  - Man page:  document Precious().



RELEASE 0.05 - Thu, 21 Feb 2002 16:50:03 -0600

  From Chad Austin:

  - Set PROGSUFFIX to .exe under Cygwin.

  From Charles Crain:

  - Allow a library to specified as a command-line source file, not just
    in the LIBS construction variable.

  - Compensate for a bug in os.path.normpath() that returns '' for './'
    on WIN32.

  - More performance optimizations:  cache #include lines from files,
    eliminate unnecessary calls.

  - If a prefix or suffix contains white space, treat the resulting
    concatenation as separate arguments.

  - Fix irregularities in the way we fetch DevStudio information from
    the Windows registry, and in our registry error handling.

  From Steven Knight:

  - Flush stdout after print so it intermixes correctly with stderr
    when redirected.

  - Allow Scanners to return a list of strings, and document how to
    write your own Scanners.

  - Look up implicit (scanned) dependencies relative to the directory
    of file being scanned.

  - Make writing .sconsign files more robust by first trying to write
    to a temp file that gets renamed.

  - Create all of the directories for a list of targets before trying
    to build any of the targets.

  - WIN32 portability fixes in tests.

  - Allow the list of variables exported to an SConscript file to be
    a UserList, too.

  - Document the overlooked LIBPATH construction variable.
    (Bug reported by Eicke Godehardt.)

  - Fix so that Ignore() ignores indirect, implicit dependencies
    (included files), not just direct dependencies.

  - Put the man page in the Debian distribution.

  - Run HTML docs through tidy to clean up the HTML (for Konqueror).

  - Add preliminary support for Unicode strings.

  - Efficiency:  don't scan dependencies more than once during the
    walk of a tree.

  - Fix the -c option so it doesn't stop removing targets if one doesn't
    already exist.
    (Bug reported by Paul Connell.)

  - Fix the --debug=pdb option when run on Windows NT.
    (Bug reported by Paul Connell.)

  - Add support for the -q option.

  From Steve Leblanc:

  - Add support for the -u option.

  - Add .cc and .hh file suffixes to the C Scanner.

  From Anthony Roach:

  - Make the scons script return an error code on failures.

  - Add support for using code to generate a command to build a target.



RELEASE 0.04 - Wed, 30 Jan 2002 11:09:42 -0600

  From Charles Crain:

  - Significant performance improvements in the Node.FS and
    Scanner subsystems.

  - Fix signatures of binary files on Win32 systems.

  - Allow LIBS and LIBPATH to be strings, not just arrays.

  - Print a traceback if a Python-function builder throws an exception.

  From Steven Knight:

  - Fix using a directory as a Default(), and allow Default() to
    support white space in file names for strings in arrays.

  - Man page updates:  corrected some mistakes, documented various
    missing Environment methods, alphabetized the construction
    variables and other functions, defined begin and end macros for
    the example sections, regularized white space separation, fixed
    the use of Export() in the Multiple Variants example.

  - Function action fixes:  None is now a successful return value.
    Exceptions are now reported.  Document function actions.

  - Add 'Action' and 'Scanner' to the global keywords so SConscript
    files can use them too.

  - Removed the Wrapper class between Nodes and Walkers.

  - Add examples using Library, LIBS, and LIBPATH.

  - The C Scanner now always returns a sorted list of dependencies
    so order changes don't cause unnecessary rebuilds.

  - Strip $(-$) bracketed text from command lines.  Use this to
    surround $_INCDIRS and $_LIBDIRS so we don't rebuild in response
    to changes to -I or -L options.

  - Add the Ignore() method to ignore dependencies.

  - Provide an error message when a nonexistent target is specified
    on the command line.

  - Remove targets before building them, and add an Environment
    Precious() method to override that.

  - Eliminate redundant calls to the same builder when the target is a
    list of targets:  Add a ListBuilder class that wraps Builders to
    handle lists atomically.  Extend the Task class to support building
    and updating multiple targets in a single Task.  Simplify the
    interface between Task and Taskmaster.

  - Add a --debug=pdb option to re-run SCons under the Python debugger.

  - Only compute a build signature once for each node.

  - Changes to our sys.path[] manipulation to support installation into
    an arbitrary --prefix value.

  From Steve Leblanc:

  - Add var=value command-line arguments.



RELEASE 0.03 - Fri, 11 Jan 2002 01:09:30 -0600

  From Charles Crain:

  - Performance improvements in the Node.FS and Sig.Calculator classes.

  - Add the InstallAs() method.

  - Execute commands through an external interpreter (sh, cmd.exe, or
    command.com) to handle redirection metacharacters.

  - Allow the user to supply a command handler.

  From Steven Knight:

  - Search both /usr/lib and /usr/local/lib for scons directories by
    adding them both to sys.path, with whichever is in sys.prefix first.

  - Fix interpreting strings of multiple white-space separated file names
    as separate file names, allowing prefixes and suffixes to be appended
    to each individually.

  - Refactor to move CompositeBuilder initialization logic from the
    factory wrapper to the __init__() method, and allow a Builder to
    have both an action and a src_builder (or array of them).

  - Refactor BuilderBase.__call__() to separate Node creation/lookup
    from initialization of the Node's builder information.

  - Add a CFile Builder object that supports turning lex (.l) and
    yacc (.y) files into .c files.

  - Document: variable interpretation attributes; how to propogate
    the user's environment variables to executed commands; how to
    build variants in multiple BuildDirs.

  - Collect String, Dict, and List type-checking in common utility
    routines so we can accept User{String,Dict,List}s all over.

  - Put the Action factory and classes into their own module.

  - Use one CPlusPlusAction in the Object Builder's action dictionary,
    instead of letting it create multiple identical instances.

  - Document the Install() and InstallAs() methods.

  From Steve Leblanc:

  - Require that a Builder be given a name argument, supplying a
    useful error message when it isn't.

  From Anthony Roach:

  - Add a "duplicate" keyword argument to BuildDir() that can be set
    to prevent linking/copying source files into build directories.

  - Add a "--debug=tree" option to print an ASCII dependency tree.

  - Fetch the location of the Microsoft Visual C++ compiler(s) from
    the Registry, instead of hard-coding the location.

  - Made Scanner objects take Nodes, not path names.

  - Have the C Scanner cache the #include file names instead of
    (re-)scanning the file each time it's called.

  - Created a separate class for parent "nodes" of file system roots,
    eliminating the need for separate is-parent-null checks everywhere.

  - Removed defined __hash__() and __cmp() methods from FS.Entry, in
    favor of Python's more efficient built-in identity comparisons.



RELEASE 0.02 - Sun, 23 Dec 2001 19:05:09 -0600

  From Charles Crain:

  - Added the Install(), BuildDir(), and Export() methods.

  - Fix the -C option by delaying setting the top of the FS tree.

  - Avoid putting the directory path on the libraries in the LIBS
    construction variable.

  - Added a GetBuildPath() method to return the full path to the
    Node for a specified string.

  - Fixed variable substitution in CPPPATH and LIBPATH.

  From Steven Knight:

  - Fixed the version comment in the scons.bat (the UNIX geek used
    # instead of @rem).

  - Fix to setup.py so it doesn't require a sys.argv[1] argument.

  - Provide make-like warning message for "command not found" and
    similar errors.

  - Added an EXAMPLES section to the man page.

  - Make Default() targets properly relative to their SConscript
    file's subdirectory.

  From Anthony Roach:

  - Documented CXXFLAGS, CXXCOM, and CPPPATH.

  - Fixed SCONS_LIB_DIR to work as documented.

  - Made Default() accept Nodes as arguments.

  - Changed Export() to make it easier to use.

  - Added the Import() and Return() methods.



RELEASE 0.01 - Thu Dec 13 19:25:23 CST 2001

A brief overview of important functionality available in release 0.01:

  - C and C++ compilation on POSIX and Windows NT.

  - Automatic scanning of C/C++ source files for #include dependencies.

  - Support for building libraries; setting construction variables
    allows creation of shared libraries.

  - Library and C preprocessor search paths.

  - File changes detected using MD5 signatures.

  - User-definable Builder objects for building files.

  - User-definable Scanner objects for scanning for dependencies.

  - Parallel build (-j) support.

  - Dependency cycles detected.

  - Linux packages available in RPM and Debian format.

  - Windows installer available.<|MERGE_RESOLUTION|>--- conflicted
+++ resolved
@@ -83,15 +83,10 @@
       Windows 11 and GitHub windows-2025.
 
   From William Deegan:
-<<<<<<< HEAD
     - Fix Issue #4746. TEMPFILE's are written with utf-8 encoding, In case
       of decoding errors, TEMPFILEENCODING can now be specified to give
       more explicit instructions to SCons.
-=======
-    - Fix Issue #4746. TEMPFILE's are written with utf-8 encoding, this doesn't work
-      for all situations. Change to use locale.getpreferredencoding(False), which should
-      yield the encoding for the system.
->>>>>>> 0e29e4fc
+
 
   From Edward Peek:
     - Fix the variant dir component being missing from generated source file
