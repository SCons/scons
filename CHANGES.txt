--- conflicted
+++ resolved
@@ -98,14 +98,11 @@
       SetOption equivalents to --hash-chunksize, --implicit-deps-unchanged
       and --implicit-deps-changed are enabled.
     - Add tests for SetOption failing on disallowed options and value types.
-<<<<<<< HEAD
     - Maintenance: eliminate lots of checker complaints about Util.py.
-=======
     - Maintenance: fix checker-spotted issues in Environment (apply_tools)
       and EnvironmentTests (asserts comparing with self).
       For consistency, env.Tool() now returns a tool object the same way
       Tool() has done.
->>>>>>> e8737dc7
 
   From Dillan Mills:
     - Add support for the (TARGET,SOURCE,TARGETS,SOURCES,CHANGED_TARGETS,CHANGED_SOURCES}.relpath property.
