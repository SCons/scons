--- conflicted
+++ resolved
@@ -20,14 +20,11 @@
 
   From Mats Wichmann:
     - Introduce some unit tests for the file locking utility routines
-<<<<<<< HEAD
     - More clarifications in manpage Builder Methods section.
-=======
     - Reduce unneeded computation of overrides. The Mkdir builder used an
       unknown argument ('explain') on creation, causing it to be considered
       an override. Also, if override dict is empty, don't even call the
       Override factory function.
->>>>>>> 24e4fd4f
 
 
 RELEASE 4.10.1 - Sun, 16 Nov 2025 10:51:57 -0700
