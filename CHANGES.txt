--- conflicted
+++ resolved
@@ -46,11 +46,9 @@
   From Mats Wichmann:
     - Complete tests for Dictionary, env.keys() and env.values() for
       OverrideEnvironment. Enable env.setdefault() method, add tests.
-<<<<<<< HEAD
     - Add support for indicating warnings to be treated as errors,
       both via a new --werror= flag (syntax like --warn), and via
       SetOption('werror').
-=======
     - Raise an error if an option (not otherwise consumed) is used which
       looks like an abbreviation of one one added by AddOption. (#3653)
     - Tool module not found will now raise a UserError to more clearly indicate this is
@@ -72,9 +70,6 @@
       ['${TEMPFILE("xxx.py -otempfile $SOURCE")}', '${TEMPFILE("yyy.py -o$TARGET tempfile")}']
       Could yield a single tempfile with the first TEMPFILE's contents, used by both steps
       in the action list.
-
-
->>>>>>> 77dd7930
 
 
 
