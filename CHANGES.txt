--- conflicted
+++ resolved
@@ -9,9 +9,9 @@
 
 RELEASE  VERSION/DATE TO BE FILLED IN LATER
 
-      From John Doe:
-
-        - Whatever John Doe did.
+  From Mats Wichmann:
+
+    - Updated Value Node docs and tests.
 
 
 RELEASE 4.7.0 -  Sun, 17 Mar 2024 17:22:20 -0700
@@ -116,15 +116,11 @@
       DeprecatedMissingSConscriptWarning) add two warnings to manpage
       (cache-cleanup-error, future-reserved-variable), improve unittest, tweak
       Sphinx build.
-<<<<<<< HEAD
-    - Updated Value Node docs and tests.
-=======
     - Add locking around creation of CacheDir config file. Fixes #4489.
     - Clarify MergeFlags usage of a dict argument.
     - SCons documentation build can now be controlled through SKIP_DOC
       variable - rather than just true/false can now specify
       skip none, skip all, skip pdf docs, skip api docs.
->>>>>>> f3bad914
 
 
 RELEASE 4.6.0 -  Sun, 19 Nov 2023 17:22:20 -0700
