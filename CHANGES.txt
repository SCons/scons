--- conflicted
+++ resolved
@@ -85,11 +85,8 @@
       Now matches the annotation and docstring (which were prematurely
       updated in 4.6). All SCons usage except unit test was already fully
       consistent with a bool.
-<<<<<<< HEAD
     - Updated the notes about reproducible builds with SCons and the example.
-=======
     - The Clone() method now respects the variables argument (fixes #3590)
->>>>>>> a99da7c5
 
 
 RELEASE 4.7.0 -  Sun, 17 Mar 2024 17:22:20 -0700
