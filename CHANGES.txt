--- conflicted
+++ resolved
@@ -31,10 +31,7 @@
       files createdby TEMPFILEMUNGE are created in.
 
   From Daniel Moody:
-<<<<<<< HEAD
-=======
     - Added method on Node to test if its node used in SConf. (Github Issue #3626)
->>>>>>> 13527e8d
     - Added SOVERSION to configure the SONAME just by version number (Github Issue #3247)
 
 
