--- conflicted
+++ resolved
@@ -16,12 +16,9 @@
     - Whatever John Doe did.
 
   From Thaddeus Crews:
-<<<<<<< HEAD
     - Purge vim/emac local variable bloat.
-=======
     - Implement type hints for Node subclasses.
     - Ruff: Handle F401 exclusions more granularly, remove per-file exclusions.
->>>>>>> 52dab626
 
   From William Deegan:
     - Fix SCons Docbook schema to work with lxml > 5
