# MIT License
#
# Copyright The SCons Foundation
#
# Permission is hereby granted, free of charge, to any person obtaining
# a copy of this software and associated documentation files (the
# "Software"), to deal in the Software without restriction, including
# "Software"), to deal in the Software without restriction, including
# without limitation the rights to use, copy, modify, merge, publish,
# distribute, sublicense, and/or sell copies of the Software, and to
# permit persons to whom the Software is furnished to do so, subject to
# the following conditions:
#
# The above copyright notice and this permission notice shall be included
# in all copies or substantial portions of the Software.
#
# THE SOFTWARE IS PROVIDED "AS IS", WITHOUT WARRANTY OF ANY
# KIND, EXPRESS OR IMPLIED, INCLUDING BUT NOT LIMITED TO THE
# WARRANTIES OF MERCHANTABILITY, FITNESS FOR A PARTICULAR PURPOSE AND
# NONINFRINGEMENT. IN NO EVENT SHALL THE AUTHORS OR COPYRIGHT HOLDERS BE
# LIABLE FOR ANY CLAIM, DAMAGES OR OTHER LIABILITY, WHETHER IN AN ACTION
# OF CONTRACT, TORT OR OTHERWISE, ARISING FROM, OUT OF OR IN CONNECTION
# WITH THE SOFTWARE OR THE USE OR OTHER DEALINGS IN THE SOFTWARE.

import io
import os
import pathlib
import signal
import tempfile
import shutil
import sys
from os.path import splitext
from tempfile import NamedTemporaryFile
import ninja
import hashlib

import SCons
from SCons.Script import COMMAND_LINE_TARGETS
from SCons.Util import is_List
from SCons.Errors import InternalError
from .Globals import COMMAND_TYPES, NINJA_RULES, NINJA_POOLS, \
    NINJA_CUSTOM_HANDLERS
from .Rules import _install_action_function, _mkdir_action_function, _lib_symlink_action_function, _copy_action_function
from .Utils import get_path, alias_to_ninja_build, generate_depfile, ninja_noop, get_order_only, \
    get_outputs, get_inputs, get_dependencies, get_rule, get_command_env, to_escaped_list
from .Methods import get_command


# pylint: disable=too-many-instance-attributes
class NinjaState:
    """Maintains state of Ninja build system as it's translated from SCons."""

    def __init__(self, env, ninja_file, ninja_syntax):
        self.env = env
        self.ninja_file = ninja_file

        self.ninja_bin_path = env.get('NINJA')
        if not self.ninja_bin_path:
            # default to using ninja installed with python module
            ninja_bin = 'ninja.exe' if env["PLATFORM"] == "win32" else 'ninja'
            self.ninja_bin_path = os.path.abspath(os.path.join(
                ninja.__file__,
                os.pardir,
                'data',
                'bin',
                ninja_bin))
            if not os.path.exists(self.ninja_bin_path):
                # couldn't find it, just give the bin name and hope
                # its in the path later
                self.ninja_bin_path = ninja_bin

        self.writer_class = ninja_syntax.Writer
        self.__generated = False
        self.translator = SConsToNinjaTranslator(env)
        self.generated_suffixes = env.get("NINJA_GENERATED_SOURCE_SUFFIXES", [])

        # List of generated builds that will be written at a later stage
        self.builds = dict()

        # List of targets for which we have generated a build. This
        # allows us to take multiple Alias nodes as sources and to not
        # fail to build if they have overlapping targets.
        self.built = set()

        # SCons sets this variable to a function which knows how to do
        # shell quoting on whatever platform it's run on. Here we use it
        # to make the SCONS_INVOCATION variable properly quoted for things
        # like CCFLAGS
        scons_escape = env.get("ESCAPE", lambda x: x)
        scons_daemon_port = int(env.get('NINJA_SCONS_DAEMON_PORT',-1))

        # if SCons was invoked from python, we expect the first arg to be the scons.py
        # script, otherwise scons was invoked from the scons script
        python_bin = ''
        if os.path.basename(sys.argv[0]) == 'scons.py':
            python_bin = ninja_syntax.escape(scons_escape(sys.executable))
        self.variables = {
            "COPY": "cmd.exe /c 1>NUL copy" if sys.platform == "win32" else "cp",
            "SCONS_INVOCATION": '{} {} --disable-ninja __NINJA_NO=1 $out'.format(
                python_bin,
                " ".join(
                    [ninja_syntax.escape(scons_escape(arg)) for arg in sys.argv if arg not in COMMAND_LINE_TARGETS]
                ),
            ),
            "SCONS_INVOCATION_W_TARGETS": "{} {} NINJA_DISABLE_AUTO_RUN=1".format(
                python_bin, " ".join([
                    ninja_syntax.escape(scons_escape(arg))
                    for arg in sys.argv
                    if arg != 'NINJA_DISABLE_AUTO_RUN=1'])
            ),
            # This must be set to a global default per:
            # https://ninja-build.org/manual.html#_deps
            # English Visual Studio will have the default below,
            # otherwise the user can define the variable in the first environment
            # that initialized ninja tool
            "msvc_deps_prefix": env.get("NINJA_MSVC_DEPS_PREFIX", "Note: including file:")
        }

        self.rules = {
            "CMD": {
                "command": "cmd /c $env$cmd $in $out" if sys.platform == "win32" else "$env$cmd $in $out",
                "description": "Building $out",
                "pool": "local_pool",
            },
            "GENERATED_CMD": {
                "command": "cmd /c $env$cmd" if sys.platform == "win32" else "$env$cmd",
                "description": "Building $out",
                "pool": "local_pool",
            },
            # We add the deps processing variables to this below. We
            # don't pipe these through cmd.exe on Windows because we
            # use this to generate a compile_commands.json database
            # which can't use the shell command as it's compile
            # command.
            "CC_RSP": {
                "command": "$env$CC @$out.rsp",
                "description": "Compiling $out",
                "rspfile": "$out.rsp",
                "rspfile_content": "$rspc",
            },
            "CXX_RSP": {
                "command": "$env$CXX @$out.rsp",
                "description": "Compiling $out",
                "rspfile": "$out.rsp",
                "rspfile_content": "$rspc",
            },
            "LINK_RSP": {
                "command": "$env$LINK @$out.rsp",
                "description": "Linking $out",
                "rspfile": "$out.rsp",
                "rspfile_content": "$rspc",
                "pool": "local_pool",
            },
            # Ninja does not automatically delete the archive before
            # invoking ar. The ar utility will append to an existing archive, which
            # can cause duplicate symbols if the symbols moved between object files.
            # Native SCons will perform this operation so we need to force ninja
            # to do the same. See related for more info:
            # https://jira.mongodb.org/browse/SERVER-49457
            "AR_RSP": {
                "command": "{}$env$AR @$out.rsp".format(
                    '' if sys.platform == "win32" else "rm -f $out && "
                ),
                "description": "Archiving $out",
                "rspfile": "$out.rsp",
                "rspfile_content": "$rspc",
                "pool": "local_pool",
            },
            "CC": {
                "command": "$env$CC $rspc",
                "description": "Compiling $out",
            },
            "CXX": {
                "command": "$env$CXX $rspc",
                "description": "Compiling $out",
            },
            "LINK": {
                "command": "$env$LINK $rspc",
                "description": "Linking $out",
                "pool": "local_pool",
            },
            "AR": {
                "command": "{}$env$AR $rspc".format(
                    '' if sys.platform == "win32" else "rm -f $out && "
                ),
                "description": "Archiving $out",
                "pool": "local_pool",
            },
            "SYMLINK": {
                "command": (
                    "cmd /c mklink $out $in"
                    if sys.platform == "win32"
                    else "ln -s $in $out"
                ),
                "description": "Symlink $in -> $out",
            },
            "INSTALL": {
                "command": "$COPY $in $out",
                "description": "Install $out",
                "pool": "install_pool",
                # On Windows cmd.exe /c copy does not always correctly
                # update the timestamp on the output file. This leads
                # to a stuck constant timestamp in the Ninja database
                # and needless rebuilds.
                #
                # Adding restat here ensures that Ninja always checks
                # the copy updated the timestamp and that Ninja has
                # the correct information.
                "restat": 1,
            },
            "TEMPLATE": {
                "command": f"{sys.executable} {pathlib.Path(__file__).parent / 'ninja_daemon_build.py'} {scons_daemon_port} {get_path(env.get('NINJA_DIR'))} $out",
                "description": "Defer to SCons to build $out",
                "pool": "local_pool",
                "restat": 1
            },
            "SCONS": {
                "command": "$SCONS_INVOCATION $out",
                "description": "$SCONS_INVOCATION $out",
                "pool": "scons_pool",
                # restat
                #    if present, causes Ninja to re-stat the command's outputs
                #    after execution of the command. Each output whose
                #    modification time the command did not change will be
                #    treated as though it had never needed to be built. This
                #    may cause the output's reverse dependencies to be removed
                #    from the list of pending build actions.
                #
                # We use restat any time we execute SCons because
                # SCons calls in Ninja typically create multiple
                # targets. But since SCons is doing it's own up to
                # date-ness checks it may only update say one of
                # them. Restat will find out which of the multiple
                # build targets did actually change then only rebuild
                # those targets which depend specifically on that
                # output.
                "restat": 1,
            },

            "SCONS_DAEMON": {
                "command": f"{sys.executable} {pathlib.Path(__file__).parent / 'ninja_run_daemon.py'} {scons_daemon_port} {env.get('NINJA_DIR').abspath} {str(env.get('NINJA_SCONS_DAEMON_KEEP_ALIVE'))} $SCONS_INVOCATION",
                "description": "Starting scons daemon...",
                "pool": "local_pool",
                # restat
                #    if present, causes Ninja to re-stat the command's outputs
                #    after execution of the command. Each output whose
                #    modification time the command did not change will be
                #    treated as though it had never needed to be built. This
                #    may cause the output's reverse dependencies to be removed
                #    from the list of pending build actions.
                #
                # We use restat any time we execute SCons because
                # SCons calls in Ninja typically create multiple
                # targets. But since SCons is doing it's own up to
                # date-ness checks it may only update say one of
                # them. Restat will find out which of the multiple
                # build targets did actually change then only rebuild
                # those targets which depend specifically on that
                # output.
                "restat": 1,
            },
            "REGENERATE": {
                "command": "$SCONS_INVOCATION_W_TARGETS",
                "description": "Regenerating $self",
                "generator": 1,
                "pool": "console",
                "restat": 1,
            },
        }

        if env['PLATFORM'] == 'darwin' and env.get('AR', "") == 'ar':
            self.rules["AR"] = {
                "command": "rm -f $out && $env$AR $rspc",
                "description": "Archiving $out",
                "pool": "local_pool",
            }
        self.pools = {"scons_pool": 1}

    def add_build(self, node):
        if not node.has_builder():
            return False

        if isinstance(node, SCons.Node.Python.Value):
            return False

        if isinstance(node, SCons.Node.Alias.Alias):
            build = alias_to_ninja_build(node)
        else:
            build = self.translator.action_to_ninja_build(node)

        # Some things are unbuild-able or need not be built in Ninja
        if build is None:
            return False

        node_string = str(node)
        if node_string in self.builds:
            # TODO: If we work out a way to handle Alias() with same name as file this logic can be removed
            # This works around adding Alias with the same name as a Node.
            # It's not great way to workaround because it force renames the alias,
            # but the alternative is broken ninja support.
            warn_msg = f"Alias {node_string} name the same as File node, ninja does not support this. Renaming Alias {node_string} to {node_string}_alias."
            if isinstance(node, SCons.Node.Alias.Alias):
                for i, output in enumerate(build["outputs"]):
                    if output == node_string:
                        build["outputs"][i] += "_alias"
                node_string += "_alias"
                print(warn_msg)
            elif self.builds[node_string]["rule"] == "phony":
                for i, output in enumerate(self.builds[node_string]["outputs"]):
                    if output == node_string:
                        self.builds[node_string]["outputs"][i] += "_alias"
                tmp_build = self.builds[node_string].copy()
                del self.builds[node_string]
                node_string += "_alias"
                self.builds[node_string] = tmp_build
                print(warn_msg)
            else:
                raise InternalError("Node {} added to ninja build state more than once".format(node_string))
        self.builds[node_string] = build
        self.built.update(build["outputs"])
        return True

    # TODO: rely on SCons to tell us what is generated source
    # or some form of user scanner maybe (Github Issue #3624)
    def is_generated_source(self, output):
        """Check if output ends with a known generated suffix."""
        _, suffix = splitext(output)
        return suffix in self.generated_suffixes

    def has_generated_sources(self, output):
        """
        Determine if output indicates this is a generated header file.
        """
        for generated in output:
            if self.is_generated_source(generated):
                return True
        return False

    # pylint: disable=too-many-branches,too-many-locals
    def generate(self):
        """
        Generate the build.ninja.

        This should only be called once for the lifetime of this object.
        """
        if self.__generated:
            return

<<<<<<< HEAD

        for key, rule in self.env.get(NINJA_RULES, {}).items():
            # make a non response file rule for users custom response file rules.
            if rule.get('rspfile') is not None:
                self.rules.update({key + '_RSP': rule})
                non_rsp_rule = rule.copy()
                del non_rsp_rule['rspfile']
                del non_rsp_rule['rspfile_content']
                self.rules.update({key: non_rsp_rule})
            else:
                self.rules.update({key: rule})
=======
        num_jobs = self.env.get('NINJA_MAX_JOBS', self.env.GetOption("num_jobs"))
        self.pools.update({
            "local_pool": num_jobs,
            "install_pool": num_jobs / 2,
        })

        deps_format = self.env.get("NINJA_DEPFILE_PARSE_FORMAT", 'msvc' if self.env['PLATFORM'] == 'win32' else 'gcc')
        for rule in ["CC", "CXX"]:
            if deps_format == "msvc":
                self.rules[rule]["deps"] = "msvc"
            elif deps_format == "gcc" or deps_format == "clang":
                self.rules[rule]["deps"] = "gcc"
                self.rules[rule]["depfile"] = "$out.d"
            else:
                raise Exception(f"Unknown 'NINJA_DEPFILE_PARSE_FORMAT'={self.env['NINJA_DEPFILE_PARSE_FORMAT']}, use 'mvsc', 'gcc', or 'clang'.")
                
        self.rules.update(self.env.get(NINJA_RULES, {}))
>>>>>>> 9bf5451e
        self.pools.update(self.env.get(NINJA_POOLS, {}))

        content = io.StringIO()
        ninja = self.writer_class(content, width=100)

        ninja.comment("Generated by scons. DO NOT EDIT.")

        ninja.variable("builddir", get_path(self.env.Dir(self.env['NINJA_DIR']).path))

        for pool_name, size in self.pools.items():
            ninja.pool(pool_name, min(self.env.get('NINJA_MAX_JOBS', size), size))

        for var, val in self.variables.items():
            ninja.variable(var, val)

        for rule, kwargs in self.rules.items():
            if self.env.get('NINJA_MAX_JOBS') is not None and 'pool' not in kwargs:
                kwargs['pool'] = 'local_pool'
            ninja.rule(rule, **kwargs)

        generated_source_files = sorted({
            output
            # First find builds which have header files in their outputs.
            for build in self.builds.values()
            if self.has_generated_sources(build["outputs"])
            for output in build["outputs"]
            # Collect only the header files from the builds with them
            # in their output. We do this because is_generated_source
            # returns True if it finds a header in any of the outputs,
            # here we need to filter so we only have the headers and
            # not the other outputs.
            if self.is_generated_source(output)
        })

        if generated_source_files:
            ninja.build(
                outputs="_generated_sources",
                rule="phony",
                implicit=generated_source_files
            )

        template_builders = []
        scons_compiledb = False

        for build in [self.builds[key] for key in sorted(self.builds.keys())]:
            if "compile_commands.json" in build["outputs"]:
                scons_compiledb = True

            if build["rule"] == "TEMPLATE":
                template_builders.append(build)
                continue

            if "implicit" in build:
                build["implicit"].sort()

            # Don't make generated sources depend on each other. We
            # have to check that none of the outputs are generated
            # sources and none of the direct implicit dependencies are
            # generated sources or else we will create a dependency
            # cycle.
            if (
                generated_source_files
                and not build["rule"] == "INSTALL"
                and set(build["outputs"]).isdisjoint(generated_source_files)
                and set(build.get("implicit", [])).isdisjoint(generated_source_files)
            ):
                # Make all non-generated source targets depend on
                # _generated_sources. We use order_only for generated
                # sources so that we don't rebuild the world if one
                # generated source was rebuilt. We just need to make
                # sure that all of these sources are generated before
                # other builds.
                order_only = build.get("order_only", [])
                order_only.append("_generated_sources")
                build["order_only"] = order_only
            if "order_only" in build:
                build["order_only"].sort()

            # When using a depfile Ninja can only have a single output
            # but SCons will usually have emitted an output for every
            # thing a command will create because it's caching is much
            # more complex than Ninja's. This includes things like DWO
            # files. Here we make sure that Ninja only ever sees one
            # target when using a depfile. It will still have a command
            # that will create all of the outputs but most targets don't
            # depend directly on DWO files and so this assumption is safe
            # to make.
            rule = self.rules.get(build["rule"])

            # Some rules like 'phony' and other builtins we don't have
            # listed in self.rules so verify that we got a result
            # before trying to check if it has a deps key.
            #
            # Anything using deps or rspfile in Ninja can only have a single
            # output, but we may have a build which actually produces
            # multiple outputs which other targets can depend on. Here we
            # slice up the outputs so we have a single output which we will
            # use for the "real" builder and multiple phony targets that
            # match the file names of the remaining outputs. This way any
            # build can depend on any output from any build.
            #
            # We assume that the first listed output is the 'key'
            # output and is stably presented to us by SCons. For
            # instance if -gsplit-dwarf is in play and we are
            # producing foo.o and foo.dwo, we expect that outputs[0]
            # from SCons will be the foo.o file and not the dwo
            # file. If instead we just sorted the whole outputs array,
            # we would find that the dwo file becomes the
            # first_output, and this breaks, for instance, header
            # dependency scanning.
            if rule is not None and (rule.get("deps") or rule.get("rspfile")):
                first_output, remaining_outputs = (
                    build["outputs"][0],
                    build["outputs"][1:],
                )

                if remaining_outputs:
                    ninja.build(
                        outputs=sorted(remaining_outputs), rule="phony", implicit=first_output,
                    )

                build["outputs"] = first_output

            # Optionally a rule can specify a depfile, and SCons can generate implicit
            # dependencies into the depfile. This allows for dependencies to come and go
            # without invalidating the ninja file. The depfile was created in ninja specifically
            # for dealing with header files appearing and disappearing across rebuilds, but it can
            # be repurposed for anything, as long as you have a way to regenerate the depfile.
            # More specific info can be found here: https://ninja-build.org/manual.html#_depfile
            if rule is not None and rule.get('depfile') and build.get('deps_files'):
                path = build['outputs'] if SCons.Util.is_List(build['outputs']) else [build['outputs']]
                generate_depfile(self.env, path[0], build.pop('deps_files', []))

            if "inputs" in build:
                build["inputs"].sort()

            ninja.build(**build)

        scons_daemon_dirty = str(pathlib.Path(get_path(self.env.get("NINJA_DIR"))) / "scons_daemon_dirty")
        for template_builder in template_builders:
            template_builder["implicit"] += [scons_daemon_dirty]
            ninja.build(**template_builder)

        # We have to glob the SCons files here to teach the ninja file
        # how to regenerate itself. We'll never see ourselves in the
        # DAG walk so we can't rely on action_to_ninja_build to
        # generate this rule even though SCons should know we're
        # dependent on SCons files.
        ninja_file_path = self.env.File(self.ninja_file).path
        regenerate_deps = to_escaped_list(self.env, self.env['NINJA_REGENERATE_DEPS'])

        ninja.build(
            ninja_file_path,
            rule="REGENERATE",
            implicit=regenerate_deps,
            variables={
                "self": ninja_file_path,
            }
        )

        ninja.build(
            regenerate_deps,
            rule="phony",
            variables={
                "self": ninja_file_path,
            }
        )

        if not scons_compiledb:
            # If we ever change the name/s of the rules that include
            # compile commands (i.e. something like CC) we will need to
            # update this build to reflect that complete list.
            ninja.build(
                "compile_commands.json",
                rule="CMD",
                pool="console",
                implicit=[str(self.ninja_file)],
                variables={
                    "cmd": "{} -f {} -t compdb {}CC CXX > compile_commands.json".format(
                        # NINJA_COMPDB_EXPAND - should only be true for ninja
                        # This was added to ninja's compdb tool in version 1.9.0 (merged April 2018)
                        # https://github.com/ninja-build/ninja/pull/1223
                        # TODO: add check in generate to check version and enable this by default if it's available.
                        self.ninja_bin_path, str(self.ninja_file),
                        '-x ' if self.env.get('NINJA_COMPDB_EXPAND', True) else ''
                    )
                },
            )

            ninja.build(
                "compiledb", rule="phony", implicit=["compile_commands.json"],
            )

        ninja.build(
            ["run_ninja_scons_daemon_phony", scons_daemon_dirty],
            rule="SCONS_DAEMON",
        )


        daemon_dir = pathlib.Path(tempfile.gettempdir()) / ('scons_daemon_' + str(hashlib.md5(str(get_path(self.env["NINJA_DIR"])).encode()).hexdigest()))
        pidfile = None
        if os.path.exists(scons_daemon_dirty):
            pidfile = scons_daemon_dirty
        elif os.path.exists(daemon_dir / 'pidfile'):
            pidfile = daemon_dir / 'pidfile'

        if pidfile:
            with open(pidfile) as f:
                pid = int(f.readline())
                try:
                    os.kill(pid, signal.SIGINT)
                except OSError:
                    pass

        if os.path.exists(scons_daemon_dirty):
            os.unlink(scons_daemon_dirty)


        # Look in SCons's list of DEFAULT_TARGETS, find the ones that
        # we generated a ninja build rule for.
        scons_default_targets = [
            get_path(tgt)
            for tgt in SCons.Script.DEFAULT_TARGETS
            if get_path(tgt) in self.built
        ]

        # If we found an overlap between SCons's list of default
        # targets and the targets we created ninja builds for then use
        # those as ninja's default as well.
        if scons_default_targets:
            ninja.default(" ".join(scons_default_targets))

        with NamedTemporaryFile(delete=False, mode='w') as temp_ninja_file:
            temp_ninja_file.write(content.getvalue())
        shutil.move(temp_ninja_file.name, ninja_file_path)

        self.__generated = True


class SConsToNinjaTranslator:
    """Translates SCons Actions into Ninja build objects."""

    def __init__(self, env):
        self.env = env
        self.func_handlers = {
            # Skip conftest builders
            "_createSource": ninja_noop,
            # SCons has a custom FunctionAction that just makes sure the
            # target isn't static. We let the commands that ninja runs do
            # this check for us.
            "SharedFlagChecker": ninja_noop,
            # The install builder is implemented as a function action.
            # TODO: use command action #3573
            "installFunc": _install_action_function,
            "MkdirFunc": _mkdir_action_function,
            "Mkdir": _mkdir_action_function,
            "LibSymlinksActionFunction": _lib_symlink_action_function,
            "Copy": _copy_action_function
        }

        self.loaded_custom = False

    # pylint: disable=too-many-return-statements
    def action_to_ninja_build(self, node, action=None):
        """Generate build arguments dictionary for node."""

        if not self.loaded_custom:
            self.func_handlers.update(self.env[NINJA_CUSTOM_HANDLERS])
            self.loaded_custom = True

        if node.builder is None:
            return None

        if action is None:
            action = node.builder.action

        if node.env and node.env.get("NINJA_SKIP"):
            return None

        build = {}
        env = node.env if node.env else self.env

        # Ideally this should never happen, and we do try to filter
        # Ninja builders out of being sources of ninja builders but I
        # can't fix every DAG problem so we just skip ninja_builders
        # if we find one
        if SCons.Tool.ninja.NINJA_STATE.ninja_file == str(node):
            build = None
        elif isinstance(action, SCons.Action.FunctionAction):
            build = self.handle_func_action(node, action)
        elif isinstance(action, SCons.Action.LazyAction):
            # pylint: disable=protected-access
            action = action._generate_cache(env)
            build = self.action_to_ninja_build(node, action=action)
        elif isinstance(action, SCons.Action.ListAction):
            build = self.handle_list_action(node, action)
        elif isinstance(action, COMMAND_TYPES):
            build = get_command(env, node, action)
        else:
            return {
                "rule": "TEMPLATE",
                "order_only": get_order_only(node),
                "outputs": get_outputs(node),
                "inputs": get_inputs(node),
                "implicit": get_dependencies(node, skip_sources=True),
            }

        if build is not None:
            build["order_only"] = get_order_only(node)

        # TODO: WPD Is this testing the filename to verify it's a configure context generated file?
        if not node.is_conftest():
            node_callback = node.check_attributes("ninja_build_callback")
            if callable(node_callback):
                node_callback(env, node, build)

        return build

    def handle_func_action(self, node, action):
        """Determine how to handle the function action."""
        name = action.function_name()
        # This is the name given by the Subst/Textfile builders. So return the
        # node to indicate that SCons is required. We skip sources here because
        # dependencies don't really matter when we're going to shove these to
        # the bottom of ninja's DAG anyway and Textfile builders can have text
        # content as their source which doesn't work as an implicit dep in
        # ninja.
        if name == 'ninja_builder':
            return None

        handler = self.func_handlers.get(name, None)
        if handler is not None:
            return handler(node.env if node.env else self.env, node)
        elif name == "ActionCaller":
            action_to_call = str(action).split('(')[0].strip()
            handler = self.func_handlers.get(action_to_call, None)
            if handler is not None:
                return handler(node.env if node.env else self.env, node)

        SCons.Warnings.SConsWarning(
            "Found unhandled function action {}, "
            " generating scons command to build\n"
            "Note: this is less efficient than Ninja,"
            " you can write your own ninja build generator for"
            " this function using NinjaRegisterFunctionHandler".format(name)
        )

        return {
            "rule": "TEMPLATE",
            "order_only": get_order_only(node),
            "outputs": get_outputs(node),
            "inputs": get_inputs(node),
            "implicit": get_dependencies(node, skip_sources=True),
        }

    # pylint: disable=too-many-branches
    def handle_list_action(self, node, action):
        """TODO write this comment"""
        results = [
            self.action_to_ninja_build(node, action=act)
            for act in action.list
            if act is not None
        ]
        results = [
            result for result in results if result is not None and result["outputs"]
        ]
        if not results:
            return None

        # No need to process the results if we only got a single result
        if len(results) == 1:
            return results[0]

        all_outputs = list({output for build in results for output in build["outputs"]})
        dependencies = list({dep for build in results for dep in build.get("implicit", [])})

        if results[0]["rule"] == "CMD" or results[0]["rule"] == "GENERATED_CMD":
            cmdline = ""
            for cmd in results:

                # Occasionally a command line will expand to a
                # whitespace only string (i.e. '  '). Which is not a
                # valid command but does not trigger the empty command
                # condition if not cmdstr. So here we strip preceding
                # and proceeding whitespace to make strings like the
                # above become empty strings and so will be skipped.
                if not cmd.get("variables") or not cmd["variables"].get("cmd"):
                    continue

                cmdstr = cmd["variables"]["cmd"].strip()
                if not cmdstr:
                    continue

                # Skip duplicate commands
                if cmdstr in cmdline:
                    continue

                if cmdline:
                    cmdline += " && "

                cmdline += cmdstr

            # Remove all preceding and proceeding whitespace
            cmdline = cmdline.strip()

            # Make sure we didn't generate an empty cmdline
            if cmdline:
                ninja_build = {
                    "outputs": all_outputs,
                    "rule": get_rule(node, "GENERATED_CMD"),
                    "variables": {
                        "cmd": cmdline,
                        "env": get_command_env(node.env if node.env else self.env),
                    },
                    "implicit": dependencies,
                }

                if node.env and node.env.get("NINJA_POOL", None) is not None:
                    ninja_build["pool"] = node.env["pool"]

                return ninja_build

        elif results[0]["rule"] == "phony":
            return {
                "outputs": all_outputs,
                "rule": "phony",
                "implicit": dependencies,
            }

        elif results[0]["rule"] == "INSTALL":
            return {
                "outputs": all_outputs,
                "rule": get_rule(node, "INSTALL"),
                "inputs": get_inputs(node),
                "implicit": dependencies,
            }

        return {
            "rule": "TEMPLATE",
            "order_only": get_order_only(node),
            "outputs": get_outputs(node),
            "inputs": get_inputs(node),
            "implicit": get_dependencies(node, skip_sources=True),
        }<|MERGE_RESOLUTION|>--- conflicted
+++ resolved
@@ -346,8 +346,23 @@
         if self.__generated:
             return
 
-<<<<<<< HEAD
-
+        num_jobs = self.env.get('NINJA_MAX_JOBS', self.env.GetOption("num_jobs"))
+        self.pools.update({
+            "local_pool": num_jobs,
+            "install_pool": num_jobs / 2,
+        })
+
+        deps_format = self.env.get("NINJA_DEPFILE_PARSE_FORMAT", 'msvc' if self.env['PLATFORM'] == 'win32' else 'gcc')
+        for rule in ["CC", "CXX"]:
+            if deps_format == "msvc":
+                self.rules[rule]["deps"] = "msvc"
+            elif deps_format == "gcc" or deps_format == "clang":
+                self.rules[rule]["deps"] = "gcc"
+                self.rules[rule]["depfile"] = "$out.d"
+            else:
+                raise Exception(f"Unknown 'NINJA_DEPFILE_PARSE_FORMAT'={self.env['NINJA_DEPFILE_PARSE_FORMAT']}, use 'mvsc', 'gcc', or 'clang'.")
+        
+        
         for key, rule in self.env.get(NINJA_RULES, {}).items():
             # make a non response file rule for users custom response file rules.
             if rule.get('rspfile') is not None:
@@ -358,25 +373,8 @@
                 self.rules.update({key: non_rsp_rule})
             else:
                 self.rules.update({key: rule})
-=======
-        num_jobs = self.env.get('NINJA_MAX_JOBS', self.env.GetOption("num_jobs"))
-        self.pools.update({
-            "local_pool": num_jobs,
-            "install_pool": num_jobs / 2,
-        })
-
-        deps_format = self.env.get("NINJA_DEPFILE_PARSE_FORMAT", 'msvc' if self.env['PLATFORM'] == 'win32' else 'gcc')
-        for rule in ["CC", "CXX"]:
-            if deps_format == "msvc":
-                self.rules[rule]["deps"] = "msvc"
-            elif deps_format == "gcc" or deps_format == "clang":
-                self.rules[rule]["deps"] = "gcc"
-                self.rules[rule]["depfile"] = "$out.d"
-            else:
-                raise Exception(f"Unknown 'NINJA_DEPFILE_PARSE_FORMAT'={self.env['NINJA_DEPFILE_PARSE_FORMAT']}, use 'mvsc', 'gcc', or 'clang'.")
-                
+        
         self.rules.update(self.env.get(NINJA_RULES, {}))
->>>>>>> 9bf5451e
         self.pools.update(self.env.get(NINJA_POOLS, {}))
 
         content = io.StringIO()
