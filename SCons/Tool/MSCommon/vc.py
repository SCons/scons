# MIT License
#
# Copyright The SCons Foundation
#
# Permission is hereby granted, free of charge, to any person obtaining
# a copy of this software and associated documentation files (the
# "Software"), to deal in the Software without restriction, including
# without limitation the rights to use, copy, modify, merge, publish,
# distribute, sublicense, and/or sell copies of the Software, and to
# permit persons to whom the Software is furnished to do so, subject to
# the following conditions:
#
# The above copyright notice and this permission notice shall be included
# in all copies or substantial portions of the Software.
#
# THE SOFTWARE IS PROVIDED "AS IS", WITHOUT WARRANTY OF ANY
# KIND, EXPRESS OR IMPLIED, INCLUDING BUT NOT LIMITED TO THE
# WARRANTIES OF MERCHANTABILITY, FITNESS FOR A PARTICULAR PURPOSE AND
# NONINFRINGEMENT. IN NO EVENT SHALL THE AUTHORS OR COPYRIGHT HOLDERS BE
# LIABLE FOR ANY CLAIM, DAMAGES OR OTHER LIABILITY, WHETHER IN AN ACTION
# OF CONTRACT, TORT OR OTHERWISE, ARISING FROM, OUT OF OR IN CONNECTION
# WITH THE SOFTWARE OR THE USE OR OTHER DEALINGS IN THE SOFTWARE.

"""
MS Compilers: Visual C/C++ detection and configuration.

# TODO:
#   * gather all the information from a single vswhere call instead
#     of calling repeatedly (use json format?)
#   * support passing/setting location for vswhere in env.
#   * supported arch for versions: for old versions of batch file without
#     argument, giving bogus argument cannot be detected, so we have to hardcode
#     this here
#   * print warning when msvc version specified but not found
#   * find out why warning do not print
#   * test on 64 bits XP +  VS 2005 (and VS 6 if possible)
#   * SDK
#   * Assembly
"""

import SCons.compat

import subprocess
import os
import platform
from string import digits as string_digits
from subprocess import PIPE
import re
from collections import (
    namedtuple,
    OrderedDict,
)

import SCons.Util
import SCons.Warnings
from SCons.Tool import find_program_path

from . import common
from .common import CONFIG_CACHE, debug
from .sdk import get_installed_sdks


class VisualCException(Exception):
    pass

class UnsupportedVersion(VisualCException):
    pass

class MSVCUnsupportedHostArch(VisualCException):
    pass

class MSVCUnsupportedTargetArch(VisualCException):
    pass

class MissingConfiguration(VisualCException):
    pass

class NoVersionFound(VisualCException):
    pass

class BatchFileExecutionError(VisualCException):
    pass

class MSVCScriptNotFound(VisualCException):
    pass

# Dict to 'canonalize' the arch
_ARCH_TO_CANONICAL = {
    "amd64"     : "amd64",
    "emt64"     : "amd64",
    "i386"      : "x86",
    "i486"      : "x86",
    "i586"      : "x86",
    "i686"      : "x86",
    "ia64"      : "ia64",      # deprecated
    "itanium"   : "ia64",      # deprecated
    "x86"       : "x86",
    "x86_64"    : "amd64",
    "arm"       : "arm",
    "arm64"     : "arm64",
    "aarch64"   : "arm64",
}

# The msvc batch files report errors via stdout.  The following
# regular expression attempts to match known msvc error messages
# written to stdout.
re_script_output_error = re.compile(
    r'^(' + r'|'.join([
        r'VSINSTALLDIR variable is not set',             # 2002-2003
        r'The specified configuration type is missing',  # 2005+
        r'Error in script usage',                        # 2005+
        r'ERROR\:',                                      # 2005+
        r'\!ERROR\!',                                    # 2015-2015
        r'\[ERROR\:',                                    # 2017+
        r'\[ERROR\]',                                    # 2017+
        r'Syntax\:',                                     # 2017+
    ]) + r')'
)

# Lists of compatible host/target combinations are derived from a set of defined
# constant data structures for each host architecture. The derived data structures
# implicitly handle the differences in full versions and express versions of visual
# studio. The host/target combination search lists are contructed in order of
# preference. The construction of the derived data structures is independent of actual
# visual studio installations.  The host/target configurations are used in both the
# initial msvc detection and when finding a valid batch file for a given host/target
# combination.
#
# HostTargetConfig description:
#
#     label:
#         Name used for identification.
#
#     host_all_hosts:
#         Defined list of compatible architectures for each host architecture.
#
#     host_all_targets:
#         Defined list of target architectures for each host architecture.
#
#     host_def_targets:
#         Defined list of default target architectures for each host architecture.
#
#     all_pairs:
#         Derived list of all host/target combination tuples.
#
#     host_target_map:
#         Derived list of all compatible host/target combinations for each
#         supported host/target combination.
#
#     host_all_targets_map:
#         Derived list of all compatible host/target combinations for each
#         supported host.  This is used in the initial check that cl.exe exists
#         in the requisite visual studio vc host/target directory for a given host.
#
#     host_def_targets_map:
#         Derived list of default compatible host/target combinations for each
#         supported host.  This is used for a given host when the user does not
#         request a target archicture.
#
#     target_host_map:
#         Derived list of compatible host/target combinations for each supported
#         target/host combination.  This is used for a given host and target when
#         the user requests a target architecture.

_HOST_TARGET_CONFIG_NT = namedtuple("HostTargetConfig", [
    # defined
    "label",                # name for debugging/output
    "host_all_hosts",       # host_all_hosts[host] -> host_list
    "host_all_targets",     # host_all_targets[host] -> target_list
    "host_def_targets",     # host_def_targets[host] -> target_list
    # derived
    "all_pairs",            # host_target_list
    "host_target_map",      # host_target_map[host][target] -> host_target_list
    "host_all_targets_map", # host_all_targets_map[host][target] -> host_target_list
    "host_def_targets_map", # host_def_targets_map[host][target] -> host_target_list
    "target_host_map",      # target_host_map[target][host] -> host_target_list
])

def _host_target_config_factory(*, label, host_all_hosts, host_all_targets, host_def_targets):

    def _make_host_target_map(all_hosts, all_targets):
        # host_target_map[host][target] -> host_target_list
        host_target_map = {}
        for host, host_list in all_hosts.items():
            host_target_map[host] = {}
            for host_platform in host_list:
                for target_platform in all_targets[host_platform]:
                    if target_platform not in host_target_map[host]:
                        host_target_map[host][target_platform] = []
                    host_target_map[host][target_platform].append((host_platform, target_platform))
        return host_target_map

    def _make_host_all_targets_map(all_hosts, host_target_map, all_targets):
        # host_all_target_map[host] -> host_target_list
        # special host key '_all_' contains all (host,target) combinations
        all = '_all_'
        host_all_targets_map = {}
        host_all_targets_map[all] = []
        for host, host_list in all_hosts.items():
            host_all_targets_map[host] = []
            for host_platform in host_list:
                # all_targets[host_platform]: all targets for compatible host
                for target in all_targets[host_platform]:
                    for host_target in host_target_map[host_platform][target]:
                        for host_key in (host, all):
                            if host_target not in host_all_targets_map[host_key]:
                                host_all_targets_map[host_key].append(host_target)
        return host_all_targets_map

    def _make_host_def_targets_map(all_hosts, host_target_map, def_targets):
        # host_def_targets_map[host] -> host_target_list
        host_def_targets_map = {}
        for host, host_list in all_hosts.items():
            host_def_targets_map[host] = []
            for host_platform in host_list:
                # def_targets[host]: default targets for true host
                for target in def_targets[host]:
                    for host_target in host_target_map[host_platform][target]:
                        if host_target not in host_def_targets_map[host]:
                            host_def_targets_map[host].append(host_target)
        return host_def_targets_map

    def _make_target_host_map(all_hosts, host_all_targets_map):
        # target_host_map[target][host] -> host_target_list
        target_host_map = {}
        for host_platform in all_hosts.keys():
            for host_target in host_all_targets_map[host_platform]:
                _, target = host_target
                if target not in target_host_map:
                    target_host_map[target] = {}
                if host_platform not in target_host_map[target]:
                    target_host_map[target][host_platform] = []
                if host_target not in target_host_map[target][host_platform]:
                    target_host_map[target][host_platform].append(host_target)
        return target_host_map

    host_target_map = _make_host_target_map(host_all_hosts, host_all_targets)
    host_all_targets_map = _make_host_all_targets_map(host_all_hosts, host_target_map, host_all_targets)
    host_def_targets_map = _make_host_def_targets_map(host_all_hosts, host_target_map, host_def_targets)
    target_host_map = _make_target_host_map(host_all_hosts, host_all_targets_map)

    all_pairs = host_all_targets_map['_all_']
    del host_all_targets_map['_all_']

    host_target_cfg = _HOST_TARGET_CONFIG_NT(
        label = label,
        host_all_hosts = dict(host_all_hosts),
        host_all_targets = host_all_targets,
        host_def_targets = host_def_targets,
        all_pairs = all_pairs,
        host_target_map = host_target_map,
        host_all_targets_map = host_all_targets_map,
        host_def_targets_map = host_def_targets_map,
        target_host_map = target_host_map,
    )

    return host_target_cfg

# 14.1 (VS2017) and later

# Given a (host, target) tuple, return a tuple containing the batch file to
# look for and a tuple of path components to find cl.exe. We can't rely on returning
# an arg to use for vcvarsall.bat, because that script will run even if given
# a host/target pair that isn't installed.
#
# Starting with 14.1 (VS2017), the batch files are located in directory
# <VSROOT>/VC/Auxiliary/Build.  The batch file name is the first value of the
# stored tuple.
#
# The build tools are organized by host and target subdirectories under each toolset
# version directory.  For example,  <VSROOT>/VC/Tools/MSVC/14.31.31103/bin/Hostx64/x64.
# The cl path fragment under the toolset version folder is the second value of
# the stored tuple.

_GE2017_HOST_TARGET_BATCHFILE_CLPATHCOMPS = {

    ('amd64', 'amd64') : ('vcvars64.bat',          ('bin', 'Hostx64', 'x64')),
    ('amd64', 'x86')   : ('vcvarsamd64_x86.bat',   ('bin', 'Hostx64', 'x86')),
    ('amd64', 'arm')   : ('vcvarsamd64_arm.bat',   ('bin', 'Hostx64', 'arm')),
    ('amd64', 'arm64') : ('vcvarsamd64_arm64.bat', ('bin', 'Hostx64', 'arm64')),

    ('x86',   'amd64') : ('vcvarsx86_amd64.bat',   ('bin', 'Hostx86', 'x64')),
    ('x86',   'x86')   : ('vcvars32.bat',          ('bin', 'Hostx86', 'x86')),
    ('x86',   'arm')   : ('vcvarsx86_arm.bat',     ('bin', 'Hostx86', 'arm')),
    ('x86',   'arm64') : ('vcvarsx86_arm64.bat',   ('bin', 'Hostx86', 'arm64')),

}

_GE2017_HOST_TARGET_CFG = _host_target_config_factory(

    label = 'GE2017',

    host_all_hosts = OrderedDict([
        ('amd64', ['amd64', 'x86']),
        ('x86',   ['x86']),
        ('arm64', ['amd64', 'x86']),
        ('arm',   ['x86']),
    ]),

    host_all_targets = {
        'amd64': ['amd64', 'x86', 'arm64', 'arm'],
        'x86':   ['x86', 'amd64', 'arm', 'arm64'],
        'arm64': [],
        'arm':   [],
    },

    host_def_targets = {
        'amd64': ['amd64', 'x86'],
        'x86':   ['x86'],
        'arm64': ['arm64', 'arm'],
        'arm':   ['arm'],
    },

)

# debug("_GE2017_HOST_TARGET_CFG: %s", _GE2017_HOST_TARGET_CFG)

# 14.0 (VS2015) to 8.0 (VS2005)

# Given a (host, target) tuple, return a tuple containing the argument for
# the batch file and a tuple of the path components to find cl.exe.
#
# In 14.0 (VS2015) and earlier, the original x86 tools are in the tools
# bin directory (i.e., <VSROOT>/VC/bin).  Any other tools are in subdirectory
# named for the the host/target pair or a single name if the host==target.

_LE2015_HOST_TARGET_BATCHARG_CLPATHCOMPS = {

    ('amd64', 'amd64') : ('amd64',     ('bin', 'amd64')),
    ('amd64', 'x86')   : ('amd64_x86', ('bin', 'amd64_x86')),
    ('amd64', 'arm')   : ('amd64_arm', ('bin', 'amd64_arm')),

    ('x86',   'amd64') : ('x86_amd64', ('bin', 'x86_amd64')),
    ('x86',   'x86')   : ('x86',       ('bin', )),
    ('x86',   'arm')   : ('x86_arm',   ('bin', 'x86_arm')),
    ('x86',   'ia64')  : ('x86_ia64',  ('bin', 'x86_ia64')),

    ('arm',   'arm')   : ('arm',       ('bin', 'arm')),
    ('ia64',  'ia64')  : ('ia64',      ('bin', 'ia64')),

}

_LE2015_HOST_TARGET_CFG = _host_target_config_factory(

    label = 'LE2015',

    host_all_hosts = OrderedDict([
        ('amd64', ['amd64', 'x86']),
        ('x86',   ['x86']),
        ('arm',   ['arm']),
        ('ia64',  ['ia64']),
    ]),

    host_all_targets = {
        'amd64': ['amd64', 'x86', 'arm'],
        'x86':   ['x86', 'amd64', 'arm', 'ia64'],
        'arm':   ['arm'],
        'ia64':  ['ia64'],
    },

    host_def_targets = {
        'amd64': ['amd64', 'x86'],
        'x86':   ['x86'],
        'arm':   ['arm'],
        'ia64':  ['ia64'],
    },

)

# debug("_LE2015_HOST_TARGET_CFG: %s", _LE2015_HOST_TARGET_CFG)

# 7.1 (VS2003) and earlier

# For 7.1 (VS2003) and earlier, there are only x86 targets and the batch files
# take no arguments.

_LE2003_HOST_TARGET_CFG = _host_target_config_factory(

    label = 'LE2003',

    host_all_hosts = OrderedDict([
        ('amd64', ['x86']),
        ('x86',   ['x86']),
    ]),

    host_all_targets = {
        'amd64': ['x86'],
        'x86':   ['x86'],
    },

    host_def_targets = {
        'amd64': ['x86'],
        'x86':   ['x86'],
    },

)

# debug("_LE2003_HOST_TARGET_CFG: %s", _LE2003_HOST_TARGET_CFG)

_CL_EXE_NAME = 'cl.exe'

def get_msvc_version_numeric(msvc_version):
    """Get the raw version numbers from a MSVC_VERSION string, so it
    could be cast to float or other numeric values. For example, '14.0Exp'
    would get converted to '14.0'.

    Args:
        msvc_version: str
            string representing the version number, could contain non
            digit characters

    Returns:
        str: the value converted to a numeric only string

    """
    return ''.join([x for  x in msvc_version if x in string_digits + '.'])

def get_host_platform(host_platform):

    host_platform = host_platform.lower()

    # Solaris returns i86pc for both 32 and 64 bit architectures
    if host_platform == 'i86pc':
        if platform.architecture()[0] == "64bit":
            host_platform = "amd64"
        else:
            host_platform = "x86"

    try:
        host =_ARCH_TO_CANONICAL[host_platform]
    except KeyError:
        msg = "Unrecognized host architecture %s"
        raise MSVCUnsupportedHostArch(msg % repr(host_platform)) from None

    return host

_native_host_platform = None

def get_native_host_platform():
    global _native_host_platform

    if _native_host_platform is None:

        _native_host_platform = get_host_platform(platform.machine())

    return _native_host_platform

def get_host_target(env, msvc_version, all_host_targets=False):

    vernum = float(get_msvc_version_numeric(msvc_version))

    if vernum > 14:
        # 14.1 (VS2017) and later
        host_target_cfg = _GE2017_HOST_TARGET_CFG
    elif 14 >= vernum >= 8:
        # 14.0 (VS2015) to 8.0 (VS2005)
        host_target_cfg = _LE2015_HOST_TARGET_CFG
    else:
        # 7.1 (VS2003) and earlier
        host_target_cfg = _LE2003_HOST_TARGET_CFG

    host_arch = env.get('HOST_ARCH') if env else None
    debug("HOST_ARCH:%s", str(host_arch))

    if host_arch:
        host_platform = get_host_platform(host_arch)
    else:
        host_platform = get_native_host_platform()

    target_arch = env.get('TARGET_ARCH') if env else None
    debug("TARGET_ARCH:%s", str(target_arch))

    if target_arch:

        try:
            target_platform = _ARCH_TO_CANONICAL[target_arch.lower()]
        except KeyError:
            all_archs = str(list(_ARCH_TO_CANONICAL.keys()))
            raise MSVCUnsupportedTargetArch(
                "Unrecognized target architecture %s\n\tValid architectures: %s"
                % (repr(target_arch), all_archs)
            ) from None

        target_host_map = host_target_cfg.target_host_map

        try:
            host_target_list = target_host_map[target_platform][host_platform]
        except KeyError:
            host_target_list = []
            warn_msg = "unsupported host, target combination ({}, {}) for MSVC version {}".format(
                repr(host_platform), repr(target_platform), msvc_version
            )
            SCons.Warnings.warn(SCons.Warnings.VisualCMissingWarning, warn_msg)
            debug(warn_msg)

    else:

        target_platform = None

        if all_host_targets:
            host_targets_map = host_target_cfg.host_all_targets_map
        else:
            host_targets_map = host_target_cfg.host_def_targets_map

        try:
            host_target_list = host_targets_map[host_platform]
        except KeyError:
            msg = "Unrecognized host architecture %s for version %s"
            raise MSVCUnsupportedHostArch(msg % (repr(host_platform), msvc_version)) from None

    return (host_platform, target_platform, host_target_list)

# If you update this, update SupportedVSList in Tool/MSCommon/vs.py, and the
# MSVC_VERSION documentation in Tool/msvc.xml.
_VCVER = [
    "14.3",
    "14.2",
    "14.1", "14.1Exp",
    "14.0", "14.0Exp",
    "12.0", "12.0Exp",
    "11.0", "11.0Exp",
    "10.0", "10.0Exp",
    "9.0", "9.0Exp",
    "8.0", "8.0Exp",
    "7.1",
    "7.0",
    "6.0"]

# if using vswhere, configure command line arguments to probe for installed VC editions
_VCVER_TO_VSWHERE_VER = {
    '14.3': [
        ["-version", "[17.0, 18.0)"],  # default: Enterprise, Professional, Community  (order unpredictable?)
        ["-version", "[17.0, 18.0)", "-products", "Microsoft.VisualStudio.Product.BuildTools"],  # BuildTools
    ],
    '14.2': [
        ["-version", "[16.0, 17.0)"],  # default: Enterprise, Professional, Community  (order unpredictable?)
        ["-version", "[16.0, 17.0)", "-products", "Microsoft.VisualStudio.Product.BuildTools"],  # BuildTools
    ],
    '14.1': [
        ["-version", "[15.0, 16.0)"],  # default: Enterprise, Professional, Community (order unpredictable?)
        ["-version", "[15.0, 16.0)", "-products", "Microsoft.VisualStudio.Product.BuildTools"],  # BuildTools
    ],
    '14.1Exp': [
        ["-version", "[15.0, 16.0)", "-products", "Microsoft.VisualStudio.Product.WDExpress"],  # Express
    ],
}

_VCVER_TO_PRODUCT_DIR = {
    '14.3': [
        (SCons.Util.HKEY_LOCAL_MACHINE, r'')],  # not set by this version
    '14.2': [
        (SCons.Util.HKEY_LOCAL_MACHINE, r'')],  # not set by this version
    '14.1': [
        (SCons.Util.HKEY_LOCAL_MACHINE, r'')],  # not set by this version
    '14.1Exp': [
        (SCons.Util.HKEY_LOCAL_MACHINE, r'')],  # not set by this version
    '14.0': [
        (SCons.Util.HKEY_LOCAL_MACHINE, r'Microsoft\VisualStudio\14.0\Setup\VC\ProductDir')],
    '14.0Exp': [
        (SCons.Util.HKEY_LOCAL_MACHINE, r'Microsoft\VCExpress\14.0\Setup\VC\ProductDir')],
    '12.0': [
        (SCons.Util.HKEY_LOCAL_MACHINE, r'Microsoft\VisualStudio\12.0\Setup\VC\ProductDir'),
    ],
    '12.0Exp': [
        (SCons.Util.HKEY_LOCAL_MACHINE, r'Microsoft\VCExpress\12.0\Setup\VC\ProductDir'),
    ],
    '11.0': [
        (SCons.Util.HKEY_LOCAL_MACHINE, r'Microsoft\VisualStudio\11.0\Setup\VC\ProductDir'),
    ],
    '11.0Exp': [
        (SCons.Util.HKEY_LOCAL_MACHINE, r'Microsoft\VCExpress\11.0\Setup\VC\ProductDir'),
    ],
    '10.0': [
        (SCons.Util.HKEY_LOCAL_MACHINE, r'Microsoft\VisualStudio\10.0\Setup\VC\ProductDir'),
    ],
    '10.0Exp': [
        (SCons.Util.HKEY_LOCAL_MACHINE, r'Microsoft\VCExpress\10.0\Setup\VC\ProductDir'),
    ],
    '9.0': [
        (SCons.Util.HKEY_CURRENT_USER, r'Microsoft\DevDiv\VCForPython\9.0\installdir',),
        (SCons.Util.HKEY_LOCAL_MACHINE, r'Microsoft\VisualStudio\9.0\Setup\VC\ProductDir',),
    ],
    '9.0Exp': [
        (SCons.Util.HKEY_LOCAL_MACHINE, r'Microsoft\VCExpress\9.0\Setup\VC\ProductDir'),
    ],
    '8.0': [
        (SCons.Util.HKEY_LOCAL_MACHINE, r'Microsoft\VisualStudio\8.0\Setup\VC\ProductDir'),
    ],
    '8.0Exp': [
        (SCons.Util.HKEY_LOCAL_MACHINE, r'Microsoft\VCExpress\8.0\Setup\VC\ProductDir'),
    ],
    '7.1': [
        (SCons.Util.HKEY_LOCAL_MACHINE, r'Microsoft\VisualStudio\7.1\Setup\VC\ProductDir'),
    ],
    '7.0': [
        (SCons.Util.HKEY_LOCAL_MACHINE, r'Microsoft\VisualStudio\7.0\Setup\VC\ProductDir'),
    ],
    '6.0': [
        (SCons.Util.HKEY_LOCAL_MACHINE, r'Microsoft\VisualStudio\6.0\Setup\Microsoft Visual C++\ProductDir'),
    ]
}


def msvc_version_to_maj_min(msvc_version):
    msvc_version_numeric = get_msvc_version_numeric(msvc_version)

    t = msvc_version_numeric.split(".")
    if not len(t) == 2:
        raise ValueError("Unrecognized version %s (%s)" % (msvc_version,msvc_version_numeric))
    try:
        maj = int(t[0])
        min = int(t[1])
        return maj, min
    except ValueError as e:
        raise ValueError("Unrecognized version %s (%s)" % (msvc_version,msvc_version_numeric)) from None


VSWHERE_PATHS = [os.path.join(p,'vswhere.exe') for p in  [
    os.path.expandvars(r"%ProgramFiles(x86)%\Microsoft Visual Studio\Installer"),
    os.path.expandvars(r"%ProgramFiles%\Microsoft Visual Studio\Installer"),
    os.path.expandvars(r"%ChocolateyInstall%\bin"),
]]

def msvc_find_vswhere():
    """ Find the location of vswhere """
    # For bug 3333: support default location of vswhere for both
    # 64 and 32 bit windows installs.
    # For bug 3542: also accommodate not being on C: drive.
    # NB: this gets called from testsuite on non-Windows platforms.
    # Whether that makes sense or not, don't break it for those.
    vswhere_path = None
    for pf in VSWHERE_PATHS:
        if os.path.exists(pf):
            vswhere_path = pf
            break

    return vswhere_path

def find_vc_pdir_vswhere(msvc_version, env=None):
    """ Find the MSVC product directory using the vswhere program.

    Args:
        msvc_version: MSVC version to search for
        env: optional to look up VSWHERE variable

    Returns:
        MSVC install dir or None

    Raises:
        UnsupportedVersion: if the version is not known by this file

    """
    try:
        vswhere_version = _VCVER_TO_VSWHERE_VER[msvc_version]
    except KeyError:
        debug("Unknown version of MSVC: %s", msvc_version)
        raise UnsupportedVersion("Unknown version %s" % msvc_version) from None

    if env is None or not env.get('VSWHERE'):
        vswhere_path = msvc_find_vswhere()
    else:
        vswhere_path = env.subst('$VSWHERE')

    if vswhere_path is None:
        return None

    debug('VSWHERE: %s', vswhere_path)
    for vswhere_version_args in vswhere_version:

        vswhere_cmd = [vswhere_path] + vswhere_version_args + ["-property", "installationPath"]

        debug("running: %s", vswhere_cmd)

        #cp = subprocess.run(vswhere_cmd, capture_output=True, check=True)  # 3.7+ only
        cp = subprocess.run(vswhere_cmd, stdout=PIPE, stderr=PIPE, check=True)

        if cp.stdout:
            # vswhere could return multiple lines, e.g. if Build Tools
            # and {Community,Professional,Enterprise} are both installed.
            # We could define a way to pick the one we prefer, but since
            # this data is currently only used to make a check for existence,
            # returning the first hit should be good enough.
            lines = cp.stdout.decode("mbcs").splitlines()
            return os.path.join(lines[0], 'VC')
        else:
            # We found vswhere, but no install info available for this version
            pass

    return None


def find_vc_pdir(env, msvc_version):
    """Find the MSVC product directory for the given version.

    Tries to look up the path using a registry key from the table
    _VCVER_TO_PRODUCT_DIR; if there is no key, calls find_vc_pdir_wshere
    for help instead.

    Args:
        msvc_version: str
            msvc version (major.minor, e.g. 10.0)

    Returns:
        str: Path found in registry, or None

    Raises:
        UnsupportedVersion: if the version is not known by this file.
        MissingConfiguration: found version but the directory is missing.

        Both exceptions inherit from VisualCException.

    """
    root = 'Software\\'
    try:
        hkeys = _VCVER_TO_PRODUCT_DIR[msvc_version]
    except KeyError:
        debug("Unknown version of MSVC: %s", msvc_version)
        raise UnsupportedVersion("Unknown version %s" % msvc_version) from None

    for hkroot, key in hkeys:
        try:
            comps = None
            if not key:
                comps = find_vc_pdir_vswhere(msvc_version, env)
                if not comps:
                    debug('no VC found for version %s', repr(msvc_version))
                    raise OSError
                debug('VC found: %s', repr(msvc_version))
                return comps
            else:
                if common.is_win64():
                    try:
                        # ordinarily at win64, try Wow6432Node first.
                        comps = common.read_reg(root + 'Wow6432Node\\' + key, hkroot)
                    except OSError:
                        # at Microsoft Visual Studio for Python 2.7, value is not in Wow6432Node
                        pass
                if not comps:
                    # not Win64, or Microsoft Visual Studio for Python 2.7
                    comps = common.read_reg(root + key, hkroot)
        except OSError:
            debug('no VC registry key %s', repr(key))
        else:
            debug('found VC in registry: %s', comps)
            if os.path.exists(comps):
                return comps
            else:
                debug('reg says dir is %s, but it does not exist. (ignoring)', comps)
                raise MissingConfiguration("registry dir {} not found on the filesystem".format(comps))
    return None

def find_batch_file(env, msvc_version, host_arch, target_arch):
    """
    Find the location of the batch script which should set up the compiler
    for any TARGET_ARCH whose compilers were installed by Visual Studio/VCExpress

    In newer (2017+) compilers, make use of the fact there are vcvars
    scripts named with a host_target pair that calls vcvarsall.bat properly,
    so use that and return an empty argument.
    """
    pdir = find_vc_pdir(env, msvc_version)
    if pdir is None:
        raise NoVersionFound("No version of Visual Studio found")
    debug('looking in %s', pdir)

    # filter out e.g. "Exp" from the version name
    msvc_ver_numeric = get_msvc_version_numeric(msvc_version)
    vernum = float(msvc_ver_numeric)
<<<<<<< HEAD
    if vernum < 8:
        pdir = os.path.join(pdir, "Bin")
        batfilename = os.path.join(pdir, "vcvars32.bat")
        use_arg = False
    elif 8 <= vernum <= 14:
        batfilename = os.path.join(pdir, "vcvarsall.bat")
    else:  # vernum >= 14.1  VS2017 and above
        batfiledir = os.path.join(pdir, "Auxiliary", "Build")
        targ  = _HOST_TARGET_TO_BAT_ARCH_GT14[(host_arch, target_arch)]
        batfilename = os.path.join(batfiledir, targ)
        use_arg = False
=======

    arg = ''
    if vernum > 14:
        # 14.1 (VS2017) and later
        batfiledir = os.path.join(pdir, "Auxiliary", "Build")
        batfile, _ = _GE2017_HOST_TARGET_BATCHFILE_CLPATHCOMPS[(host_arch, target_arch)]
        batfilename = os.path.join(batfiledir, batfile)
    elif 14 >= vernum >= 8:
        # 14.0 (VS2015) to 8.0 (VS2005)
        arg, _ = _LE2015_HOST_TARGET_BATCHARG_CLPATHCOMPS[(host_arch, target_arch)]
        batfilename = os.path.join(pdir, "vcvarsall.bat")
    elif 8 > vernum >= 7:
        # 7.1 (VS2003) to 7.0 (VS2003)
        pdir = os.path.join(pdir, os.pardir, "Common7", "Tools")
        batfilename = os.path.join(pdir, "vsvars32.bat")
    else:
        # 6.0 (VS6) and earlier
        pdir = os.path.join(pdir, "Bin")
        batfilename = os.path.join(pdir, "vcvars32.bat")
>>>>>>> f230fd34

    if not os.path.exists(batfilename):
        debug("Not found: %s", batfilename)
        batfilename = None

    installed_sdks = get_installed_sdks()
    for _sdk in installed_sdks:
        sdk_bat_file = _sdk.get_sdk_vc_script(host_arch, target_arch)
        if not sdk_bat_file:
            debug("batch file not found:%s", _sdk)
        else:
            sdk_bat_file_path = os.path.join(pdir, sdk_bat_file)
            if os.path.exists(sdk_bat_file_path):
                debug('sdk_bat_file_path:%s', sdk_bat_file_path)
                return (batfilename, arg, sdk_bat_file_path)

    return (batfilename, arg, None)

__INSTALLED_VCS_RUN = None
_VC_TOOLS_VERSION_FILE_PATH = ['Auxiliary', 'Build', 'Microsoft.VCToolsVersion.default.txt']
_VC_TOOLS_VERSION_FILE = os.sep.join(_VC_TOOLS_VERSION_FILE_PATH)

def _check_cl_exists_in_vc_dir(env, vc_dir, msvc_version):
    """Return status of finding a cl.exe to use.

    Locates cl in the vc_dir depending on TARGET_ARCH, HOST_ARCH and the
    msvc version. TARGET_ARCH and HOST_ARCH can be extracted from the
    passed env, unless the env is None, in which case the native platform is
    assumed for the host and all associated targets.

    Args:
        env: Environment
            a construction environment, usually if this is passed its
            because there is a desired TARGET_ARCH to be used when searching
            for a cl.exe
        vc_dir: str
            the path to the VC dir in the MSVC installation
        msvc_version: str
            msvc version (major.minor, e.g. 10.0)

    Returns:
        bool:

    """

    # Find the host, target, and all candidate (host, target) platform combinations:
    platforms = get_host_target(env, msvc_version, all_host_targets=True)
    debug("host_platform %s, target_platform %s host_target_list %s", *platforms)
    host_platform, target_platform, host_target_list = platforms

    vernum = float(get_msvc_version_numeric(msvc_version))

    # make sure the cl.exe exists meaning the tool is installed
    if vernum > 14:
        # 14.1 (VS2017) and later
        # 2017 and newer allowed multiple versions of the VC toolset to be
        # installed at the same time. This changes the layout.
        # Just get the default tool version for now
        #TODO: support setting a specific minor VC version
        default_toolset_file = os.path.join(vc_dir, _VC_TOOLS_VERSION_FILE)
        try:
            with open(default_toolset_file) as f:
                vc_specific_version = f.readlines()[0].strip()
        except IOError:
            debug('failed to read %s', default_toolset_file)
            return False
        except IndexError:
            debug('failed to find MSVC version in %s', default_toolset_file)
            return False

        for host_platform, target_platform in host_target_list:

            debug('host platform %s, target platform %s for version %s', host_platform, target_platform, msvc_version)

            batchfile_clpathcomps = _GE2017_HOST_TARGET_BATCHFILE_CLPATHCOMPS.get((host_platform, target_platform), None)
            if batchfile_clpathcomps is None:
                debug('unsupported host/target platform combo: (%s,%s)', host_platform, target_platform)
                continue

            _, cl_path_comps = batchfile_clpathcomps
            cl_path = os.path.join(vc_dir, 'Tools', 'MSVC', vc_specific_version, *cl_path_comps, _CL_EXE_NAME)
            debug('checking for %s at %s', _CL_EXE_NAME, cl_path)

            if os.path.exists(cl_path):
                debug('found %s!', _CL_EXE_NAME)
                return True

    elif 14 >= vernum >= 8:
        # 14.0 (VS2015) to 8.0 (VS2005)

        cl_path_prefixes = [None]
        if msvc_version == '9.0':
            # Visual C++ for Python registry key is installdir (root) not productdir (vc)
            cl_path_prefixes.append(('VC',))

        for host_platform, target_platform in host_target_list:

            debug('host platform %s, target platform %s for version %s', host_platform, target_platform, msvc_version)

            batcharg_clpathcomps = _LE2015_HOST_TARGET_BATCHARG_CLPATHCOMPS.get((host_platform, target_platform), None)
            if batcharg_clpathcomps is None:
                debug('unsupported host/target platform combo: (%s,%s)', host_platform, target_platform)
                continue

            _, cl_path_comps = batcharg_clpathcomps
            for cl_path_prefix in cl_path_prefixes:

                cl_path_comps_adj = cl_path_prefix + cl_path_comps if cl_path_prefix else cl_path_comps
                cl_path = os.path.join(vc_dir, *cl_path_comps_adj, _CL_EXE_NAME)
                debug('checking for %s at %s', _CL_EXE_NAME, cl_path)

                if os.path.exists(cl_path):
                    debug('found %s', _CL_EXE_NAME)
                    return True

    elif 8 > vernum >= 6:
        # 7.1 (VS2003) to 6.0 (VS6)

        # quick check for vc_dir/bin and vc_dir/ before walk
        # need to check root as the walk only considers subdirectories
        for cl_dir in ('bin', ''):
            cl_path = os.path.join(vc_dir, cl_dir, _CL_EXE_NAME)
            if os.path.exists(cl_path):
                debug('%s found %s', _CL_EXE_NAME, cl_path)
                return True
        # not in bin or root: must be in a subdirectory
        for cl_root, cl_dirs, _ in os.walk(vc_dir):
            for cl_dir in cl_dirs:
                cl_path = os.path.join(cl_root, cl_dir, _CL_EXE_NAME)
                if os.path.exists(cl_path):
                    debug('%s found %s', _CL_EXE_NAME, cl_path)
                    return True
        return False

    else:
        # version not support return false
        debug('unsupported MSVC version: %s', str(vernum))

    return False

def get_installed_vcs(env=None):
    global __INSTALLED_VCS_RUN

    if __INSTALLED_VCS_RUN is not None:
        return __INSTALLED_VCS_RUN

    installed_versions = []

    for ver in _VCVER:
        debug('trying to find VC %s', ver)
        try:
            VC_DIR = find_vc_pdir(env, ver)
            if VC_DIR:
                debug('found VC %s', ver)
                if _check_cl_exists_in_vc_dir(env, VC_DIR, ver):
                    installed_versions.append(ver)
                else:
                    debug('no compiler found %s', ver)
            else:
                debug('return None for ver %s', ver)
        except (MSVCUnsupportedTargetArch, MSVCUnsupportedHostArch):
            # Allow this exception to propagate further as it should cause
            # SCons to exit with an error code
            raise
        except VisualCException as e:
            debug('did not find VC %s: caught exception %s', ver, str(e))

    __INSTALLED_VCS_RUN = installed_versions
    return __INSTALLED_VCS_RUN

def reset_installed_vcs():
    """Make it try again to find VC.  This is just for the tests."""
    global __INSTALLED_VCS_RUN
    __INSTALLED_VCS_RUN = None

# Running these batch files isn't cheap: most of the time spent in
# msvs.generate() is due to vcvars*.bat.  In a build that uses "tools='msvs'"
# in multiple environments, for example:
#    env1 = Environment(tools='msvs')
#    env2 = Environment(tools='msvs')
# we can greatly improve the speed of the second and subsequent Environment
# (or Clone) calls by memoizing the environment variables set by vcvars*.bat.
#
# Updated: by 2018, vcvarsall.bat had gotten so expensive (vs2017 era)
# it was breaking CI builds because the test suite starts scons so many
# times and the existing memo logic only helped with repeated calls
# within the same scons run. Windows builds on the CI system were split
# into chunks to get around single-build time limits.
# With VS2019 it got even slower and an optional persistent cache file
# was introduced. The cache now also stores only the parsed vars,
# not the entire output of running the batch file - saves a bit
# of time not parsing every time.

script_env_cache = None

def script_env(script, args=None):
    global script_env_cache

    if script_env_cache is None:
        script_env_cache = common.read_script_env_cache()
    cache_key = "{}--{}".format(script, args)
    cache_data = script_env_cache.get(cache_key, None)
    if cache_data is None:
        stdout = common.get_output(script, args)

        # Stupid batch files do not set return code: we take a look at the
        # beginning of the output for an error message instead
        olines = stdout.splitlines()
        if re_script_output_error.match(olines[0]):
            raise BatchFileExecutionError("\n".join(olines[:2]))

        cache_data = common.parse_output(stdout)
        script_env_cache[cache_key] = cache_data
        # once we updated cache, give a chance to write out if user wanted
        common.write_script_env_cache(script_env_cache)

    return cache_data

def get_default_version(env):
    msvc_version = env.get('MSVC_VERSION')
    msvs_version = env.get('MSVS_VERSION')
    debug('msvc_version:%s msvs_version:%s', msvc_version, msvs_version)

    if msvs_version and not msvc_version:
        SCons.Warnings.warn(
                SCons.Warnings.DeprecatedWarning,
                "MSVS_VERSION is deprecated: please use MSVC_VERSION instead ")
        return msvs_version
    elif msvc_version and msvs_version:
        if not msvc_version == msvs_version:
            SCons.Warnings.warn(
                    SCons.Warnings.VisualVersionMismatch,
                    "Requested msvc version (%s) and msvs version (%s) do " \
                    "not match: please use MSVC_VERSION only to request a " \
                    "visual studio version, MSVS_VERSION is deprecated" \
                    % (msvc_version, msvs_version))
        return msvs_version

    if not msvc_version:
        installed_vcs = get_installed_vcs(env)
        debug('installed_vcs:%s', installed_vcs)
        if not installed_vcs:
            #SCons.Warnings.warn(SCons.Warnings.VisualCMissingWarning, msg)
            debug('No installed VCs')
            return None
        msvc_version = installed_vcs[0]
        debug('using default installed MSVC version %s', repr(msvc_version))
    else:
        debug('using specified MSVC version %s', repr(msvc_version))

    return msvc_version

def msvc_setup_env_once(env):
    try:
        has_run  = env["MSVC_SETUP_RUN"]
    except KeyError:
        has_run = False

    if not has_run:
        msvc_setup_env(env)
        env["MSVC_SETUP_RUN"] = True

def msvc_find_valid_batch_script(env, version):
    """Find and execute appropriate batch script to set up build env.

    The MSVC build environment depends heavily on having the shell
    environment set.  SCons does not inherit that, and does not count
    on that being set up correctly anyway, so it tries to find the right
    MSVC batch script, or the right arguments to the generic batch script
    vcvarsall.bat, and run that, so we have a valid environment to build in.
    There are dragons here: the batch scripts don't fail (see comments
    elsewhere), they just leave you with a bad setup, so try hard to
    get it right.
    """

    # Find the host, target, and all candidate (host, target) platform combinations:
    platforms = get_host_target(env, version)
    debug("host_platform %s, target_platform %s host_target_list %s", *platforms)
    host_platform, target_platform, host_target_list = platforms

    d = None
    for host_arch, target_arch, in host_target_list:
        # Set to current arch.
        env['TARGET_ARCH'] = target_arch

        # Try to locate a batch file for this host/target platform combo
        try:
            (vc_script, arg, sdk_script) = find_batch_file(env, version, host_arch, target_arch)
            debug('vc_script:%s vc_script_arg:%s sdk_script:%s', vc_script, arg, sdk_script)
        except VisualCException as e:
            msg = str(e)
            debug('Caught exception while looking for batch file (%s)', msg)
            warn_msg = "VC version %s not installed.  " + \
                       "C/C++ compilers are most likely not set correctly.\n" + \
                       " Installed versions are: %s"
            warn_msg = warn_msg % (version, get_installed_vcs(env))
            SCons.Warnings.warn(SCons.Warnings.VisualCMissingWarning, warn_msg)
            continue

        # Try to use the located batch file for this host/target platform combo
        debug('use_script 2 %s, args:%s', repr(vc_script), arg)
        found = None
        if vc_script:
            # Get just version numbers
            maj, min = msvc_version_to_maj_min(version)
            # VS2015+
            if maj >= 14:
                if env.get('MSVC_UWP_APP') == '1':
                    # Initialize environment variables with store/UWP paths
                    arg = (arg + ' store').lstrip()

            try:
                d = script_env(vc_script, args=arg)
                found = vc_script
            except BatchFileExecutionError as e:
                debug('use_script 3: failed running VC script %s: %s: Error:%s', repr(vc_script), arg, e)
                vc_script=None
                continue
        if not vc_script and sdk_script:
            debug('use_script 4: trying sdk script: %s', sdk_script)
            try:
                d = script_env(sdk_script)
                found = sdk_script
            except BatchFileExecutionError as e:
                debug('use_script 5: failed running SDK script %s: Error:%s', repr(sdk_script), e)
                continue
        elif not vc_script and not sdk_script:
            debug('use_script 6: Neither VC script nor SDK script found')
            continue

        debug("Found a working script/target: %s/%s", repr(found), arg)
        break # We've found a working target_platform, so stop looking

    # If we cannot find a viable installed compiler, reset the TARGET_ARCH
    # To it's initial value
    if not d:
        env['TARGET_ARCH'] = target_platform

    return d


def msvc_setup_env(env):
    debug('called')
    version = get_default_version(env)
    if version is None:
        warn_msg = "No version of Visual Studio compiler found - C/C++ " \
                   "compilers most likely not set correctly"
        SCons.Warnings.warn(SCons.Warnings.VisualCMissingWarning, warn_msg)
        return None

    # XXX: we set-up both MSVS version for backward
    # compatibility with the msvs tool
    env['MSVC_VERSION'] = version
    env['MSVS_VERSION'] = version
    env['MSVS'] = {}


    use_script = env.get('MSVC_USE_SCRIPT', True)
    if SCons.Util.is_String(use_script):
        use_script = use_script.strip()
        if not os.path.exists(use_script):
            raise MSVCScriptNotFound('Script specified by MSVC_USE_SCRIPT not found: "{}"'.format(use_script))
        args = env.subst('$MSVC_USE_SCRIPT_ARGS')
        debug('use_script 1 %s %s', repr(use_script), repr(args))
        d = script_env(use_script, args)
    elif use_script:
        d = msvc_find_valid_batch_script(env,version)
        debug('use_script 2 %s', d)
        if not d:
            return d
    else:
        debug('MSVC_USE_SCRIPT set to False')
        warn_msg = "MSVC_USE_SCRIPT set to False, assuming environment " \
                   "set correctly."
        SCons.Warnings.warn(SCons.Warnings.VisualCMissingWarning, warn_msg)
        return None

    for k, v in d.items():
        env.PrependENVPath(k, v, delete_existing=True)
        debug("env['ENV']['%s'] = %s", k, env['ENV'][k])

    # final check to issue a warning if the compiler is not present
    if not find_program_path(env, 'cl'):
        debug("did not find %s", _CL_EXE_NAME)
        if CONFIG_CACHE:
            propose = "SCONS_CACHE_MSVC_CONFIG caching enabled, remove cache file {} if out of date.".format(CONFIG_CACHE)
        else:
            propose = "It may need to be installed separately with Visual Studio."
        warn_msg = "Could not find MSVC compiler 'cl'. {}".format(propose)
        SCons.Warnings.warn(SCons.Warnings.VisualCMissingWarning, warn_msg)

def msvc_exists(env=None, version=None):
    vcs = get_installed_vcs(env)
    if version is None:
        return len(vcs) > 0
    return version in vcs<|MERGE_RESOLUTION|>--- conflicted
+++ resolved
@@ -766,19 +766,6 @@
     # filter out e.g. "Exp" from the version name
     msvc_ver_numeric = get_msvc_version_numeric(msvc_version)
     vernum = float(msvc_ver_numeric)
-<<<<<<< HEAD
-    if vernum < 8:
-        pdir = os.path.join(pdir, "Bin")
-        batfilename = os.path.join(pdir, "vcvars32.bat")
-        use_arg = False
-    elif 8 <= vernum <= 14:
-        batfilename = os.path.join(pdir, "vcvarsall.bat")
-    else:  # vernum >= 14.1  VS2017 and above
-        batfiledir = os.path.join(pdir, "Auxiliary", "Build")
-        targ  = _HOST_TARGET_TO_BAT_ARCH_GT14[(host_arch, target_arch)]
-        batfilename = os.path.join(batfiledir, targ)
-        use_arg = False
-=======
 
     arg = ''
     if vernum > 14:
@@ -792,13 +779,12 @@
         batfilename = os.path.join(pdir, "vcvarsall.bat")
     elif 8 > vernum >= 7:
         # 7.1 (VS2003) to 7.0 (VS2003)
-        pdir = os.path.join(pdir, os.pardir, "Common7", "Tools")
-        batfilename = os.path.join(pdir, "vsvars32.bat")
+        pdir = os.path.join(pdir, "Bin")
+        batfilename = os.path.join(pdir, "vcvars32.bat")
     else:
         # 6.0 (VS6) and earlier
         pdir = os.path.join(pdir, "Bin")
         batfilename = os.path.join(pdir, "vcvars32.bat")
->>>>>>> f230fd34
 
     if not os.path.exists(batfilename):
         debug("Not found: %s", batfilename)
