--- conflicted
+++ resolved
@@ -81,11 +81,7 @@
 _RE_DRIVESPEC = re.compile(r'^[A-Za-z][:]$', re.IGNORECASE)
 
 # windows path separators
-<<<<<<< HEAD
-_OS_PATH_SEPS = ('\\', '/')
-=======
 _OS_PATH_SEPS = (os.path.sep, os.path.altsep) if os.path.altsep else (os.path.sep,)
->>>>>>> 58eb2117
 
 def listdir_dirs(p):
     """
@@ -109,82 +105,12 @@
     return dirs
 
 def resolve_path(p, ignore_drivespec=True):
-<<<<<<< HEAD
     """
     Make path absolute resolving any symlinks
 
     Args:
         p: str
             system path
-        ignore_drivespec: bool
-            ignore drive specifications when True
-
-    Returns:
-        str: absolute path with symlinks resolved
-
-    """
-
-    if p:
-
-        if ignore_drivespec and _RE_DRIVESPEC.match(p):
-            # don't attempt to resolve drive specification (e.g., C:)
-            pass
-        else:
-            # both abspath and resolve necessary to produce identical path
-            # when (unqualified) file name is on a mapped network drive for
-            # python 3.6 and 3.11
-            p = os.path.abspath(p)
-            try:
-                p = str(pathlib.Path(p).resolve())
-            except OSError as e:
-                debug(
-                    'caught exception: path=%s, exception=%s(%s)',
-                    repr(p), type(e).__name__, repr(str(e))
-                )
-
-    return p
-
-def normalize_path(
-    p,
-    strip=True,
-    preserve_trailing=False,
-    expand=False,
-    realpath=True,
-    ignore_drivespec=True,
-):
-    """
-    Normalize path
-=======
-    """
-    Make path absolute resolving any symlinks
->>>>>>> 58eb2117
-
-    Args:
-        p: str
-            system path
-<<<<<<< HEAD
-        strip: bool
-            remove leading and trailing whitespace when True
-        preserve_trailing: bool
-            preserve trailing path separator when True
-        expand: bool
-            apply expanduser and expandvars when True
-        realpath: bool
-            make the path absolute resolving any symlinks when True
-        ignore_drivespec: bool
-            ignore drive specifications for realpath when True
-
-    Returns:
-        str: normalized path
-
-    """
-
-    if p and strip:
-        p = p.strip()
-
-    if p:
-
-=======
         ignore_drivespec: bool
             ignore drive specifications when True
 
@@ -248,7 +174,6 @@
 
     if p:
 
->>>>>>> 58eb2117
         trailing = bool(preserve_trailing and p.endswith(_OS_PATH_SEPS))
 
         if expand:
