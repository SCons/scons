<<<<<<< HEAD
"""SCons.PathList

A module for handling lists of directory paths (the sort of things
that get set as CPPPATH, LIBPATH, etc.) with as much caching of data and
efficiency as we can, while still keeping the evaluation delayed so that we
Do the Right Thing (almost) regardless of how the variable is specified.

"""
=======
# MIT License
#
# Copyright The SCons Foundation
>>>>>>> 29145cea
#
# Permission is hereby granted, free of charge, to any person obtaining
# a copy of this software and associated documentation files (the
# "Software"), to deal in the Software without restriction, including
# without limitation the rights to use, copy, modify, merge, publish,
# distribute, sublicense, and/or sell copies of the Software, and to
# permit persons to whom the Software is furnished to do so, subject to
# the following conditions:
#
# The above copyright notice and this permission notice shall be included
# in all copies or substantial portions of the Software.
#
# THE SOFTWARE IS PROVIDED "AS IS", WITHOUT WARRANTY OF ANY
# KIND, EXPRESS OR IMPLIED, INCLUDING BUT NOT LIMITED TO THE
# WARRANTIES OF MERCHANTABILITY, FITNESS FOR A PARTICULAR PURPOSE AND
# NONINFRINGEMENT. IN NO EVENT SHALL THE AUTHORS OR COPYRIGHT HOLDERS BE
# LIABLE FOR ANY CLAIM, DAMAGES OR OTHER LIABILITY, WHETHER IN AN ACTION
# OF CONTRACT, TORT OR OTHERWISE, ARISING FROM, OUT OF OR IN CONNECTION
# WITH THE SOFTWARE OR THE USE OR OTHER DEALINGS IN THE SOFTWARE.
<<<<<<< HEAD
#
=======

"""Handle lists of directory paths.

These are the path lists that get set as CPPPATH, LIBPATH,
etc.) with as much caching of data and efficiency as we can, while
still keeping the evaluation delayed so that we Do the Right Thing
(almost) regardless of how the variable is specified.
"""
>>>>>>> 29145cea

import os

import SCons.Memoize
import SCons.Node
import SCons.Util

#
# Variables to specify the different types of entries in a PathList object:
#

TYPE_STRING_NO_SUBST = 0        # string with no '$'
TYPE_STRING_SUBST = 1           # string containing '$'
TYPE_OBJECT = 2                 # other object


def node_conv(obj):
    """
    This is the "string conversion" routine that we have our substitutions
    use to return Nodes, not strings.  This relies on the fact that an
    EntryProxy object has a get() method that returns the underlying
    Node that it wraps, which is a bit of architectural dependence
    that we might need to break or modify in the future in response to
    additional requirements.
    """
    try:
        get = obj.get
    except AttributeError:
        if isinstance(obj, SCons.Node.Node) or SCons.Util.is_Sequence( obj ):
            result = obj
        else:
            result = str(obj)
    else:
        result = get()
    return result


class _PathList:
    """
    An actual PathList object.
    """
    def __init__(self, pathlist):
        """
        Initializes a PathList object, canonicalizing the input and
        pre-processing it for quicker substitution later.

        The stored representation of the PathList is a list of tuples
        containing (type, value), where the "type" is one of the TYPE_*
        variables defined above.  We distinguish between:

            strings that contain no '$' and therefore need no
            delayed-evaluation string substitution (we expect that there
            will be many of these and that we therefore get a pretty
            big win from avoiding string substitution)

            strings that contain '$' and therefore need substitution
            (the hard case is things like '${TARGET.dir}/include',
            which require re-evaluation for every target + source)

            other objects (which may be something like an EntryProxy
            that needs a method called to return a Node)

        Pre-identifying the type of each element in the PathList up-front
        and storing the type in the list of tuples is intended to reduce
        the amount of calculation when we actually do the substitution
        over and over for each target.
        """
        if SCons.Util.is_String(pathlist):
            pathlist = pathlist.split(os.pathsep)
        elif not SCons.Util.is_Sequence(pathlist):
            pathlist = [pathlist]

        pl = []
        for p in pathlist:
            try:
                found = '$' in p
            except (AttributeError, TypeError):
                type = TYPE_OBJECT
            else:
                if not found:
                    type = TYPE_STRING_NO_SUBST
                else:
                    type = TYPE_STRING_SUBST
            pl.append((type, p))

        self.pathlist = tuple(pl)

    def __len__(self): return len(self.pathlist)

    def __getitem__(self, i): return self.pathlist[i]

    def subst_path(self, env, target, source):
        """
        Performs construction variable substitution on a pre-digested
        PathList for a specific target and source.
        """
        result = []
        for pathlist_type, value in self.pathlist:
            if pathlist_type == TYPE_STRING_SUBST:
                # We override conv below to use absolute paths when possible.
                # This avoids problems with relative paths when the target's
                # working directory is different than the FS object's working
                # directory.
                value = env.subst(
                    value, target=target, source=source,
                    conv=lambda x: x.abspath if hasattr(x, 'abspath') else x)
                if SCons.Util.is_Sequence(value):
                    result.extend(SCons.Util.flatten(value))
                elif value:
                    result.append(value)
            elif pathlist_type == TYPE_OBJECT:
                value = node_conv(value)
                if value:
                    result.append(value)
            elif value:
                result.append(value)
        return tuple(result)


class PathListCache:
    """
    A class to handle caching of PathList lookups.

    This class gets instantiated once and then deleted from the namespace,
    so it's used as a Singleton (although we don't enforce that in the
    usual Pythonic ways).  We could have just made the cache a dictionary
    in the module namespace, but putting it in this class allows us to
    use the same Memoizer pattern that we use elsewhere to count cache
    hits and misses, which is very valuable.

    Lookup keys in the cache are computed by the _PathList_key() method.
    Cache lookup should be quick, so we don't spend cycles canonicalizing
    all forms of the same lookup key.  For example, 'x:y' and ['x',
    'y'] logically represent the same list, but we don't bother to
    split string representations and treat those two equivalently.
    (Note, however, that we do, treat lists and tuples the same.)

    The main type of duplication we're trying to catch will come from
    looking up the same path list from two different clones of the
    same construction environment.  That is, given
    
        env2 = env1.Clone()

    both env1 and env2 will have the same CPPPATH value, and we can
    cheaply avoid re-parsing both values of CPPPATH by using the
    common value from this cache.
    """
    def __init__(self):
        self._memo = {}

    def _PathList_key(self, pathlist):
        """
        Returns the key for memoization of PathLists.

        Note that we want this to be pretty quick, so we don't completely
        canonicalize all forms of the same list.  For example,
        'dir1:$ROOT/dir2' and ['$ROOT/dir1', 'dir'] may logically
        represent the same list if you're executing from $ROOT, but
        we're not going to bother splitting strings into path elements,
        or massaging strings into Nodes, to identify that equivalence.
        We just want to eliminate obvious redundancy from the normal
        case of re-using exactly the same cloned value for a path.
        """
        if SCons.Util.is_Sequence(pathlist):
            pathlist = tuple(SCons.Util.flatten(pathlist))
        return pathlist

    @SCons.Memoize.CountDictCall(_PathList_key)
    def PathList(self, pathlist):
        """
        Returns the cached _PathList object for the specified pathlist,
        creating and caching a new object as necessary.
        """
        pathlist = self._PathList_key(pathlist)
        try:
            memo_dict = self._memo['PathList']
        except KeyError:
            memo_dict = {}
            self._memo['PathList'] = memo_dict
        else:
            try:
                return memo_dict[pathlist]
            except KeyError:
                pass

        result = _PathList(pathlist)

        memo_dict[pathlist] = result

        return result

PathList = PathListCache().PathList


del PathListCache

# Local Variables:
# tab-width:4
# indent-tabs-mode:nil
# End:
# vim: set expandtab tabstop=4 shiftwidth=4:<|MERGE_RESOLUTION|>--- conflicted
+++ resolved
@@ -1,17 +1,6 @@
-<<<<<<< HEAD
-"""SCons.PathList
-
-A module for handling lists of directory paths (the sort of things
-that get set as CPPPATH, LIBPATH, etc.) with as much caching of data and
-efficiency as we can, while still keeping the evaluation delayed so that we
-Do the Right Thing (almost) regardless of how the variable is specified.
-
-"""
-=======
 # MIT License
 #
 # Copyright The SCons Foundation
->>>>>>> 29145cea
 #
 # Permission is hereby granted, free of charge, to any person obtaining
 # a copy of this software and associated documentation files (the
@@ -31,9 +20,7 @@
 # LIABLE FOR ANY CLAIM, DAMAGES OR OTHER LIABILITY, WHETHER IN AN ACTION
 # OF CONTRACT, TORT OR OTHERWISE, ARISING FROM, OUT OF OR IN CONNECTION
 # WITH THE SOFTWARE OR THE USE OR OTHER DEALINGS IN THE SOFTWARE.
-<<<<<<< HEAD
-#
-=======
+#
 
 """Handle lists of directory paths.
 
@@ -42,7 +29,6 @@
 still keeping the evaluation delayed so that we Do the Right Thing
 (almost) regardless of how the variable is specified.
 """
->>>>>>> 29145cea
 
 import os
 
