#version: '3.0.1.{build}'

image: 
  - Ubuntu
  - Visual Studio 2015
  - Visual Studio 2017

cache:
  - downloads -> appveyor.yml
  - '%LOCALAPPDATA%\pip\Cache'
  - /var/cache/apt/archives -> appveyor.yml
  - C:\ProgramData\chocolatey\bin -> appveyor.yml
  - C:\ProgramData\chocolatey\lib -> appveyor.yml

install:
<<<<<<< HEAD
  - python --version
  - "set PATH=%PYTHON%;%PYTHON%\\Scripts;C:\\cygwin64\\bin;C:\\msys64;%PATH%"
  - "FOR /F "tokens=*" %%g IN ('python -m site --user-base') do (SET PATH=%%g;%PATH%)"
  - set
  - pip install --user -U pip setuptools wheel 
  - pip install --user -U pypiwin32 coverage coveralls
  - set STATIC_DEPS=true & pip install --user -U lxml
  - choco install --allow-empty-checksums dmd
  - choco install --allow-empty-checksums ldc
  - choco install --allow-empty-checksums swig
  - choco install --allow-empty-checksums vswhere
  - choco install --allow-empty-checksums xsltproc
=======
  ### WINDOWS ###
  # add python and python user-base to path for pip installs
  - cmd: "C:\\%WINPYTHON%\\python.exe --version"
  - cmd: for /F "tokens=*" %%g in ('C:\\%WINPYTHON%\\python.exe -m site --user-base') do (set PYUSERBASESITE=%%g)
  - cmd: for /F "tokens=*" %%g in ('C:\\%WINPYTHON%\\python.exe -m site --user-site') do (set PYSITEDIR=%%g)
  - cmd: "set PATH=%PYUSERBASESITE%;%PYUSERBASESITE%\\%WINPYTHON%\\Scripts;%PYUSERBASESITE%\\Scripts;C:\\%WINPYTHON%;C:\\%WINPYTHON%\\Scripts;C:\\cygwin64\\bin;C:\\msys64;C:\\ProgramData\\chocolatey\\bin;%PATH%"
  - cmd: set
  - cmd: "C:\\%WINPYTHON%\\python.exe -m pip install --user -U pip setuptools wheel"
  - cmd: "C:\\%WINPYTHON%\\python.exe -m pip install --user -U pypiwin32 coverage coveralls codecov"
  - cmd: set STATIC_DEPS=true & C:\\%WINPYTHON%\\python.exe -m pip install --user -U lxml
  # install 3rd party tools to test with
  - cmd: choco install --allow-empty-checksums dmd
  - cmd: choco install --allow-empty-checksums ldc
  - cmd: choco install --allow-empty-checksums swig
  - cmd: choco install --allow-empty-checksums vswhere
  - cmd: choco install --allow-empty-checksums xsltproc
  ### LINUX ###
  - sh: sudo add-apt-repository -y ppa:deadsnakes/ppa
  - sh: sudo apt-get update
  - sh: sudo apt-get -y install python$PYTHON
  - sh: wget https://bootstrap.pypa.io/get-pip.py
  - sh: sudo -H python$PYTHON get-pip.py
  - sh: which python$PYTHON
  - sh: python$PYTHON --version
  - sh: export PYSITEDIR=$(python$PYTHON -m site --user-site)
  - sh: python$PYTHON -m pip install --user -U pip setuptools wheel 
  - sh: python$PYTHON -m pip install --user -U coverage==4.0.3 coveralls codecov
  - sh: STATIC_DEPS=true & python$PYTHON -m pip install --user -U lxml
  - sh: ./.travis/install.sh
>>>>>>> 0a0f60f2

environment:
  COVERAGE: 0
  matrix:
    - WINPYTHON: "Python27"
      PYTHON: "2.7"
      PYVER: 27
      BUILD_JOB_NUM: 1
      COVERAGE: 1
    - WINPYTHON: "Python27"
      PYTHON: "2.7"
      PYVER: 27
      BUILD_JOB_NUM: 2
      COVERAGE: 1
    - WINPYTHON: "Python27"
      PYTHON: "2.7"
      PYVER: 27
      BUILD_JOB_NUM: 3
      COVERAGE: 1
    - WINPYTHON: "Python27"
      PYTHON: "2.7"
      PYVER: 27
      BUILD_JOB_NUM: 4
      COVERAGE: 1

    - WINPYTHON: "Python36"
      PYTHON: "3.6"
      PYVER: 36
      BUILD_JOB_NUM: 1
      COVERAGE: 1
    - WINPYTHON: "Python36"
      PYTHON: "3.6"
      PYVER: 36
      BUILD_JOB_NUM: 2
      COVERAGE: 1
    - WINPYTHON: "Python36"
      PYTHON: "3.6"
      PYVER: 36
      BUILD_JOB_NUM: 3
      COVERAGE: 1
    - WINPYTHON: "Python36"
      PYTHON: "3.6"
      PYVER: 36
      BUILD_JOB_NUM: 4
      COVERAGE: 1

    - WINPYTHON: "Python35"
      PYTHON: "3.5"
      PYVER: 35
      BUILD_JOB_NUM: 1
    - WINPYTHON: "Python35"
      PYTHON: "3.5"
      PYVER: 35
      BUILD_JOB_NUM: 2
    - WINPYTHON: "Python35"
      PYTHON: "3.5"
      PYVER: 35
      BUILD_JOB_NUM: 3
    - WINPYTHON: "Python35"
      PYTHON: "3.5"
      PYVER: 35
      BUILD_JOB_NUM: 4
    - WINPYTHON: "Python35"
      PYTHON: "3.5"
      PYVER: 35
      BUILD_JOB_NUM: 1

    - WINPYTHON: "Python37"
      PYTHON: "3.7"
      PYVER: 37
      BUILD_JOB_NUM: 1
    - WINPYTHON: "Python37"
      PYTHON: "3.7"
      PYVER: 37
      BUILD_JOB_NUM: 2
    - WINPYTHON: "Python37"
      PYTHON: "3.7"
      PYVER: 37
      BUILD_JOB_NUM: 3
    - WINPYTHON: "Python37"
      PYTHON: "3.7"
      PYVER: 37
      BUILD_JOB_NUM: 4

matrix:	
  exclude:	
    # test python 2 on Visual Studio 2015 image
    - image: Visual Studio 2015	
      WINPYTHON: "Python37"	
    - image: Visual Studio 2015	
      WINPYTHON: "Python36"	
    - image: Visual Studio 2015	
      WINPYTHON: "Python35"
    # test python 3 on Visual Studio 2017 image
    - image: Visual Studio 2017	
      WINPYTHON: "Python27"

    # test python 2 on Visual Studio 2015 image
    - image: Ubuntu	
      WINPYTHON: "Python37"	
    - image: Ubuntu		
      WINPYTHON: "Python35"

before_build:
    - ps: |
        if ($isWindows) 
        {
          dir "C:\Program Files\Git\usr\bin\x*.exe"
          if (Test-Path "C:\Program Files\Git\usr\bin\xsltproc.EXE" ) {
            Remove-Item  "C:\Program Files\Git\usr\bin\xsltproc.EXE" -ErrorAction Ignore
          }
          dir "C:\Program Files\Git\usr\bin\x*.exe"
        }
  
build: off

build_script:
  - cmd: "C:\\%WINPYTHON%\\python.exe runtest.py -l -a > all_tests.txt"
  - sh: python$PYTHON runtest.py -l -a > all_tests.txt
  # setup coverage is set in environment
  - ps: |
      if ($env:COVERAGE -eq 1){ 
        $env:COVERAGE_PROCESS_START = "$($env:APPVEYOR_BUILD_FOLDER)/.coveragerc";
        $env:PYTHONNOUSERSITE = "";
        New-Item -ItemType Directory -Force -Path "$($env:PYSITEDIR)";
        $env:COVERAGE_FILE = "$($env:APPVEYOR_BUILD_FOLDER)/.coverage";
        $usercustomizeText = "import os`r`nos.environ['COVERAGE_PROCESS_START'] = '$($env:COVERAGE_PROCESS_START)'`r`nimport coverage`r`ncoverage.process_startup()";
        $usercustomizeText|Set-Content "$($env:PYSITEDIR)/usercustomize.py";
        if ($isWindows) 
        {
          $coveragercFile = "[run]`r`nsource = $($env:APPVEYOR_BUILD_FOLDER)/src`r`nparallel = True`r`nomit =`r`n`t#Tests.py`r`n`tsrc\test_*`r`n`tsrc\setup.py`r`n`r`n[path]`r`nsource = $($env:APPVEYOR_BUILD_FOLDER)`r`n[report]`r`nomit =`r`n`t#Tests.py`r`n`tsrc\test_*`r`n`tsrc\setup.py`r`n`r`n"
        }
        else
        {
          $coveragercFile = "[run]`r`nsource = $($env:APPVEYOR_BUILD_FOLDER)/src`nparallel = True`nomit =`n`t#Tests.py`n`tsrc/test_*`n`tsrc/setup.py`n`n[path]`nsource = $($env:APPVEYOR_BUILD_FOLDER)`n[report]`nomit =`n`t#Tests.py`n`tsrc/test_*`n`tsrc/setup.py`n`n"
        }
        $coveragercFile|Set-Content "$($env:COVERAGE_PROCESS_START)";
        Get-Content -Path "$($env:COVERAGE_PROCESS_START)"
      }
  # setup portion of tests for this build job (1-4)
  - ps: >-
      $TOTAL_BUILD_JOBS = 4;
      $Lines = (Get-Content all_tests.txt | Measure-Object -line).Lines;
      $start = ($Lines / $TOTAL_BUILD_JOBS) * ($Env:BUILD_JOB_NUM - 1);
      $end = ($Lines / $TOTAL_BUILD_JOBS) * $Env:BUILD_JOB_NUM;
      if ( $Env:BUILD_JOB_NUM -eq $TOTAL_BUILD_JOBS){ $end = $Lines };
      if ( $start -eq 0 ){ $start = 1 };
      get-content all_tests.txt | select -first ($end - $start) -skip ($start - 1) | Out-File -Encoding ASCII build_tests.txt;
  # NOTE: running powershell from cmd on purpose because it formats the output
  # correctly
  - cmd: powershell -Command "& { if($env:COVERAGE -eq 1) { coverage run -p --rcfile=$($env:COVERAGE_PROCESS_START) runtest.py -f build_tests.txt} else { C:\\%WINPYTHON%\\python.exe runtest.py -j 2 -f build_tests.txt }; if($LastExitCode -eq 2 -Or $LastExitCode -eq 0) { $host.SetShouldExit(0 )} else {$host.SetShouldExit(1)}}"
  - sh: if [ "$COVERAGE" -eq "1" ]; then coverage run -p --rcfile="$COVERAGE_PROCESS_START" runtest.py -f build_tests.txt|| if [[ $? == 2 ]]; then true; else false; fi; else python$PYTHON runtest.py -j 2 -f build_tests.txt || if [[ $? == 2 ]]; then true; else false; fi; fi

on_success:
  - cmd: if %COVERAGE% equ 1 coverage combine
  - cmd: if %COVERAGE% equ 1 coverage report
  - cmd: if %COVERAGE% equ 1 coverage xml -o coverage_xml.xml
  - cmd: if %COVERAGE% equ 1 coveralls --rcfile="%COVERAGE_PROCESS_START%"
  - cmd: if %COVERAGE% equ 1 codecov -t %CODECOV_TOKEN% --file coverage_xml.xml
  - sh: if [ "$COVERAGE" -eq "1" ]; then coverage combine; fi
  - sh: if [ "$COVERAGE" -eq "1" ]; then coverage report; fi
  - sh: if [ "$COVERAGE" -eq "1" ]; then coverage xml -o coverage_xml.xml; fi
  - sh: if [ "$COVERAGE" -eq "1" ]; then coveralls --rcfile="$COVERAGE_PROCESS_START"; fi
  - sh: if [ "$COVERAGE" -eq "1" ]; then codecov -t $CODECOV_TOKEN --file coverage_xml.xml; fi<|MERGE_RESOLUTION|>--- conflicted
+++ resolved
@@ -13,20 +13,6 @@
   - C:\ProgramData\chocolatey\lib -> appveyor.yml
 
 install:
-<<<<<<< HEAD
-  - python --version
-  - "set PATH=%PYTHON%;%PYTHON%\\Scripts;C:\\cygwin64\\bin;C:\\msys64;%PATH%"
-  - "FOR /F "tokens=*" %%g IN ('python -m site --user-base') do (SET PATH=%%g;%PATH%)"
-  - set
-  - pip install --user -U pip setuptools wheel 
-  - pip install --user -U pypiwin32 coverage coveralls
-  - set STATIC_DEPS=true & pip install --user -U lxml
-  - choco install --allow-empty-checksums dmd
-  - choco install --allow-empty-checksums ldc
-  - choco install --allow-empty-checksums swig
-  - choco install --allow-empty-checksums vswhere
-  - choco install --allow-empty-checksums xsltproc
-=======
   ### WINDOWS ###
   # add python and python user-base to path for pip installs
   - cmd: "C:\\%WINPYTHON%\\python.exe --version"
@@ -56,7 +42,7 @@
   - sh: python$PYTHON -m pip install --user -U coverage==4.0.3 coveralls codecov
   - sh: STATIC_DEPS=true & python$PYTHON -m pip install --user -U lxml
   - sh: ./.travis/install.sh
->>>>>>> 0a0f60f2
+
 
 environment:
   COVERAGE: 0
