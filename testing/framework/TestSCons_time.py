--- conflicted
+++ resolved
@@ -241,32 +241,24 @@
         except AttributeError:
             pass
         else:
-<<<<<<< HEAD
-            tempdir_r = realpath(tempdir)
-
-        # On MacOS for some reason tests are not consistently getting the realpath
-        # So create an regex with realpath and the path we get from tempdir
-        if not IS_MACOS:
-            tempdir = tempdir_r
-        else:
-            args_r = (tempdir_r, 'scons-time-',) + args
-            y = os.path.join(*args_r)
-            y = re.escape(y)
-            y = y.replace('time\\-', 'time\\-[^%s]*' % sep)
-
-        args = (tempdir, 'scons-time-',) + args
-=======
             # Don't realpath on Windows, tempdir could contain 8+3 path
             # E.g. username on GitHub runner is "runneradmin" -> "RUNNER~1"
             # We don't want to convert that back!
             if not IS_WINDOWS:
                 tempdir = realpath(tempdir)
 
-        args = (
-            tempdir,
-            'scons-time-',
-        ) + args
->>>>>>> 038dc4bb
+        # On MacOS for some reason tests are not consistently getting the realpath
+        # So create an regex with realpath and the path we get from tempdir
+        if not IS_MACOS:
+            tempdir = tempdir_r
+        else:
+            args_r = (tempdir_r, 'scons-time-',) + args
+            y = os.path.join(*args_r)
+            y = re.escape(y)
+            y = y.replace('time\\-', 'time\\-[^%s]*' % sep)
+
+        args = (tempdir, 'scons-time-',) + args
+
         x = os.path.join(*args)
         x = re.escape(x)
         x = x.replace('time\\-', f'time\\-[^{sep}]*')
