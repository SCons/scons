--- conflicted
+++ resolved
@@ -36,17 +36,9 @@
 test = TestSCons.TestSCons()
 
 tar = test.detect('TAR', 'tar')
-<<<<<<< HEAD
-bzip = test.where_is('bzip2')
-
-if not tar:
-    test.skip_test('tar not found; skipping test\n')
-if not bzip:
-    test.skip_test('bzip2 not found; skipping test\n')
-=======
 if not tar:
     test.skip_test('tar not found, skipping test\n')
->>>>>>> e27d985c
+
 
 bz2 = test.where_is('bzip2')
 if not bz2:
